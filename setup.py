--- conflicted
+++ resolved
@@ -676,37 +676,6 @@
 setup(
     # static metadata should rather go in pyproject.toml
     version=get_vllm_version(),
-<<<<<<< HEAD
-    author="vLLM Team",
-    license="Apache 2.0",
-    description=("A high-throughput and memory-efficient inference and "
-                 "serving engine for LLMs"),
-    long_description=read_readme(),
-    long_description_content_type="text/markdown",
-    url="https://github.com/vllm-project/vllm",
-    project_urls={
-        "Homepage": "https://github.com/vllm-project/vllm",
-        "Documentation": "https://vllm.readthedocs.io/en/latest/",
-    },
-    classifiers=[
-        "Programming Language :: Python :: 3.9",
-        "Programming Language :: Python :: 3.10",
-        "Programming Language :: Python :: 3.11",
-        "Programming Language :: Python :: 3.12",
-        "Programming Language :: Python :: 3.13",
-        "License :: OSI Approved :: Apache Software License",
-        "Intended Audience :: Developers",
-        "Intended Audience :: Information Technology",
-        "Intended Audience :: Science/Research",
-        "Topic :: Scientific/Engineering :: Artificial Intelligence",
-        "Topic :: Scientific/Engineering :: Information Analysis",
-    ],
-    packages=find_packages(exclude=("benchmarks", "csrc", "docs", "examples",
-                                    "tests*")),
-    python_requires=">=3.9",
-    install_requires=get_requirements(),
-=======
->>>>>>> 3b00ff91
     ext_modules=ext_modules,
     install_requires=get_requirements(),
     extras_require={
