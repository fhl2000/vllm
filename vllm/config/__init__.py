# SPDX-License-Identifier: Apache-2.0
# SPDX-FileCopyrightText: Copyright contributors to the vLLM project

# ruff: noqa: F401
import ast
import copy
import hashlib
import inspect
import json
import os
import textwrap
from contextlib import contextmanager
from dataclasses import field, fields, is_dataclass, replace
from functools import cached_property, lru_cache
from pathlib import Path
from typing import (TYPE_CHECKING, Any, Literal, Optional, Protocol, TypeVar,
                    Union, cast)

import regex as re
import torch
from pydantic import ConfigDict, SkipValidation
from pydantic.dataclasses import dataclass
from typing_extensions import runtime_checkable

import vllm.envs as envs
from vllm import version
from vllm.config.cache import (BlockSize, CacheConfig, CacheDType, MambaDType,
                               PrefixCachingHashAlgo)
from vllm.config.compilation import (CompilationConfig, CompilationLevel,
                                     CUDAGraphMode, PassConfig)
from vllm.config.device import Device, DeviceConfig
from vllm.config.kv_events import KVEventsConfig
from vllm.config.kv_transfer import KVTransferConfig
from vllm.config.load import LoadConfig
from vllm.config.lora import LoRAConfig
from vllm.config.model import (ConvertOption, HfOverrides, LogprobsMode,
                               ModelConfig, ModelDType, ModelImpl,
                               RunnerOption, TaskOption, TokenizerMode,
                               iter_architecture_defaults,
                               try_match_architecture_defaults)
from vllm.config.multimodal import (MMCacheType, MMEncoderTPMode,
                                    MultiModalConfig)
from vllm.config.observability import DetailedTraceModules, ObservabilityConfig
from vllm.config.parallel import (DistributedExecutorBackend, EPLBConfig,
                                  ParallelConfig)
from vllm.config.pooler import PoolerConfig
from vllm.config.scheduler import RunnerType, SchedulerConfig, SchedulerPolicy
from vllm.config.speculative import SpeculativeConfig
from vllm.config.speech_to_text import SpeechToTextConfig
from vllm.config.structured_outputs import StructuredOutputsConfig
from vllm.config.utils import ConfigType, config, get_attr_docs, is_init_field
from vllm.logger import init_logger
from vllm.multimodal import MULTIMODAL_REGISTRY
from vllm.transformers_utils.runai_utils import is_runai_obj_uri
from vllm.utils import random_uuid

if TYPE_CHECKING:
    from _typeshed import DataclassInstance
    from transformers.configuration_utils import PretrainedConfig

    from vllm.model_executor.layers.quantization.base_config import (
        QuantizationConfig)
else:
    DataclassInstance = Any
    PretrainedConfig = Any
    QuantizationConfig = Any
    QuantizationMethods = Any
    BaseModelLoader = Any
    LogitsProcessor = Any

logger = init_logger(__name__)
DataclassInstanceT = TypeVar("DataclassInstanceT", bound=DataclassInstance)


@runtime_checkable
class SupportsHash(Protocol):

    def compute_hash(self) -> str:
        ...


class SupportsMetricsInfo(Protocol):

    def metrics_info(self) -> dict[str, str]:
        ...


@config
@dataclass(config=ConfigDict(arbitrary_types_allowed=True))
class VllmConfig:
    """Dataclass which contains all vllm-related configuration. This
    simplifies passing around the distinct configurations in the codebase.
    """

    # TODO: use default_factory once default constructing ModelConfig doesn't
    # try to download a model
    model_config: ModelConfig = None  # type: ignore
    """Model configuration."""
    cache_config: CacheConfig = field(default_factory=CacheConfig)
    """Cache configuration."""
    parallel_config: ParallelConfig = field(default_factory=ParallelConfig)
    """Parallel configuration."""
    scheduler_config: SchedulerConfig = field(default_factory=SchedulerConfig)
    """Scheduler configuration."""
    device_config: DeviceConfig = field(default_factory=DeviceConfig)
    """Device configuration."""
    load_config: LoadConfig = field(default_factory=LoadConfig)
    """Load configuration."""
    lora_config: Optional[LoRAConfig] = None
    """LoRA configuration."""
    speculative_config: Optional[SpeculativeConfig] = None
    """Speculative decoding configuration."""
    structured_outputs_config: StructuredOutputsConfig = field(
        default_factory=StructuredOutputsConfig)
    """Structured outputs configuration."""
    observability_config: Optional[ObservabilityConfig] = None
    """Observability configuration."""
    quant_config: Optional[QuantizationConfig] = None
    """Quantization configuration."""
    compilation_config: CompilationConfig = field(
        default_factory=CompilationConfig)
    """`torch.compile` and cudagraph capture configuration for the model.

    As a shorthand, `-O<n>` can be used to directly specify the compilation
    level `n`: `-O3` is equivalent to `-O.level=3` (same as `-O='{"level":3}'`).
    Currently, -O <n> and -O=<n> are supported as well but this will likely be
    removed in favor of clearer -O<n> syntax in the future.

    NOTE: level 0 is the default level without any optimization. level 1 and 2
    are for internal testing only. level 3 is the recommended level for
    production, also default in V1.

    You can specify the full compilation config like so:
    `{"level": 3, "cudagraph_capture_sizes": [1, 2, 4, 8]}`
    """
    kv_transfer_config: Optional[KVTransferConfig] = None
    """The configurations for distributed KV cache transfer."""
    kv_events_config: Optional[KVEventsConfig] = None
    """The configurations for event publishing."""
    # some opaque config, only used to provide additional information
    # for the hash computation, mainly used for testing, debugging or out of
    # tree config registration.
    additional_config: Union[dict, SupportsHash] = field(default_factory=dict)
    """Additional config for specified platform. Different platforms may
    support different configs. Make sure the configs are valid for the platform
    you are using. Contents must be hashable."""
    instance_id: str = ""
    """The ID of the vLLM instance."""

    def compute_hash(self) -> str:
        """
        WARNING: Whenever a new field is added to this config,
        ensure that it is included in the factors list if
        it affects the computation graph.

        Provide a hash that uniquely identifies all the configs
        that affect the structure of the computation
        graph from input ids/embeddings to the final hidden states,
        excluding anything before input ids/embeddings and after
        the final hidden states.
        """
        factors: list[Any] = []

        # summarize vllm config
        vllm_factors: list[Any] = []
        from vllm import __version__
        vllm_factors.append(__version__)
        vllm_factors.append(envs.VLLM_USE_V1)
        if self.model_config:
            vllm_factors.append(self.model_config.compute_hash())
        else:
            vllm_factors.append("None")
        if self.cache_config:
            vllm_factors.append(self.cache_config.compute_hash())
        else:
            vllm_factors.append("None")
        if self.parallel_config:
            vllm_factors.append(self.parallel_config.compute_hash())
        else:
            vllm_factors.append("None")
        if self.scheduler_config:
            vllm_factors.append(self.scheduler_config.compute_hash())
        else:
            vllm_factors.append("None")
        if self.device_config:
            vllm_factors.append(self.device_config.compute_hash())
        else:
            vllm_factors.append("None")
        if self.load_config:
            vllm_factors.append(self.load_config.compute_hash())
        else:
            vllm_factors.append("None")
        if self.lora_config:
            vllm_factors.append(self.lora_config.compute_hash())
            # LoRA creates static buffers based on max_num_batched_tokens.
            # The tensor sizes and strides get captured in the torch.compile
            # graph explicitly.
            vllm_factors.append(
                str(self.scheduler_config.max_num_batched_tokens))
        else:
            vllm_factors.append("None")
        if self.speculative_config:
            vllm_factors.append(self.speculative_config.compute_hash())
        else:
            vllm_factors.append("None")
        if self.structured_outputs_config:
            vllm_factors.append(self.structured_outputs_config.compute_hash())
        else:
            vllm_factors.append("None")
        if self.observability_config:
            vllm_factors.append(self.observability_config.compute_hash())
        else:
            vllm_factors.append("None")
        if self.quant_config:
            pass  # should be captured by model_config.quantization
        if self.compilation_config:
            vllm_factors.append(self.compilation_config.compute_hash())
        else:
            vllm_factors.append("None")
        if self.kv_transfer_config:
            vllm_factors.append(self.kv_transfer_config.compute_hash())
        else:
            vllm_factors.append("None")
        if self.additional_config:
            if isinstance(additional_config := self.additional_config, dict):
                additional_config_hash = hashlib.md5(
                    json.dumps(additional_config, sort_keys=True).encode(),
                    usedforsecurity=False,
                ).hexdigest()
            else:
                additional_config_hash = additional_config.compute_hash()
            vllm_factors.append(additional_config_hash)
        else:
            vllm_factors.append("None")
        factors.append(vllm_factors)

        hash_str = hashlib.md5(str(factors).encode(),
                               usedforsecurity=False).hexdigest()[:10]
        return hash_str

    def pad_for_cudagraph(self,
                          batch_size: int,
                          uniform_aligned: bool = False) -> int:
        """ Get the padded graph size for the batch size. 
        uniform_aligned: if True, means the padding batch size would be
        divisible by the uniform_decode_len for the main model. 
        For drafter, caller should make sure uniform_aligned is False because
        drafter's uniform_decode_len is 1.
        """

        # if batch_size > self.compilation_config.max_capture_size when
        # uniform_aligned is False, or batch_size > self.compilation_config.
        # max_uniform_capture_size when uniform_aligned is True,
        # it should raise an IndexError.
        # the caller should make sure the batch_size is within the range
        if not uniform_aligned:
            return self.compilation_config.bs_to_padded_graph_size[batch_size]
        else:
            return self.compilation_config.\
                bs_to_padded_graph_size_uniform[batch_size]

    @staticmethod
    def _get_quantization_config(
            model_config: ModelConfig,
            load_config: LoadConfig) -> Optional[QuantizationConfig]:
        """Get the quantization config."""
        from vllm.platforms import current_platform
        if model_config.quantization is not None:
            from vllm.model_executor.model_loader.weight_utils import (
                get_quant_config)
            quant_config = get_quant_config(model_config, load_config)
            capability_tuple = current_platform.get_device_capability()

            if capability_tuple is not None:
                capability = capability_tuple.to_int()
                if capability < quant_config.get_min_capability():
                    raise ValueError(
                        f"The quantization method {model_config.quantization} "
                        "is not supported for the current GPU. Minimum "
                        f"capability: {quant_config.get_min_capability()}. "
                        f"Current capability: {capability}.")
            supported_dtypes = quant_config.get_supported_act_dtypes()
            if model_config.dtype not in supported_dtypes:
                raise ValueError(
                    f"{model_config.dtype} is not supported for quantization "
                    f"method {model_config.quantization}. Supported dtypes: "
                    f"{supported_dtypes}")
            quant_config.maybe_update_config(model_config.model)
            return quant_config
        return None

    @staticmethod
    def get_quantization_config(
            model_config: ModelConfig,
            load_config: LoadConfig) -> Optional[QuantizationConfig]:
        import copy

        # For some reason, the _ version of this modifies the model_config
        # object, so using deepcopy to avoid this problem.
        return VllmConfig._get_quantization_config(copy.deepcopy(model_config),
                                                   load_config)

    def with_hf_config(
        self,
        hf_config: PretrainedConfig,
        architectures: Optional[list[str]] = None,
    ) -> "VllmConfig":
        if architectures is not None:
            hf_config = copy.deepcopy(hf_config)
            hf_config.architectures = architectures

        model_config = copy.deepcopy(self.model_config)
        model_config.hf_config = hf_config

        return replace(self, model_config=model_config)

    def __post_init__(self):
        """Verify configs are valid & consistent with each other.
        """

        self.try_verify_and_update_config()

        if self.model_config is not None:
            self.model_config.verify_with_parallel_config(self.parallel_config)
            self.model_config.verify_dual_chunk_attention_config(
                self.load_config)

        self.cache_config.verify_with_parallel_config(self.parallel_config)

        if self.lora_config is not None:
            self.lora_config.verify_with_cache_config(self.cache_config)
            self.lora_config.verify_with_model_config(self.model_config)

        if self.quant_config is None and self.model_config is not None:
            self.quant_config = VllmConfig._get_quantization_config(
                self.model_config, self.load_config)

        from vllm.platforms import current_platform
        if self.model_config is not None and \
            self.scheduler_config.chunked_prefill_enabled and \
            self.model_config.dtype == torch.float32 and \
            current_platform.get_device_capability() == (7, 5):
            logger.warning_once(
                "Turing devices tensor cores do not support float32 matmul. "
                "To workaround this limitation, vLLM will set 'ieee' input "
                "precision for chunked prefill triton kernels.")

        # If the user does not explicitly set a compilation level, then
        # we use the default level. The default level depends on other
        # settings (see the below code).
        if self.compilation_config.level is None:
            if envs.VLLM_USE_V1:
                if (self.model_config is not None
                        and not self.model_config.enforce_eager):
                    self.compilation_config.level = CompilationLevel.PIECEWISE
                else:
                    self.compilation_config.level = \
                            CompilationLevel.NO_COMPILATION

            else:
                # NB: Passing both --enforce-eager and a compilation level
                # in V0 means the compilation level wins out.
                self.compilation_config.level = CompilationLevel.NO_COMPILATION

        # async tp is built on top of sequence parallelism
        # and requires it to be enabled.
        if self.compilation_config.pass_config.enable_async_tp:
            self.compilation_config.pass_config.enable_sequence_parallelism = \
                True
        if self.compilation_config.pass_config.enable_sequence_parallelism:
            self.compilation_config.custom_ops.append("+rms_norm")

        if current_platform.support_static_graph_mode():
            # if cudagraph_mode is not explicitly set by users, set default
            # value
            if self.compilation_config.cudagraph_mode is None:
                if envs.VLLM_USE_V1 and self.compilation_config.level \
                    == CompilationLevel.PIECEWISE:
                    # default to full and piecewise for most models
                    self.compilation_config.cudagraph_mode = \
                        CUDAGraphMode.FULL_AND_PIECEWISE

                    # pooling models and encoder-decoder models
                    # do not support full cudagraphs
                    if self.model_config is not None and \
                        (self.model_config.pooler_config is not None
                         or self.model_config.is_encoder_decoder):
                        self.compilation_config.cudagraph_mode = \
                            CUDAGraphMode.PIECEWISE
                else:
                    self.compilation_config.cudagraph_mode = CUDAGraphMode.NONE

            # disable cudagraph when enforce eager execution
            if self.model_config is not None and \
                    self.model_config.enforce_eager:
                logger.info("Cudagraph is disabled under eager mode")
                self.compilation_config.cudagraph_mode = CUDAGraphMode.NONE
            elif envs.VLLM_USE_V1:
                self.compilation_config.cudagraph_num_of_warmups = 1

            self._set_cudagraph_sizes()
        else:
            self.compilation_config.cudagraph_mode = CUDAGraphMode.NONE

        if self.cache_config.kv_sharing_fast_prefill:

            if self.speculative_config is not None and \
                self.speculative_config.use_eagle():
                raise NotImplementedError(
                    "Fast prefill optimization for KV sharing is not "
                    "compatible with EAGLE as EAGLE requires correct logits "
                    "for all tokens while fast prefill gives incorrect logits "
                    "for prompt tokens.")

            logger.warning_once(
                "--kv-sharing-fast-prefill requires changes on model side for "
                "correctness and to realize prefill savings. ")

        disable_chunked_prefill_reasons: list[str] = []

        if self.model_config:
            if self.model_config.pooler_config:
                pooling_type = self.model_config.pooler_config.pooling_type
                if pooling_type is None or pooling_type.lower() != "last":
                    disable_chunked_prefill_reasons.append(
                        "Only \"last\" pooling supports chunked "
                        "prefill and prefix caching; disabling both.")
                if not getattr(self.model_config.hf_config, "is_causal", True):
                    disable_chunked_prefill_reasons.append(
                        "Only models using causal attention supports chunked "
                        "prefill and prefix caching; disabling both.")
            elif self.model_config.is_encoder_decoder:
                self.scheduler_config.max_num_encoder_input_tokens = \
                    MULTIMODAL_REGISTRY.get_encdec_max_encoder_len(self.model_config)
                logger.debug(
                    "Encoder-decoder model detected: setting "
                    "`max_num_encoder_input_tokens` to encoder length (%s)",
                    self.scheduler_config.max_num_encoder_input_tokens)
                self.scheduler_config.disable_chunked_mm_input = True
                disable_chunked_prefill_reasons.append(
                    "Encoder-decoder models do not support chunked prefill nor"
                    " prefix caching; disabling both.")
                if (self.model_config.architecture
                        == "WhisperForConditionalGeneration"
                        and os.environ.get("VLLM_WORKER_MULTIPROC_METHOD")
                        != "spawn"):
                    logger.warning(
                        "Whisper is known to have issues with "
                        "forked workers. If startup is hanging, "
                        "try setting 'VLLM_WORKER_MULTIPROC_METHOD' "
                        "to 'spawn'.")

        if disable_chunked_prefill_reasons:
            for reason in disable_chunked_prefill_reasons:
                logger.info(reason)
            self.scheduler_config.chunked_prefill_enabled = False
            self.scheduler_config.long_prefill_token_threshold = 0

            if self.cache_config is not None:
                self.cache_config.enable_prefix_caching = False

        if (self.kv_events_config is not None
                and self.kv_events_config.enable_kv_cache_events
                and not self.cache_config.enable_prefix_caching):
            logger.warning(
                "KV cache events are on, but prefix caching is not enabled."
                "Use --enable-prefix-caching to enable.")
        if (self.kv_events_config is not None
                and self.kv_events_config.publisher != "null"
                and not self.kv_events_config.enable_kv_cache_events):
            logger.warning("KV cache events are disabled,"
                           "but the scheduler is configured to publish them."
                           "Modify KVEventsConfig.enable_kv_cache_events"
                           "to True to enable.")
        current_platform.check_and_update_config(self)

        # Do this after all the updates to compilation_config.level
        if envs.VLLM_USE_V1 and \
            self.compilation_config.level == CompilationLevel.PIECEWISE:
            self.compilation_config.set_splitting_ops_for_v1()

        # final check of cudagraph mode after all possible updates
        if envs.VLLM_USE_V1 and current_platform.is_cuda_alike():
            if self.compilation_config.cudagraph_mode.has_full_cudagraphs()\
                and self.model_config is not None and \
                not self.model_config.disable_cascade_attn and\
                not self.compilation_config.cudagraph_mode.\
                has_piecewise_cudagraphs():
                logger.warning_once(
                    "No piecewise cudagraph for executing cascade attention."
                    " Will fall back to eager execution if a batch runs "
                    "into cascade attentions")

            if self.compilation_config.cudagraph_mode\
                .requires_piecewise_compilation():
                assert self.compilation_config.level == \
                    CompilationLevel.PIECEWISE, \
                    "Compilation level should be CompilationLevel.PIECEWISE "\
                    "when cudagraph_mode piecewise cudagraphs is used, "\
                    f"cudagraph_mode={self.compilation_config.cudagraph_mode}"

            # final migrate the deprecated flags
            self.compilation_config.use_cudagraph = self.compilation_config.\
                cudagraph_mode!= CUDAGraphMode.NONE
            self.compilation_config.full_cuda_graph = self.compilation_config.\
                cudagraph_mode.has_full_cudagraphs()

        if self.parallel_config.enable_dbo:
            a2a_backend = envs.VLLM_ALL2ALL_BACKEND
            assert a2a_backend in \
                ["deepep_low_latency", "deepep_high_throughput"], \
            "Microbatching currently only supports the deepep_low_latency and "\
            f"deepep_high_throughput all2all backend. {a2a_backend} is not "\
            "supported. To fix set the VLLM_ALL2ALL_BACKEND environment "\
            "variable to deepep_low_latency or deepep_high_throughput and "\
            "install the DeepEP kernels."

            if not self.model_config.disable_cascade_attn:
                self.model_config.disable_cascade_attn = True
                logger.warning_once(
                    "Disabling cascade attention when DBO is enabled.")

        if not self.instance_id:
            self.instance_id = random_uuid()[:5]

        if (envs.VLLM_USE_V1
                and not self.scheduler_config.disable_hybrid_kv_cache_manager):
            # logger should only print warning message for hybrid models. As we
            # can't know whether the model is hybrid or not now, so we don't log
            # warning message here and will log it later.
            if not current_platform.support_hybrid_kv_cache():
                # Hybrid KV cache manager is not supported on non-GPU platforms.
                self.scheduler_config.disable_hybrid_kv_cache_manager = True
            if self.kv_transfer_config is not None:
                # Hybrid KV cache manager is not compatible with KV transfer.
                self.scheduler_config.disable_hybrid_kv_cache_manager = True
            if self.kv_events_config is not None:
                # Hybrid KV cache manager is not compatible with KV events.
                self.scheduler_config.disable_hybrid_kv_cache_manager = True
            if self.model_config is not None and \
                self.model_config.attention_chunk_size is not None:
                if self.speculative_config is not None and \
                    self.speculative_config.use_eagle():
                    # Hybrid KV cache manager is not yet supported with chunked
                    # local attention + eagle.
                    self.scheduler_config.disable_hybrid_kv_cache_manager = True
                elif \
                    not envs.VLLM_ALLOW_CHUNKED_LOCAL_ATTN_WITH_HYBRID_KV_CACHE:
                    logger.warning(
                        "There is a latency regression when using chunked local"
                        " attention with the hybrid KV cache manager. Disabling"
                        " it, by default. To enable it, set the environment "
                        "VLLM_ALLOW_CHUNKED_LOCAL_ATTN_WITH_HYBRID_KV_CACHE=1."
                    )
                    # Hybrid KV cache manager is not yet supported with chunked
                    # local attention.
                    self.scheduler_config.disable_hybrid_kv_cache_manager = True

<<<<<<< HEAD
    def update_sizes_for_sequence_parallelism(
        self,
        possible_sizes: list,
        uniform_possible_sizes: Optional[list] = None
    ) -> tuple[list, Optional[list]]:
=======
        if self.compilation_config.debug_dump_path:
            self.compilation_config.debug_dump_path = \
                self.compilation_config.debug_dump_path.absolute().expanduser()
        if envs.VLLM_DEBUG_DUMP_PATH is not None:
            env_path = Path(envs.VLLM_DEBUG_DUMP_PATH).absolute().expanduser()
            if self.compilation_config.debug_dump_path:
                logger.warning(
                    "Config-specified debug dump path is overridden"
                    " by VLLM_DEBUG_DUMP_PATH to %s", env_path)
            self.compilation_config.debug_dump_path = env_path

    def update_sizes_for_sequence_parallelism(self,
                                              possible_sizes: list) -> list:
>>>>>>> b1ded114
        # remove the sizes that not multiple of tp_size when
        # enable sequence parallelism
        removed_sizes = [
            size for size in possible_sizes
            if size % self.parallel_config.tensor_parallel_size != 0
        ]
        removed_uniform_sizes = []
        if uniform_possible_sizes is not None:
            removed_uniform_sizes = [
                size for size in uniform_possible_sizes
                if size % self.parallel_config.tensor_parallel_size != 0
            ]
        removed_sizes = list(set(removed_sizes + removed_uniform_sizes))
        if removed_sizes:
            logger.warning(
                "Batch sizes %s are removed because they are not "
                "multiple of tp_size %d when "
                "sequence parallelism is enabled", removed_sizes,
                self.parallel_config.tensor_parallel_size)

        return [
            size for size in possible_sizes
            if size % self.parallel_config.tensor_parallel_size == 0
        ], [
            size for size in uniform_possible_sizes
            if size % self.parallel_config.tensor_parallel_size == 0
        ] if uniform_possible_sizes else None

    def _set_cudagraph_sizes(self):
        """
        vLLM defines the default candidate list of batch sizes for CUDA graph
        capture as:

        ```python
        max_graph_size = min(max_num_seqs * 2, 512)
        # 1, 2, 4, then multiples of 8 up to max_graph_size
        cuda_graph_sizes = [1, 2, 4, 8, 16, 24, 32, 40, ..., max_graph_size]

        In the end, `vllm_config.compilation_config.cudagraph_capture_sizes`
        will be the final sizes to capture cudagraph (in descending order).

        These sizes are used to capture and reuse CUDA graphs for
        performance-critical paths (e.g., decoding). Capturing enables
        significantly faster kernel dispatch by avoiding Python overhead. The
        list is then filtered based on `max_num_batched_tokens` (e.g., 8192 on
        most GPUs), which controls the total allowed number of tokens in a
        batch. Since each sequence may have a variable number of tokens, the
        maximum usable batch size will depend on actual sequence lengths.

        Example:
            With `max_num_batched_tokens = 8192`, and typical sequences
            averaging ~32 tokens, most practical batch sizes fall below 256.
            However, the system will still allow capture sizes up to 512 if
            shape and memory permit.

        Note:
            If users explicitly specify cudagraph capture sizes in the
            compilation config, those will override this default logic.
            At runtime:

            - If batch size <= one of the `cudagraph_capture_sizes`, the closest
            padded CUDA graph will be used.
            - If batch size > largest `cudagraph_capture_sizes`, cudagraph will
            not be used.
        """

        # calculate the default `batch_size_capture_list`
        batch_size_capture_list = []
<<<<<<< HEAD
        uniform_batch_size_capture_list = []
        uniform_decode_len = 1 if not self.speculative_config else \
                    1 + self.speculative_config.num_speculative_tokens
        if not envs.VLLM_USE_V1:
            if self.scheduler_config is not None and \
                self.model_config is not None and \
                    not self.model_config.enforce_eager:

                possible_sizes = [1, 2, 4] + [8 * i for i in range(1, 1025)]
                if self.parallel_config.tensor_parallel_size > 1 and \
                    self.compilation_config.pass_config.enable_sequence_parallelism:
                    possible_sizes, _ = \
                        self.update_sizes_for_sequence_parallelism(possible_sizes)

                # find the minimum size that is larger than max_num_seqs,
                # which then becomes the max_batchsize_to_capture
                larger_sizes = [
                    x for x in possible_sizes
                    if x >= self.scheduler_config.max_num_seqs
                ]
                if larger_sizes:
                    max_batchsize_to_capture = larger_sizes[0]
                else:
                    max_batchsize_to_capture = possible_sizes[-1]

                # filter out the sizes that are
                # larger than max_batchsize_to_capture
                batch_size_capture_list = [
                    size for size in possible_sizes
                    if size <= max_batchsize_to_capture
                ]
        else:
            if self.model_config is not None and \
                not self.model_config.enforce_eager:
                cuda_graph_sizes = self.scheduler_config.cuda_graph_sizes
                if len(cuda_graph_sizes) == 1:
                    batch_size_capture_list = [1, 2, 4] + [
                        i for i in range(8, cuda_graph_sizes[0] + 1, 8)
                    ]
                elif len(cuda_graph_sizes) > 1:
                    batch_size_capture_list = sorted(cuda_graph_sizes)
                else:
                    raise TypeError(f"Invalid value for {cuda_graph_sizes=}.")

                # we maintain a separate list of uniform-decode capture sizes,
                # since for spec-decode, we may need capture sizes being
                # divisible by uniform_decode_len(>1).
                uniform_batch_size_capture_list = sorted(
                    set(size * uniform_decode_len
                        for size in batch_size_capture_list
                        if size >= uniform_decode_len))
                if self.parallel_config.tensor_parallel_size > 1 and \
                    self.compilation_config.pass_config.enable_sequence_parallelism:
                    batch_size_capture_list, uniform_batch_size_capture_list = \
                        self.update_sizes_for_sequence_parallelism(
                            batch_size_capture_list,
                            uniform_batch_size_capture_list)
                max_num_tokens = self.scheduler_config.max_num_batched_tokens
                batch_size_capture_list = [
                    size for size in batch_size_capture_list
                    if size <= max_num_tokens
                ]
                max_num_decode_tokens = self.scheduler_config.max_num_seqs * \
                    uniform_decode_len
                uniform_batch_size_capture_list = [
                    size for size in uniform_batch_size_capture_list
                    if size <= max_num_decode_tokens
                ]
=======
        if self.model_config is not None and \
            not self.model_config.enforce_eager:
            cuda_graph_sizes = self.scheduler_config.cuda_graph_sizes
            if len(cuda_graph_sizes) == 1:
                batch_size_capture_list = [1, 2, 4] + [
                    i for i in range(8, cuda_graph_sizes[0] + 1, 8)
                ]
            elif len(cuda_graph_sizes) > 1:
                batch_size_capture_list = sorted(cuda_graph_sizes)
            else:
                raise TypeError(f"Invalid value for {cuda_graph_sizes=}.")
            if self.parallel_config.tensor_parallel_size > 1 and \
                self.compilation_config.pass_config.enable_sequence_parallelism:
                batch_size_capture_list = \
                    self.update_sizes_for_sequence_parallelism(batch_size_capture_list)
            max_num_tokens = self.scheduler_config.max_num_batched_tokens
            batch_size_capture_list = [
                size for size in batch_size_capture_list
                if size <= max_num_tokens
            ]
>>>>>>> b1ded114

        self.compilation_config.init_with_cudagraph_sizes(
            batch_size_capture_list, uniform_batch_size_capture_list,
            uniform_decode_len)

    def recalculate_max_model_len(self, max_model_len: int):
        # Can only be called in try_verify_and_update_config
        model_config = self.model_config
        max_model_len = model_config.get_and_verify_max_len(max_model_len)
        self.model_config.max_model_len = max_model_len
        self.scheduler_config.max_model_len = max_model_len

    def try_verify_and_update_config(self):
        if self.model_config is None:
            return

        # Avoid running try_verify_and_update_config multiple times
        if getattr(self.model_config, "config_updated", False):
            return
        self.model_config.config_updated = True

        architecture = self.model_config.architecture
        if architecture is None:
            return

        from vllm.model_executor.models.config import (
            MODELS_CONFIG_MAP, HybridAttentionMambaModelConfig)
        cls = MODELS_CONFIG_MAP.get(architecture, None)
        if cls is not None:
            cls.verify_and_update_config(self)

        if self.model_config.is_hybrid:
            HybridAttentionMambaModelConfig.verify_and_update_config(self)

        if self.model_config.convert_type == "classify":
            # Maybe convert ForCausalLM into ForSequenceClassification model.
            from vllm.model_executor.models.adapters import (
                SequenceClassificationConfig)
            SequenceClassificationConfig.verify_and_update_config(self)

        if hasattr(self.model_config, "model_weights") and is_runai_obj_uri(
                self.model_config.model_weights):
            if self.load_config.load_format == "auto":
                logger.info("Detected Run:ai model config. "
                            "Overriding `load_format` to 'runai_streamer'")
                self.load_config.load_format = "runai_streamer"
            elif self.load_config.load_format != "runai_streamer":
                raise ValueError(f"To load a model from S3, 'load_format' "
                                 f"must be 'runai_streamer', "
                                 f"but got '{self.load_config.load_format}'. "
                                 f"Model: {self.model_config.model}")

    def compile_debug_dump_path(self) -> Optional[Path]:
        """Returns a rank-aware path for dumping 
        torch.compile debug information.
        """
        if self.compilation_config.debug_dump_path is None:
            return None
        tp_rank = self.parallel_config.rank
        dp_rank = self.parallel_config.data_parallel_rank
        data_parallel_size = self.parallel_config.data_parallel_size
        append_path = f"rank_{tp_rank}" if data_parallel_size == 1 \
            else f"rank_{tp_rank}_dp_{dp_rank}"
        path = self.compilation_config.debug_dump_path / append_path
        return path

    def __str__(self):
        return (
            f"model={self.model_config.model!r}, "
            f"speculative_config={self.speculative_config!r}, "
            f"tokenizer={self.model_config.tokenizer!r}, "
            f"skip_tokenizer_init={self.model_config.skip_tokenizer_init}, "
            f"tokenizer_mode={self.model_config.tokenizer_mode}, "
            f"revision={self.model_config.revision}, "
            f"tokenizer_revision={self.model_config.tokenizer_revision}, "
            f"trust_remote_code={self.model_config.trust_remote_code}, "
            f"dtype={self.model_config.dtype}, "
            f"max_seq_len={self.model_config.max_model_len}, "
            f"download_dir={self.load_config.download_dir!r}, "
            f"load_format={self.load_config.load_format}, "
            f"tensor_parallel_size={self.parallel_config.tensor_parallel_size}, "  # noqa
            f"pipeline_parallel_size={self.parallel_config.pipeline_parallel_size}, "  # noqa
            f"data_parallel_size={self.parallel_config.data_parallel_size}, "  # noqa
            f"disable_custom_all_reduce={self.parallel_config.disable_custom_all_reduce}, "  # noqa
            f"quantization={self.model_config.quantization}, "
            f"enforce_eager={self.model_config.enforce_eager}, "
            f"kv_cache_dtype={self.cache_config.cache_dtype}, "
            f"device_config={self.device_config.device}, "
            f"structured_outputs_config={self.structured_outputs_config!r}, "
            f"observability_config={self.observability_config!r}, "
            f"seed={self.model_config.seed}, "
            f"served_model_name={self.model_config.served_model_name}, "
            f"enable_prefix_caching={self.cache_config.enable_prefix_caching}, "
            f"chunked_prefill_enabled={self.scheduler_config.chunked_prefill_enabled}, "  # noqa
            f"pooler_config={self.model_config.pooler_config!r}, "
            f"compilation_config={self.compilation_config!r}")


_current_vllm_config: Optional[VllmConfig] = None
_current_prefix: Optional[str] = None


@contextmanager
def set_current_vllm_config(vllm_config: VllmConfig,
                            check_compile=False,
                            prefix: Optional[str] = None):
    """
    Temporarily set the current vLLM config.
    Used during model initialization.
    We save the current vLLM config in a global variable,
    so that all modules can access it, e.g. custom ops
    can access the vLLM config to determine how to dispatch.
    """
    global _current_vllm_config, _current_prefix
    old_vllm_config = _current_vllm_config
    old_prefix = _current_prefix
    from vllm.compilation.counter import compilation_counter
    num_models_seen = compilation_counter.num_models_seen
    try:
        _current_vllm_config = vllm_config
        _current_prefix = prefix
        yield
    except Exception:
        raise
    else:
        if check_compile:
            vllm_config.compilation_config.custom_op_log_check()

        if check_compile and \
            vllm_config.compilation_config.level == CompilationLevel.PIECEWISE \
            and compilation_counter.num_models_seen == num_models_seen:
            # If the model supports compilation,
            # compilation_counter.num_models_seen should be increased
            # by at least 1.
            # If it is not increased, it means the model does not support
            # compilation (does not have @support_torch_compile decorator).
            logger.warning(
                "`torch.compile` is turned on, but the model %s"
                " does not support it. Please open an issue on GitHub"
                " if you want it to be supported.",
                vllm_config.model_config.model)
    finally:
        _current_vllm_config = old_vllm_config
        _current_prefix = old_prefix
        # Clear the compilation config cache when context changes
        get_cached_compilation_config.cache_clear()


@lru_cache(maxsize=1)
def get_cached_compilation_config():
    """Cache config to avoid repeated calls to get_current_vllm_config()"""
    return get_current_vllm_config().compilation_config


def get_current_vllm_config() -> VllmConfig:
    if _current_vllm_config is None:
        # in ci, usually when we test custom ops/modules directly,
        # we don't set the vllm config. In that case, we set a default
        # config.
        logger.warning("Current vLLM config is not set.")
        from vllm.config import VllmConfig
        return VllmConfig()
    return _current_vllm_config


def get_current_model_prefix() -> str:
    """
    Get the prefix of the model that's currently being initialized.
    """
    assert _current_prefix is not None, \
        "Current model prefix is not set. "
    return _current_prefix


T = TypeVar("T")


def get_layers_from_vllm_config(
        vllm_config: VllmConfig,
        layer_type: type[T],
        layer_names: Optional[list[str]] = None) -> dict[str, T]:
    """
    Get layers from the vLLM config.

    Args:
        vllm_config: The vLLM config.
        layer_type: The type of the layer to get.
        layer_names: The names of the layers to get. If None, return all layers.
    """

    if layer_names is None:
        layer_names = list(
            vllm_config.compilation_config.static_forward_context.keys())

    forward_context = vllm_config.compilation_config.static_forward_context

    return {
        layer_name: forward_context[layer_name]
        for layer_name in layer_names
        if isinstance(forward_context[layer_name], layer_type)
    }


def update_config(config: DataclassInstanceT,
                  overrides: dict[str, Any]) -> DataclassInstanceT:
    processed_overrides = {}
    for field_name, value in overrides.items():
        assert hasattr(
            config, field_name), f"{type(config)} has no field `{field_name}`"
        current_value = getattr(config, field_name)
        if is_dataclass(current_value) and not is_dataclass(value):
            assert isinstance(value, dict), (
                f"Overrides to {type(config)}.{field_name} must be a dict"
                f"  or {type(current_value)}, but got {type(value)}")
            value = update_config(
                current_value,  # type: ignore[type-var]
                value)
        processed_overrides[field_name] = value
    return replace(config, **processed_overrides)<|MERGE_RESOLUTION|>--- conflicted
+++ resolved
@@ -556,13 +556,6 @@
                     # local attention.
                     self.scheduler_config.disable_hybrid_kv_cache_manager = True
 
-<<<<<<< HEAD
-    def update_sizes_for_sequence_parallelism(
-        self,
-        possible_sizes: list,
-        uniform_possible_sizes: Optional[list] = None
-    ) -> tuple[list, Optional[list]]:
-=======
         if self.compilation_config.debug_dump_path:
             self.compilation_config.debug_dump_path = \
                 self.compilation_config.debug_dump_path.absolute().expanduser()
@@ -576,20 +569,12 @@
 
     def update_sizes_for_sequence_parallelism(self,
                                               possible_sizes: list) -> list:
->>>>>>> b1ded114
         # remove the sizes that not multiple of tp_size when
         # enable sequence parallelism
         removed_sizes = [
             size for size in possible_sizes
             if size % self.parallel_config.tensor_parallel_size != 0
         ]
-        removed_uniform_sizes = []
-        if uniform_possible_sizes is not None:
-            removed_uniform_sizes = [
-                size for size in uniform_possible_sizes
-                if size % self.parallel_config.tensor_parallel_size != 0
-            ]
-        removed_sizes = list(set(removed_sizes + removed_uniform_sizes))
         if removed_sizes:
             logger.warning(
                 "Batch sizes %s are removed because they are not "
@@ -600,10 +585,7 @@
         return [
             size for size in possible_sizes
             if size % self.parallel_config.tensor_parallel_size == 0
-        ], [
-            size for size in uniform_possible_sizes
-            if size % self.parallel_config.tensor_parallel_size == 0
-        ] if uniform_possible_sizes else None
+        ]
 
     def _set_cudagraph_sizes(self):
         """
@@ -645,76 +627,10 @@
 
         # calculate the default `batch_size_capture_list`
         batch_size_capture_list = []
-<<<<<<< HEAD
         uniform_batch_size_capture_list = []
         uniform_decode_len = 1 if not self.speculative_config else \
                     1 + self.speculative_config.num_speculative_tokens
-        if not envs.VLLM_USE_V1:
-            if self.scheduler_config is not None and \
-                self.model_config is not None and \
-                    not self.model_config.enforce_eager:
-
-                possible_sizes = [1, 2, 4] + [8 * i for i in range(1, 1025)]
-                if self.parallel_config.tensor_parallel_size > 1 and \
-                    self.compilation_config.pass_config.enable_sequence_parallelism:
-                    possible_sizes, _ = \
-                        self.update_sizes_for_sequence_parallelism(possible_sizes)
-
-                # find the minimum size that is larger than max_num_seqs,
-                # which then becomes the max_batchsize_to_capture
-                larger_sizes = [
-                    x for x in possible_sizes
-                    if x >= self.scheduler_config.max_num_seqs
-                ]
-                if larger_sizes:
-                    max_batchsize_to_capture = larger_sizes[0]
-                else:
-                    max_batchsize_to_capture = possible_sizes[-1]
-
-                # filter out the sizes that are
-                # larger than max_batchsize_to_capture
-                batch_size_capture_list = [
-                    size for size in possible_sizes
-                    if size <= max_batchsize_to_capture
-                ]
-        else:
-            if self.model_config is not None and \
-                not self.model_config.enforce_eager:
-                cuda_graph_sizes = self.scheduler_config.cuda_graph_sizes
-                if len(cuda_graph_sizes) == 1:
-                    batch_size_capture_list = [1, 2, 4] + [
-                        i for i in range(8, cuda_graph_sizes[0] + 1, 8)
-                    ]
-                elif len(cuda_graph_sizes) > 1:
-                    batch_size_capture_list = sorted(cuda_graph_sizes)
-                else:
-                    raise TypeError(f"Invalid value for {cuda_graph_sizes=}.")
-
-                # we maintain a separate list of uniform-decode capture sizes,
-                # since for spec-decode, we may need capture sizes being
-                # divisible by uniform_decode_len(>1).
-                uniform_batch_size_capture_list = sorted(
-                    set(size * uniform_decode_len
-                        for size in batch_size_capture_list
-                        if size >= uniform_decode_len))
-                if self.parallel_config.tensor_parallel_size > 1 and \
-                    self.compilation_config.pass_config.enable_sequence_parallelism:
-                    batch_size_capture_list, uniform_batch_size_capture_list = \
-                        self.update_sizes_for_sequence_parallelism(
-                            batch_size_capture_list,
-                            uniform_batch_size_capture_list)
-                max_num_tokens = self.scheduler_config.max_num_batched_tokens
-                batch_size_capture_list = [
-                    size for size in batch_size_capture_list
-                    if size <= max_num_tokens
-                ]
-                max_num_decode_tokens = self.scheduler_config.max_num_seqs * \
-                    uniform_decode_len
-                uniform_batch_size_capture_list = [
-                    size for size in uniform_batch_size_capture_list
-                    if size <= max_num_decode_tokens
-                ]
-=======
+
         if self.model_config is not None and \
             not self.model_config.enforce_eager:
             cuda_graph_sizes = self.scheduler_config.cuda_graph_sizes
@@ -726,16 +642,31 @@
                 batch_size_capture_list = sorted(cuda_graph_sizes)
             else:
                 raise TypeError(f"Invalid value for {cuda_graph_sizes=}.")
+
+            # we maintain a separate list of uniform-decode capture sizes,
+            # since for spec-decode, we may need capture sizes being
+            # divisible by uniform_decode_len(>1).
+            uniform_batch_size_capture_list = sorted(
+                set(size * uniform_decode_len
+                    for size in batch_size_capture_list
+                    if size >= uniform_decode_len))
             if self.parallel_config.tensor_parallel_size > 1 and \
                 self.compilation_config.pass_config.enable_sequence_parallelism:
                 batch_size_capture_list = \
                     self.update_sizes_for_sequence_parallelism(batch_size_capture_list)
+                uniform_batch_size_capture_list = \
+                    self.update_sizes_for_sequence_parallelism(uniform_batch_size_capture_list)
             max_num_tokens = self.scheduler_config.max_num_batched_tokens
             batch_size_capture_list = [
                 size for size in batch_size_capture_list
                 if size <= max_num_tokens
             ]
->>>>>>> b1ded114
+            max_num_decode_tokens = self.scheduler_config.max_num_seqs * \
+                uniform_decode_len
+            uniform_batch_size_capture_list = [
+                size for size in uniform_batch_size_capture_list
+                if size <= max_num_decode_tokens
+            ]
 
         self.compilation_config.init_with_cudagraph_sizes(
             batch_size_capture_list, uniform_batch_size_capture_list,
