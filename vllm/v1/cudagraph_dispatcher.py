# SPDX-License-Identifier: Apache-2.0
# SPDX-FileCopyrightText: Copyright contributors to the vLLM project
from typing import Any, Optional, Union

import torch

import vllm.envs as envs
from vllm.config import CUDAGraphMode, VllmConfig
from vllm.forward_context import BatchDescriptor
from vllm.utils import round_up


class CudagraphDispatcher:
    """
    Runtime cudagraph dispatcher to dispatch keys for multiple set of
    cudagraphs.

    The dispatcher stores two sets of dispatch keys, one for PIECEWISE and one
    for FULL cudagraph runtime mode. The keys are initialized depending on
    attention support and what cudagraph mode is set in CompilationConfig. The
    keys stored in dispatcher are the only source of truth for valid
    cudagraphs that can be dispatched at runtime.

    At runtime, the dispatch method generates the runtime cudagraph mode (FULL,
    PIECEWISE, or NONE for no cudagraph) and the valid key (batch descriptor)
    based on the input key. After dispatching (communicated via forward
    context), the cudagraph wrappers will trust the dispatch key to either
    capture or replay (if the mode matches), or pass through to the underlying
    runnable without cudagraph (if the mode does not match or mode is NONE).
    """

    def __init__(self,
                 vllm_config: VllmConfig,
                 is_drafter: bool = False,
                 runner: Any = None):
        self.vllm_config = vllm_config
        self.compilation_config = vllm_config.compilation_config
        self.cudagraph_mode = self.compilation_config.cudagraph_mode
        self.is_drafter = is_drafter
        self.runner = runner

        # Dict to store valid cudagraph dispatching keys.
        self.cudagraph_keys: dict[CUDAGraphMode, set[BatchDescriptor]] = {
            CUDAGraphMode.PIECEWISE: set(),
            CUDAGraphMode.FULL: set(),
        }
        # Placeholder for capture sizes. Should be initialized in
        # self.initialize_cudagraph_keys.
        self.cudagraph_capture_sizes: list[int] = []
        # map uniform_query_len to capture sizes
        self.uniform_cudagraph_capture_sizes: dict[int, list[int]] = {}
        self.uniform_query_lens: list[int] = []

        not_use_piecewise_compilation = (
            not self.cudagraph_mode.requires_piecewise_compilation()
        )

        assert (
            not_use_piecewise_compilation
            or self.compilation_config.is_attention_compiled_piecewise()
        ), (
            "Compilation level should be CompilationLevel.PIECEWISE when "
            "cudagraph_mode piecewise cudagraphs is used, "
            "and attention should be in splitting_ops or "
            "inductor splitting should be used. "
            f"cudagraph_mode={self.cudagraph_mode}, "
            f"compilation_level={self.compilation_config.level}, "
            f"splitting_ops={self.compilation_config.splitting_ops}"
        )

        self.keys_initialized = False

<<<<<<< HEAD
        # For storing temp variables
        self._uniform_decode: bool = False
        self._uniform_query_len: int = 0

    def add_cudagraph_key(self, runtime_mode: CUDAGraphMode,
                          batch_descriptor: BatchDescriptor):
        assert runtime_mode in [CUDAGraphMode.PIECEWISE, CUDAGraphMode.FULL], \
=======
    def add_cudagraph_key(
        self, runtime_mode: CUDAGraphMode, batch_descriptor: BatchDescriptor
    ):
        assert runtime_mode in [CUDAGraphMode.PIECEWISE, CUDAGraphMode.FULL], (
>>>>>>> fc679696
            f"Invalid cudagraph runtime mode for keys: {runtime_mode}"
        )
        self.cudagraph_keys[runtime_mode].add(batch_descriptor)

<<<<<<< HEAD
    def initialize_cudagraph_keys(self, cudagraph_mode: CUDAGraphMode,
                                  uniform_query_lens: Union[int, list[int]]):

=======
    def initialize_cudagraph_keys(
        self, cudagraph_mode: CUDAGraphMode, uniform_decode_query_len: int
    ):
>>>>>>> fc679696
        # This should be called only after attention backend is initialized.

        # Note: we create all valid keys for cudagraph here but do not
        # guarantee all keys would be used. For example, if we allow lazy
        # capturing in future PR, some keys may never be triggered.

        # support multiple uniform_decode_query_lens for spec-decode
        if isinstance(uniform_query_lens, int):
            uniform_query_lens = [uniform_query_lens]
        assert len(uniform_query_lens) > 0 and all(
            isinstance(x, int) and x > 0 for x in uniform_query_lens), \
            f"Invalid uniform_query_lens: {uniform_query_lens}"
        self.uniform_query_lens = uniform_query_lens

        # we only have compilation_config.uniform_cudagraph_capture_sizes
        # being aligned with one uniform_query_len that greater than 1, not
        # multiple of them. Should verify this here.
        for uniform_query_len in self.uniform_query_lens:
            if uniform_query_len > 1 and \
                self.compilation_config.uniform_cudagraph_capture_sizes:
                assert all(x % uniform_query_len == 0 for x in
                           self.compilation_config.\
                            uniform_cudagraph_capture_sizes), \
                    f"Invalid uniform_query_lens: {uniform_query_len}"

        if cudagraph_mode.mixed_mode() != CUDAGraphMode.NONE:
            for bs in self.compilation_config.cudagraph_capture_sizes:
                self.add_cudagraph_key(
                    cudagraph_mode.mixed_mode(),
<<<<<<< HEAD
                    BatchDescriptor(num_tokens=bs, uniform_decode=False))
            self.cudagraph_capture_sizes = \
                self.compilation_config.cudagraph_capture_sizes

        # if decode cudagraph mode is FULL, and we don't already have mixed
        # mode full cudagraphs then add them here.
        for uniform_query_len in self.uniform_query_lens:
            if cudagraph_mode.decode_mode() == CUDAGraphMode.FULL \
                and cudagraph_mode.separate_routine():
                max_num_tokens = uniform_query_len * \
                    self.vllm_config.scheduler_config.max_num_seqs
                # for uniform_query_len==1, we use the non-uniform
                # capture sizes, this can be for main model without spec-decode
                # or for the drafter. Otherwise, we use the uniform-aligned
                # sizes.
                candidate_sizes = self.compilation_config.\
                    cudagraph_capture_sizes \
                    if uniform_query_len == 1 else \
                    self.compilation_config.uniform_cudagraph_capture_sizes
                cudagraph_capture_sizes_for_decode = [
                    x for x in candidate_sizes
                    if x <= max_num_tokens and x >= uniform_query_len
                ]
                for bs in cudagraph_capture_sizes_for_decode:
                    self.add_cudagraph_key(
                        CUDAGraphMode.FULL,
                        BatchDescriptor(num_tokens=bs,
                                        uniform_decode=True,
                                        uniform_query_len=uniform_query_len))
                self.uniform_cudagraph_capture_sizes[uniform_query_len] = \
                    cudagraph_capture_sizes_for_decode

        # update the cudagraph mode resolved from runner
        self.cudagraph_mode = cudagraph_mode
=======
                    BatchDescriptor(num_tokens=bs, uniform_decode=False),
                )

        # if decode cudagraph mode is FULL, and we don't already have mixed
        # mode full cudagraphs then add them here.
        if (
            cudagraph_mode.decode_mode() == CUDAGraphMode.FULL
            and cudagraph_mode.separate_routine()
        ):
            max_num_tokens = (
                uniform_decode_query_len
                * self.vllm_config.scheduler_config.max_num_seqs
            )
            cudagraph_capture_sizes_for_decode = [
                x
                for x in self.compilation_config.cudagraph_capture_sizes
                if x <= max_num_tokens and x >= uniform_decode_query_len
            ]
            for bs in cudagraph_capture_sizes_for_decode:
                self.add_cudagraph_key(
                    CUDAGraphMode.FULL,
                    BatchDescriptor(num_tokens=bs, uniform_decode=True),
                )
>>>>>>> fc679696
        self.keys_initialized = True

    def get_capture_cases(
        self, uniform_decode: bool, uniform_query_len: int
    ) -> tuple[CUDAGraphMode, list[BatchDescriptor], list[int]]:
        """Return capture sizes, keys, and runtime mode for a given case.
        The capture sizes and keys are sorted in descending order.
        """
        if not uniform_decode:
            runtime_mode = self.cudagraph_mode.mixed_mode()
            uniform_query_len = 0
            capture_sizes = sorted(self.cudagraph_capture_sizes, reverse=True)
        else:
            runtime_mode = self.cudagraph_mode.decode_mode()
            assert uniform_query_len in self.uniform_cudagraph_capture_sizes
            capture_sizes = sorted(
                self.uniform_cudagraph_capture_sizes[uniform_query_len],
                reverse=True)
        keys = [
            BatchDescriptor(num_tokens=x,
                            uniform_decode=uniform_decode,
                            uniform_query_len=uniform_query_len)
            for x in capture_sizes
        ]
        return capture_sizes, keys, runtime_mode

    def padded_num_tokens(self, num_tokens: int, uniform_decode: bool,
                          uniform_query_len: int) -> tuple[int, bool]:
        """Return num_tokens after padded and whether it is cudagraph padded.
        """
        assert uniform_query_len == 0 or uniform_query_len in \
            self.uniform_query_lens, \
            f"Invalid uniform_query_len: {uniform_query_len}"
        if uniform_query_len <= 1 and num_tokens <= \
            self.compilation_config.max_capture_size:
            # common situation within the range of max_capture_size for main
            # model or for a drafter.
            # we ignore whether it is uniform-decode since it is always safe
            # to pad.
            return self.vllm_config.pad_for_cudagraph(
                num_tokens, uniform_aligned=False), True

        if uniform_decode and uniform_query_len > 1 and \
            num_tokens <= self.compilation_config.max_uniform_capture_size:
            # this is particular for uniform-decode alignment for vaildation
            # phase of spec-decode, or for the first iteration of drafter when
            # support padded speculation
            return self.vllm_config.pad_for_cudagraph(
                num_tokens, uniform_aligned=True), True

        # otherwise, it is not cudagraph padded
        return num_tokens, False

    def caculate_uniform_decode(self, num_scheduled_tokens: int, num_reqs: int,
                                max_query_len: int) -> tuple[bool, int]:
        uniform_decode = (max_query_len in self.uniform_query_lens) and (
            num_scheduled_tokens == num_reqs * max_query_len)
        uniform_query_len = max_query_len if uniform_decode else 0
        return uniform_decode, uniform_query_len

    def get_num_input_tokens_local(self, num_scheduled_tokens: int,
                                   num_reqs: int, max_query_len: int) -> int:
        """ return num_input_tokens, acounting for cudagraph padding and 
        tp padding locally, but not across dp.
        """
        uniform_decode, uniform_query_len = self.caculate_uniform_decode(
            num_scheduled_tokens, num_reqs, max_query_len)

        # store for later use in plan
        self._uniform_decode = uniform_decode
        self._uniform_query_len = uniform_query_len

        # Compute padded tokens
        cudagraph_padded = False
        if self.cudagraph_mode != CUDAGraphMode.NONE and\
            not envs.VLLM_DISABLE_PAD_FOR_CUDAGRAPH:
            num_input_tokens, cudagraph_padded = self.padded_num_tokens(
                num_scheduled_tokens, uniform_decode, uniform_query_len)
        else:
            num_input_tokens = num_scheduled_tokens

        if not cudagraph_padded and not self.is_drafter:
            # Eager mode
            # Pad tokens to multiple of tensor_parallel_size when
            # enabled collective fusion for SP
            tp_size = self.vllm_config.parallel_config.tensor_parallel_size
            if self.compilation_config.pass_config. \
                enable_sequence_parallelism and tp_size > 1:
                num_input_tokens = round_up(num_scheduled_tokens, tp_size)
        return num_input_tokens

    def maybe_pad_for_dp(
            self, num_input_tokens: int) -> tuple[int, Optional[torch.Tensor]]:
        if self.runner and hasattr(self.runner, 'get_dp_padding'):
            assert not self.is_drafter
            return self.runner.get_dp_padding(num_input_tokens)
        return 0, None

    def plan(
        self,
        num_scheduled_tokens: int,
        num_reqs: int,
        max_query_len: int,
        use_cascade_attn: bool = False
    ) -> tuple[CUDAGraphMode, Optional[BatchDescriptor], int,
               Optional[torch.Tensor]]:
        """Plan cudagraph execution in a single call.

        Returns (runtime_mode, batch_descriptor, num_input_tokens, 
                 num_tokens_across_dp).
        """
        num_input_tokens = self.get_num_input_tokens_local(
            num_scheduled_tokens, num_reqs, max_query_len)

        # maybe pad for dp
        num_pad, num_tokens_across_dp = self.maybe_pad_for_dp(num_input_tokens)
        num_input_tokens += num_pad

        # Build initial descriptor and then dispatch
        descriptor = BatchDescriptor(num_tokens=num_input_tokens,
                                     uniform_decode=self._uniform_decode,
                                     uniform_query_len=self._uniform_query_len)
        runtime_mode, descriptor = self.dispatch(descriptor, use_cascade_attn)
        return runtime_mode, descriptor, num_input_tokens, num_tokens_across_dp

    def dispatch(
        self, batch_descriptor: BatchDescriptor, use_cascade_attn: bool = False
    ) -> tuple[CUDAGraphMode, Optional[BatchDescriptor]]:
        """
        Given conditions(e.g.,batch descriptor and if using cascade attention),
        dispatch to a cudagraph runtime mode and the valid batch descriptor.
        A new batch descriptor is returned as we might dispatch a uniform batch
        to a graph that supports a more general batch (uniform to non-uniform).
        """
        # if not initialized, just skip dispatching.
        if not self.keys_initialized:
            return CUDAGraphMode.NONE, None

        non_uniform_key = batch_descriptor.non_uniform
        # if a batch use cascade attention, bypass checking full cudagraphs
        if not use_cascade_attn:
            # check if key exists for full cudagraph
            if batch_descriptor in self.cudagraph_keys[CUDAGraphMode.FULL]:
                return CUDAGraphMode.FULL, batch_descriptor

            # otherwise, check if non-uniform key exists
            if non_uniform_key in self.cudagraph_keys[CUDAGraphMode.FULL]:
                return CUDAGraphMode.FULL, non_uniform_key

        # also check if non-uniform key exists for more "general"
        # piecewise cudagraph
        if non_uniform_key in self.cudagraph_keys[CUDAGraphMode.PIECEWISE]:
            return CUDAGraphMode.PIECEWISE, non_uniform_key

        # finally, just return no cudagraphs
        return CUDAGraphMode.NONE, None<|MERGE_RESOLUTION|>--- conflicted
+++ resolved
@@ -29,10 +29,9 @@
     runnable without cudagraph (if the mode does not match or mode is NONE).
     """
 
-    def __init__(self,
-                 vllm_config: VllmConfig,
-                 is_drafter: bool = False,
-                 runner: Any = None):
+    def __init__(
+        self, vllm_config: VllmConfig, is_drafter: bool = False, runner: Any = None
+    ):
         self.vllm_config = vllm_config
         self.compilation_config = vllm_config.compilation_config
         self.cudagraph_mode = self.compilation_config.cudagraph_mode
@@ -70,33 +69,21 @@
 
         self.keys_initialized = False
 
-<<<<<<< HEAD
         # For storing temp variables
         self._uniform_decode: bool = False
         self._uniform_query_len: int = 0
 
-    def add_cudagraph_key(self, runtime_mode: CUDAGraphMode,
-                          batch_descriptor: BatchDescriptor):
-        assert runtime_mode in [CUDAGraphMode.PIECEWISE, CUDAGraphMode.FULL], \
-=======
     def add_cudagraph_key(
         self, runtime_mode: CUDAGraphMode, batch_descriptor: BatchDescriptor
     ):
         assert runtime_mode in [CUDAGraphMode.PIECEWISE, CUDAGraphMode.FULL], (
->>>>>>> fc679696
             f"Invalid cudagraph runtime mode for keys: {runtime_mode}"
         )
         self.cudagraph_keys[runtime_mode].add(batch_descriptor)
 
-<<<<<<< HEAD
-    def initialize_cudagraph_keys(self, cudagraph_mode: CUDAGraphMode,
-                                  uniform_query_lens: Union[int, list[int]]):
-
-=======
     def initialize_cudagraph_keys(
-        self, cudagraph_mode: CUDAGraphMode, uniform_decode_query_len: int
+        self, cudagraph_mode: CUDAGraphMode, uniform_query_lens: Union[int, list[int]]
     ):
->>>>>>> fc679696
         # This should be called only after attention backend is initialized.
 
         # Note: we create all valid keys for cudagraph here but do not
@@ -107,85 +94,72 @@
         if isinstance(uniform_query_lens, int):
             uniform_query_lens = [uniform_query_lens]
         assert len(uniform_query_lens) > 0 and all(
-            isinstance(x, int) and x > 0 for x in uniform_query_lens), \
-            f"Invalid uniform_query_lens: {uniform_query_lens}"
+            isinstance(x, int) and x > 0 for x in uniform_query_lens
+        ), f"Invalid uniform_query_lens: {uniform_query_lens}"
         self.uniform_query_lens = uniform_query_lens
 
         # we only have compilation_config.uniform_cudagraph_capture_sizes
         # being aligned with one uniform_query_len that greater than 1, not
         # multiple of them. Should verify this here.
         for uniform_query_len in self.uniform_query_lens:
-            if uniform_query_len > 1 and \
-                self.compilation_config.uniform_cudagraph_capture_sizes:
-                assert all(x % uniform_query_len == 0 for x in
-                           self.compilation_config.\
-                            uniform_cudagraph_capture_sizes), \
-                    f"Invalid uniform_query_lens: {uniform_query_len}"
+            if (
+                uniform_query_len > 1
+                and self.compilation_config.uniform_cudagraph_capture_sizes
+            ):
+                assert all(
+                    x % uniform_query_len == 0
+                    for x in self.compilation_config.uniform_cudagraph_capture_sizes
+                ), f"Invalid uniform_query_lens: {uniform_query_len}"
 
         if cudagraph_mode.mixed_mode() != CUDAGraphMode.NONE:
             for bs in self.compilation_config.cudagraph_capture_sizes:
                 self.add_cudagraph_key(
                     cudagraph_mode.mixed_mode(),
-<<<<<<< HEAD
-                    BatchDescriptor(num_tokens=bs, uniform_decode=False))
-            self.cudagraph_capture_sizes = \
+                    BatchDescriptor(num_tokens=bs, uniform_decode=False),
+                )
+            self.cudagraph_capture_sizes = (
                 self.compilation_config.cudagraph_capture_sizes
+            )
 
         # if decode cudagraph mode is FULL, and we don't already have mixed
         # mode full cudagraphs then add them here.
         for uniform_query_len in self.uniform_query_lens:
-            if cudagraph_mode.decode_mode() == CUDAGraphMode.FULL \
-                and cudagraph_mode.separate_routine():
-                max_num_tokens = uniform_query_len * \
-                    self.vllm_config.scheduler_config.max_num_seqs
+            if (
+                cudagraph_mode.decode_mode() == CUDAGraphMode.FULL
+                and cudagraph_mode.separate_routine()
+            ):
+                max_num_tokens = (
+                    uniform_query_len * self.vllm_config.scheduler_config.max_num_seqs
+                )
                 # for uniform_query_len==1, we use the non-uniform
                 # capture sizes, this can be for main model without spec-decode
                 # or for the drafter. Otherwise, we use the uniform-aligned
                 # sizes.
-                candidate_sizes = self.compilation_config.\
-                    cudagraph_capture_sizes \
-                    if uniform_query_len == 1 else \
-                    self.compilation_config.uniform_cudagraph_capture_sizes
+                candidate_sizes = (
+                    self.compilation_config.cudagraph_capture_sizes
+                    if uniform_query_len == 1
+                    else self.compilation_config.uniform_cudagraph_capture_sizes
+                )
                 cudagraph_capture_sizes_for_decode = [
-                    x for x in candidate_sizes
+                    x
+                    for x in candidate_sizes
                     if x <= max_num_tokens and x >= uniform_query_len
                 ]
                 for bs in cudagraph_capture_sizes_for_decode:
                     self.add_cudagraph_key(
                         CUDAGraphMode.FULL,
-                        BatchDescriptor(num_tokens=bs,
-                                        uniform_decode=True,
-                                        uniform_query_len=uniform_query_len))
-                self.uniform_cudagraph_capture_sizes[uniform_query_len] = \
+                        BatchDescriptor(
+                            num_tokens=bs,
+                            uniform_decode=True,
+                            uniform_query_len=uniform_query_len,
+                        ),
+                    )
+                self.uniform_cudagraph_capture_sizes[uniform_query_len] = (
                     cudagraph_capture_sizes_for_decode
+                )
 
         # update the cudagraph mode resolved from runner
         self.cudagraph_mode = cudagraph_mode
-=======
-                    BatchDescriptor(num_tokens=bs, uniform_decode=False),
-                )
-
-        # if decode cudagraph mode is FULL, and we don't already have mixed
-        # mode full cudagraphs then add them here.
-        if (
-            cudagraph_mode.decode_mode() == CUDAGraphMode.FULL
-            and cudagraph_mode.separate_routine()
-        ):
-            max_num_tokens = (
-                uniform_decode_query_len
-                * self.vllm_config.scheduler_config.max_num_seqs
-            )
-            cudagraph_capture_sizes_for_decode = [
-                x
-                for x in self.compilation_config.cudagraph_capture_sizes
-                if x <= max_num_tokens and x >= uniform_decode_query_len
-            ]
-            for bs in cudagraph_capture_sizes_for_decode:
-                self.add_cudagraph_key(
-                    CUDAGraphMode.FULL,
-                    BatchDescriptor(num_tokens=bs, uniform_decode=True),
-                )
->>>>>>> fc679696
         self.keys_initialized = True
 
     def get_capture_cases(
@@ -202,57 +176,70 @@
             runtime_mode = self.cudagraph_mode.decode_mode()
             assert uniform_query_len in self.uniform_cudagraph_capture_sizes
             capture_sizes = sorted(
-                self.uniform_cudagraph_capture_sizes[uniform_query_len],
-                reverse=True)
+                self.uniform_cudagraph_capture_sizes[uniform_query_len], reverse=True
+            )
         keys = [
-            BatchDescriptor(num_tokens=x,
-                            uniform_decode=uniform_decode,
-                            uniform_query_len=uniform_query_len)
+            BatchDescriptor(
+                num_tokens=x,
+                uniform_decode=uniform_decode,
+                uniform_query_len=uniform_query_len,
+            )
             for x in capture_sizes
         ]
         return capture_sizes, keys, runtime_mode
 
-    def padded_num_tokens(self, num_tokens: int, uniform_decode: bool,
-                          uniform_query_len: int) -> tuple[int, bool]:
-        """Return num_tokens after padded and whether it is cudagraph padded.
-        """
-        assert uniform_query_len == 0 or uniform_query_len in \
-            self.uniform_query_lens, \
+    def padded_num_tokens(
+        self, num_tokens: int, uniform_decode: bool, uniform_query_len: int
+    ) -> tuple[int, bool]:
+        """Return num_tokens after padded and whether it is cudagraph padded."""
+        assert uniform_query_len == 0 or uniform_query_len in self.uniform_query_lens, (
             f"Invalid uniform_query_len: {uniform_query_len}"
-        if uniform_query_len <= 1 and num_tokens <= \
-            self.compilation_config.max_capture_size:
+        )
+        if (
+            uniform_query_len <= 1
+            and num_tokens <= self.compilation_config.max_capture_size
+        ):
             # common situation within the range of max_capture_size for main
             # model or for a drafter.
             # we ignore whether it is uniform-decode since it is always safe
             # to pad.
             return self.vllm_config.pad_for_cudagraph(
-                num_tokens, uniform_aligned=False), True
-
-        if uniform_decode and uniform_query_len > 1 and \
-            num_tokens <= self.compilation_config.max_uniform_capture_size:
+                num_tokens, uniform_aligned=False
+            ), True
+
+        if (
+            uniform_decode
+            and uniform_query_len > 1
+            and num_tokens <= self.compilation_config.max_uniform_capture_size
+        ):
             # this is particular for uniform-decode alignment for vaildation
             # phase of spec-decode, or for the first iteration of drafter when
             # support padded speculation
             return self.vllm_config.pad_for_cudagraph(
-                num_tokens, uniform_aligned=True), True
+                num_tokens, uniform_aligned=True
+            ), True
 
         # otherwise, it is not cudagraph padded
         return num_tokens, False
 
-    def caculate_uniform_decode(self, num_scheduled_tokens: int, num_reqs: int,
-                                max_query_len: int) -> tuple[bool, int]:
+    def caculate_uniform_decode(
+        self, num_scheduled_tokens: int, num_reqs: int, max_query_len: int
+    ) -> tuple[bool, int]:
         uniform_decode = (max_query_len in self.uniform_query_lens) and (
-            num_scheduled_tokens == num_reqs * max_query_len)
+            num_scheduled_tokens == num_reqs * max_query_len
+        )
         uniform_query_len = max_query_len if uniform_decode else 0
         return uniform_decode, uniform_query_len
 
-    def get_num_input_tokens_local(self, num_scheduled_tokens: int,
-                                   num_reqs: int, max_query_len: int) -> int:
-        """ return num_input_tokens, acounting for cudagraph padding and 
+    def get_num_input_tokens_local(
+        self, num_scheduled_tokens: int, num_reqs: int, max_query_len: int
+    ) -> int:
+        """return num_input_tokens, acounting for cudagraph padding and
         tp padding locally, but not across dp.
         """
         uniform_decode, uniform_query_len = self.caculate_uniform_decode(
-            num_scheduled_tokens, num_reqs, max_query_len)
+            num_scheduled_tokens, num_reqs, max_query_len
+        )
 
         # store for later use in plan
         self._uniform_decode = uniform_decode
@@ -260,10 +247,13 @@
 
         # Compute padded tokens
         cudagraph_padded = False
-        if self.cudagraph_mode != CUDAGraphMode.NONE and\
-            not envs.VLLM_DISABLE_PAD_FOR_CUDAGRAPH:
+        if (
+            self.cudagraph_mode != CUDAGraphMode.NONE
+            and not envs.VLLM_DISABLE_PAD_FOR_CUDAGRAPH
+        ):
             num_input_tokens, cudagraph_padded = self.padded_num_tokens(
-                num_scheduled_tokens, uniform_decode, uniform_query_len)
+                num_scheduled_tokens, uniform_decode, uniform_query_len
+            )
         else:
             num_input_tokens = num_scheduled_tokens
 
@@ -272,14 +262,17 @@
             # Pad tokens to multiple of tensor_parallel_size when
             # enabled collective fusion for SP
             tp_size = self.vllm_config.parallel_config.tensor_parallel_size
-            if self.compilation_config.pass_config. \
-                enable_sequence_parallelism and tp_size > 1:
+            if (
+                self.compilation_config.pass_config.enable_sequence_parallelism
+                and tp_size > 1
+            ):
                 num_input_tokens = round_up(num_scheduled_tokens, tp_size)
         return num_input_tokens
 
     def maybe_pad_for_dp(
-            self, num_input_tokens: int) -> tuple[int, Optional[torch.Tensor]]:
-        if self.runner and hasattr(self.runner, 'get_dp_padding'):
+        self, num_input_tokens: int
+    ) -> tuple[int, Optional[torch.Tensor]]:
+        if self.runner and hasattr(self.runner, "get_dp_padding"):
             assert not self.is_drafter
             return self.runner.get_dp_padding(num_input_tokens)
         return 0, None
@@ -289,25 +282,27 @@
         num_scheduled_tokens: int,
         num_reqs: int,
         max_query_len: int,
-        use_cascade_attn: bool = False
-    ) -> tuple[CUDAGraphMode, Optional[BatchDescriptor], int,
-               Optional[torch.Tensor]]:
+        use_cascade_attn: bool = False,
+    ) -> tuple[CUDAGraphMode, Optional[BatchDescriptor], int, Optional[torch.Tensor]]:
         """Plan cudagraph execution in a single call.
 
-        Returns (runtime_mode, batch_descriptor, num_input_tokens, 
+        Returns (runtime_mode, batch_descriptor, num_input_tokens,
                  num_tokens_across_dp).
         """
         num_input_tokens = self.get_num_input_tokens_local(
-            num_scheduled_tokens, num_reqs, max_query_len)
+            num_scheduled_tokens, num_reqs, max_query_len
+        )
 
         # maybe pad for dp
         num_pad, num_tokens_across_dp = self.maybe_pad_for_dp(num_input_tokens)
         num_input_tokens += num_pad
 
         # Build initial descriptor and then dispatch
-        descriptor = BatchDescriptor(num_tokens=num_input_tokens,
-                                     uniform_decode=self._uniform_decode,
-                                     uniform_query_len=self._uniform_query_len)
+        descriptor = BatchDescriptor(
+            num_tokens=num_input_tokens,
+            uniform_decode=self._uniform_decode,
+            uniform_query_len=self._uniform_query_len,
+        )
         runtime_mode, descriptor = self.dispatch(descriptor, use_cascade_attn)
         return runtime_mode, descriptor, num_input_tokens, num_tokens_across_dp
 
