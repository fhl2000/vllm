--- conflicted
+++ resolved
@@ -2,14 +2,10 @@
 # SPDX-FileCopyrightText: Copyright contributors to the vLLM project
 from typing import Any, Optional, Union
 
-<<<<<<< HEAD
 import torch
 
 import vllm.envs as envs
-from vllm.config import CompilationLevel, CUDAGraphMode, VllmConfig
-=======
 from vllm.config import CUDAGraphMode, VllmConfig
->>>>>>> d88918e4
 from vllm.forward_context import BatchDescriptor
 from vllm.logger import init_logger
 from vllm.utils import round_up
