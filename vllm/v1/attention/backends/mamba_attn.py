# SPDX-License-Identifier: Apache-2.0
# SPDX-FileCopyrightText: Copyright contributors to the vLLM project

import abc
from typing import ClassVar, TypeVar

import torch

from vllm.config import VllmConfig
from vllm.utils.math_utils import cdiv
from vllm.v1.attention.backends.utils import (
    AttentionCGSupport,
    AttentionMetadataBuilder,
)
from vllm.v1.kv_cache_interface import AttentionSpec, MambaSpec

M = TypeVar("M")


class BaseMambaAttentionMetadataBuilder(AttentionMetadataBuilder[M], abc.ABC):
    reorder_batch_threshold: int = 1
    cudagraph_support: ClassVar[AttentionCGSupport] = (
        AttentionCGSupport.UNIFORM_SINGLE_TOKEN_DECODE
    )

    def __init__(
        self,
        kv_cache_spec: AttentionSpec,
        layer_names: list[str],
        vllm_config: VllmConfig,
        device: torch.device,
    ):
        super().__init__(kv_cache_spec, layer_names, vllm_config, device)

        assert isinstance(kv_cache_spec, MambaSpec)
        self.compilation_config = vllm_config.compilation_config
        self.decode_cudagraph_max_bs = min(
            self.vllm_config.scheduler_config.max_num_seqs,
            self.compilation_config.max_cudagraph_capture_size,
        )
<<<<<<< HEAD
        self.state_indices_tensor = torch.empty(
            (self.decode_cudagraph_max_bs,),
            dtype=torch.int32,
            device=device,
=======

        if self.vllm_config.cache_config.enable_prefix_caching:
            self.state_indices_tensor = torch.empty(
                (
                    self.decode_cudagraph_max_bs,
                    cdiv(
                        self.vllm_config.model_config.max_model_len,
                        self.kv_cache_spec.block_size,
                    ),
                ),
                dtype=torch.int32,
                device=device,
            )
            self.block_idx_last_scheduled_token = torch.empty(
                (self.decode_cudagraph_max_bs,),
                dtype=torch.int32,
                device=device,
            )
            self.block_idx_last_computed_token = torch.empty(
                (self.decode_cudagraph_max_bs,),
                dtype=torch.int32,
                device=device,
            )
        else:
            self.state_indices_tensor = torch.empty(
                (self.decode_cudagraph_max_bs,),
                dtype=torch.int32,
                device=device,
            )

    def build_for_cudagraph_capture(
        self, common_attn_metadata: CommonAttentionMetadata
    ) -> M:
        """
        This method builds the metadata for full cudagraph capture.
        Currently, only decode is supported for full cudagraphs with Mamba.
        """
        m = common_attn_metadata

        assert m.num_reqs == m.num_actual_tokens, (
            "Mamba only supports decode-only full CUDAGraph capture. "
            "Make sure all cudagraph capture sizes <= max_num_seq."
        )

        m.max_query_len = 1  # decode-only

        return self.build(0, m)

    def _compute_prefix_caching_block_indices(
        self,
        common_attn_metadata: CommonAttentionMetadata,
        mamba_block_size: int,
    ) -> tuple[torch.Tensor, torch.Tensor, torch.Tensor]:
        num_computed_tokens = common_attn_metadata.num_computed_tokens_cpu.to(
            self.device
        )
        # Block index of the last computed token
        block_idx_last_computed_token = cdiv(num_computed_tokens, mamba_block_size) - 1
        # which is <= block index for the first scheduled token
        block_idx_first_scheduled_token = (
            cdiv(num_computed_tokens + 1, mamba_block_size) - 1
        )
        # which is <= block index of the last scheduled token
        block_idx_last_scheduled_token = (
            cdiv(common_attn_metadata.seq_lens, mamba_block_size) - 1
        )
        # -1 in case it's non-computed and causes later issues with indexing
        block_idx_last_computed_token = block_idx_last_computed_token.clamp(min=0)

        return (
            block_idx_last_computed_token,
            block_idx_first_scheduled_token,
            block_idx_last_scheduled_token,
>>>>>>> 6ddae740
        )<|MERGE_RESOLUTION|>--- conflicted
+++ resolved
@@ -38,12 +38,6 @@
             self.vllm_config.scheduler_config.max_num_seqs,
             self.compilation_config.max_cudagraph_capture_size,
         )
-<<<<<<< HEAD
-        self.state_indices_tensor = torch.empty(
-            (self.decode_cudagraph_max_bs,),
-            dtype=torch.int32,
-            device=device,
-=======
 
         if self.vllm_config.cache_config.enable_prefix_caching:
             self.state_indices_tensor = torch.empty(
@@ -117,5 +111,4 @@
             block_idx_last_computed_token,
             block_idx_first_scheduled_token,
             block_idx_last_scheduled_token,
->>>>>>> 6ddae740
         )