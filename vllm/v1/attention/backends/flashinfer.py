# SPDX-License-Identifier: Apache-2.0
# SPDX-FileCopyrightText: Copyright contributors to the vLLM project
"""Attention layer with FlashInfer."""
from __future__ import annotations

from dataclasses import dataclass
<<<<<<< HEAD
from typing import TYPE_CHECKING, Any, ClassVar, Optional
=======
from typing import TYPE_CHECKING, Optional
>>>>>>> d1fb65bd

import torch
from flashinfer import (BatchDecodeWithPagedKVCacheWrapper,
                        BatchPrefillWithPagedKVCacheWrapper,
                        MultiLevelCascadeAttentionWrapper)
from flashinfer.decode import trtllm_batch_decode_with_kv_cache

import vllm.envs as envs
from vllm.attention.backends.abstract import (AttentionBackend, AttentionImpl,
                                              AttentionType)
from vllm.config import CUDAGraphMode, VllmConfig
from vllm.logger import init_logger
from vllm.platforms import current_platform
from vllm.utils import cdiv
from vllm.v1.attention.backends.flash_attn import use_cascade_attention
from vllm.v1.attention.backends.utils import (
    AttentionCGSupport, AttentionMetadataBuilder, CommonAttentionMetadata,
    PerLayerParameters, get_kv_cache_layout, get_per_layer_parameters,
    infer_global_hyperparameters, reorder_batch_to_split_decodes_and_prefills,
    split_decodes_and_prefills)
from vllm.v1.kv_cache_interface import AttentionSpec

if TYPE_CHECKING:
    from vllm.v1.core.sched.output import SchedulerOutput
    from vllm.v1.worker.gpu_input_batch import InputBatch

FLASHINFER_WORKSPACE_BUFFER_SIZE = 256 * 1024 * 1024

logger = init_logger(__name__)


class FlashInferBackend(AttentionBackend):

    accept_output_buffer: bool = True
    cached_sm100a_supported: Optional[bool] = None

    @classmethod
    def get_supported_dtypes(cls) -> list[torch.dtype]:
        return [torch.float16, torch.bfloat16]

    @classmethod
    def get_supported_head_sizes(cls) -> list[int]:
        # https://github.com/flashinfer-ai/flashinfer/blob/3d55c71a62052c590c130897d3a3db49b14fcc34/include/flashinfer/utils.cuh#L157
        return [64, 128, 256]

    @classmethod
    def validate_head_size(cls, head_size: int) -> None:
        supported_head_sizes = cls.get_supported_head_sizes()
        if head_size not in supported_head_sizes:
            attn_type = cls.__name__.removesuffix("Backend")
            raise ValueError(
                f"Head size {head_size} is not supported by {attn_type}. "
                f"Supported head sizes are: {supported_head_sizes}. "
                "Set VLLM_ATTENTION_BACKEND=FLEX_ATTENTION to use "
                "FlexAttention backend which supports all head sizes.")

    @staticmethod
    def get_name() -> str:
        return "FLASHINFER_VLLM_V1"

    @staticmethod
    def get_impl_cls() -> type[FlashInferImpl]:
        return FlashInferImpl

    @staticmethod
    def get_metadata_cls() -> type[FlashInferMetadata]:
        return FlashInferMetadata

    @staticmethod
    def get_builder_cls() -> type[FlashInferMetadataBuilder]:
        return FlashInferMetadataBuilder

    @staticmethod
    def get_kv_cache_shape(
        num_blocks: int,
        block_size: int,
        num_kv_heads: int,
        head_size: int,
    ) -> tuple[int, ...]:
        return (num_blocks, 2, block_size, num_kv_heads, head_size)

    @staticmethod
    def get_kv_cache_stride_order() -> tuple[int, ...]:
        # `stride_order` indicates the permutation that gets us from
        # `get_kv_cache_shape` to the actual memory layout we want.
        cache_layout = get_kv_cache_layout()
        if cache_layout == "NHD":
            stride_order = (0, 1, 2, 3, 4)
        elif cache_layout == "HND":
            stride_order = (0, 1, 3, 2, 4)
        else:
            raise ValueError(f"Unknown cache layout format {cache_layout}.")
        return stride_order

    @staticmethod
    def use_trtllm_decode_attention(
        batch_size: int,
        max_seq_len: int,
        kv_cache_dtype: str,
        num_qo_heads: int,
        num_kv_heads: int,
        attn_head_size: int,
    ) -> bool:
        if FlashInferBackend.cached_sm100a_supported is None:
            FlashInferBackend.cached_sm100a_supported = (
                current_platform.has_device_capability(100))
        if not FlashInferBackend.cached_sm100a_supported:
            return False
        if (num_qo_heads // num_kv_heads > 8
                or num_qo_heads % num_kv_heads != 0 or attn_head_size != 128):
            return False
        env_value = envs.VLLM_USE_TRTLLM_DECODE_ATTENTION
        if env_value is not None:
            logger.info_once("VLLM_USE_TRTLLM_DECODE_ATTENTION is set to %s",
                             env_value)
            # Environment variable is set - respect it
            # Making the conditional check for zero because
            # the path is automatically enabled if the batch size condition
            # is satisfied.
            no_use_trtllm = env_value == "0"
            if not no_use_trtllm:
                logger.info_once(
                    "VLLM_USE_TRTLLM_DECODE_ATTENTION is set to 1, "
                    "using TRTLLM decode attention.")
            return not no_use_trtllm
        else:
            # Environment variable not set - use auto-detection
            # Only supports attention head size of 128
            use_trtllm = (FlashInferBackend.cached_sm100a_supported
                          and batch_size <= 256 and max_seq_len < 131072
                          and kv_cache_dtype == "auto")
            if use_trtllm:
                logger.warning_once(
                    "Using TRTLLM decode attention (auto-detected).")
        return use_trtllm

    @staticmethod
    def get_fp8_dtype_for_flashinfer(kv_cache_dtype: str) -> torch.dtype:
        if kv_cache_dtype in ("fp8", "fp8_e4m3"):
            return torch.float8_e4m3fn
        elif kv_cache_dtype == "fp8_e5m2":
            return torch.float8_e5m2
        else:
            raise ValueError(f"Unrecognized FP8 dtype: {kv_cache_dtype}")


@dataclass
class FlashInferMetadata:

    num_actual_tokens: int  # Number of tokens excluding padding.

    # (batch_size + 1,). The cumulative subquery lengths of the sequences in
    # the batch, used to index into subquery. E.g., if the subquery length
    # is [4, 6], it is [0, 4, 10].
    qo_indptr: torch.Tensor
    # An example for paged_kv_indices, paged_kv_indptr:
    # request 1, page indices [0, 5, 8]
    # request 2, page indices [1, 6, 7]
    # request 3, page indices [3, 4]
    # paged_kv_indices is a concatenation of page indices of all requests:
    # [0, 5, 8, 1, 6, 7, 3, 4]
    # paged_kv_indptr is used to index into paged_kv_indices:
    # [0, 3, 6, 8]
    # The indptr of the paged kv cache, shape: [batch_size + 1]
    paged_kv_indptr: torch.Tensor
    # The page indices of the paged kv cache
    paged_kv_indices: torch.Tensor
    # The number of entries in the last page of each request in
    # the paged kv cache, shape: [batch_size]
    paged_kv_last_page_len: torch.Tensor
    # The number of query/output heads
    num_qo_heads: int
    # The number of key/value heads
    num_kv_heads: int
    # The dimension of the attention heads
    head_dim: int
    # Block size of vllm
    page_size: int
    # The data type of the paged kv cache
    kv_data_type: torch.dtype
    # The data type of the query
    q_data_type: torch.dtype

    slot_mapping: torch.Tensor

    # For flashinfer trtllm batch decode
    max_seq_len: int
    seq_lens: torch.Tensor
    block_table_tensor: torch.Tensor
    workspace_buffer: torch.Tensor

    # For handling prefill decode split
    num_decodes: int
    num_decode_tokens: int
    num_prefills: int
    num_prefill_tokens: int

    # For cascade attention.
    use_cascade: bool
    shared_qo_indptr: Optional[torch.Tensor] = None
    shared_kv_page_indptr: Optional[torch.Tensor] = None
    shared_kv_page_indices: Optional[torch.Tensor] = None
    shared_kv_last_page_len: Optional[torch.Tensor] = None

    prefill_wrapper: Optional[BatchPrefillWithPagedKVCacheWrapper] = None
    decode_wrapper: Optional[BatchDecodeWithPagedKVCacheWrapper] = None
    cascade_wrapper: Optional[MultiLevelCascadeAttentionWrapper] = None

    @property
    def query_start_loc(self):
        # The GPUModelRunner expects to be able to access this property.
        return self.qo_indptr

    def __post_init__(self):
        if self.head_dim is not None:
            FlashInferBackend.validate_head_size(self.head_dim)


class FlashInferMetadataBuilder(AttentionMetadataBuilder[FlashInferMetadata]):
    attn_cudagraph_support: ClassVar[AttentionCGSupport] = \
        AttentionCGSupport.PURE_DECODE_ONLY

    def __init__(self, kv_cache_spec: AttentionSpec, vllm_config: VllmConfig,
                 device: torch.device):
        self.device = device
        self._workspace_buffer = None
        self._prefill_wrapper = None  # Wrapper for prefill/append
        self._decode_wrapper = None  # Wrapper for decode (general shape)

        compilation_config = vllm_config.compilation_config
        max_num_pages_per_req = cdiv(vllm_config.model_config.max_model_len,
                                     self.kv_cache_spec.block_size)
        max_num_reqs = vllm_config.scheduler_config.max_num_seqs
        max_num_pages = max_num_reqs * max_num_pages_per_req
        self.enable_cuda_graph = (
            compilation_config.cudagraph_mode == CUDAGraphMode.FULL)
        if self.enable_cuda_graph:
            # For full cudagraph capture, one `decode_wrapper` for each batch
            # size is needed for FlashInfer.
            self._decode_wrappers_cudagraph: dict[
                int, BatchDecodeWithPagedKVCacheWrapper] = {}
            self._decode_cudagraph_max_bs = min(
                max_num_reqs, compilation_config.max_capture_size)

        self._cascade_wrapper = None  # Wrapper for cascade attention

        # Global hyperparameters shared by all attention layers
        self.global_hyperparameters: Optional[PerLayerParameters] = None

        self.vllm_config = vllm_config
        self.cache_config = vllm_config.cache_config
        self.kv_cache_spec = kv_cache_spec

        # Preparing persistent buffers
        self.paged_kv_indptr = torch.zeros(max_num_reqs + 1,
                                           dtype=torch.int32,
                                           device=self.device)
        self.paged_kv_indices = torch.zeros(
            max_num_pages,  # max num pages possible
            dtype=torch.int32,
            device=self.device)
        self.paged_kv_last_page_len = torch.zeros(max_num_reqs,
                                                  dtype=torch.int32,
                                                  device=self.device)

    def reorder_batch(self, input_batch: InputBatch,
                      scheduler_output: SchedulerOutput) -> bool:
        return reorder_batch_to_split_decodes_and_prefills(input_batch,
                                                           scheduler_output,
                                                           decode_threshold=1)

    def _get_workspace_buffer(self):
        if self._workspace_buffer is None:
            self._workspace_buffer = torch.empty(
                FLASHINFER_WORKSPACE_BUFFER_SIZE,
                dtype=torch.uint8,
                device=self.device)
        return self._workspace_buffer

    def _get_prefill_wrapper(self):
        if self._prefill_wrapper is None:
            self._prefill_wrapper = BatchPrefillWithPagedKVCacheWrapper(
                self._get_workspace_buffer(), get_kv_cache_layout())
        return self._prefill_wrapper

    def _get_decode_wrapper(self,
                            batch_size: int,
                            use_cudagraph: bool = False):
        if use_cudagraph:
            decode_wrapper = self._decode_wrappers_cudagraph.get(
                batch_size, None)
        else:
            decode_wrapper = self._decode_wrapper

        if decode_wrapper is None:
            num_qo_heads = (
                self.vllm_config.model_config.get_num_attention_heads(
                    self.vllm_config.parallel_config))
            num_kv_heads = self.vllm_config.model_config.get_num_kv_heads(
                self.vllm_config.parallel_config)
            use_tensor_cores = envs.VLLM_FLASHINFER_FORCE_TENSOR_CORES or (
                num_qo_heads // num_kv_heads > 4)

            if use_cudagraph:
                paged_kv_indptr = self.paged_kv_indptr[:batch_size + 1]
                paged_kv_indices = self.paged_kv_indices
                paged_kv_last_page_len = self.paged_kv_last_page_len[:
                                                                     batch_size]
            else:
                paged_kv_indptr = None
                paged_kv_indices = None
                paged_kv_last_page_len = None
            decode_wrapper = BatchDecodeWithPagedKVCacheWrapper(
                self._get_workspace_buffer(),
                get_kv_cache_layout(),
                use_cuda_graph=use_cudagraph,
                paged_kv_indptr_buffer=paged_kv_indptr,
                paged_kv_indices_buffer=paged_kv_indices,
                paged_kv_last_page_len_buffer=paged_kv_last_page_len,
                use_tensor_cores=use_tensor_cores)

            # save the decode wrapper
            if use_cudagraph:
                self._decode_wrappers_cudagraph[batch_size] = decode_wrapper
            else:
                self._decode_wrapper = decode_wrapper

        return decode_wrapper

    def _get_cascade_wrapper(self):
        if self._cascade_wrapper is None:
            self._cascade_wrapper = MultiLevelCascadeAttentionWrapper(
                2, self._get_workspace_buffer(), get_kv_cache_layout())
        return self._cascade_wrapper

    def _plan(self, num_prefills: int, num_decodes: int,
              attn_metadata: FlashInferMetadata):
        if self.global_hyperparameters is None:
            self.global_hyperparameters = infer_global_hyperparameters(
                get_per_layer_parameters(self.vllm_config, FlashInferImpl))
        if attn_metadata.use_cascade:
            attn_metadata.cascade_wrapper = self._get_cascade_wrapper()
            attn_metadata.cascade_wrapper.plan(
                [attn_metadata.shared_qo_indptr, attn_metadata.qo_indptr],
                [
                    attn_metadata.shared_kv_page_indptr,
                    attn_metadata.paged_kv_indptr
                ],
                [
                    attn_metadata.shared_kv_page_indices,
                    attn_metadata.paged_kv_indices
                ],
                [
                    attn_metadata.shared_kv_last_page_len,
                    attn_metadata.paged_kv_last_page_len
                ],
                attn_metadata.num_qo_heads,
                attn_metadata.num_kv_heads,
                attn_metadata.head_dim,
                attn_metadata.page_size,
                causal=True,
                sm_scale=self.global_hyperparameters.sm_scale,
                window_left=self.global_hyperparameters.window_left,
                logits_soft_cap=self.global_hyperparameters.logits_soft_cap,
                q_data_type=attn_metadata.q_data_type,
                kv_data_type=attn_metadata.kv_data_type,
            )
        else:
            # Regular attention (common case).
            # Decodes are at the front and prefills are at the back,
            # according to reorder_batch()
            if num_prefills > 0:
                # Decodes are first so prefills start after the last decode
                prefill_start = num_decodes
                attn_metadata.prefill_wrapper = self._get_prefill_wrapper()
                assert attn_metadata.qo_indptr[prefill_start:].shape[
                    0] == num_prefills + 1
                assert attn_metadata.paged_kv_indptr[prefill_start:].shape[
                    0] == num_prefills + 1
                assert attn_metadata.paged_kv_last_page_len[
                    prefill_start:].shape[0] == num_prefills
                # Since prefill_wrapper.run() will be called with
                # query[num_decode_tokens:] we need to adjust the qo_indptr
                # to be relative to the start of the prefill queries.
                qo_indptr = attn_metadata.qo_indptr[
                    prefill_start:] - attn_metadata.qo_indptr[prefill_start]
                attn_metadata.prefill_wrapper.plan(
                    qo_indptr,
                    attn_metadata.paged_kv_indptr[prefill_start:],
                    attn_metadata.paged_kv_indices,
                    attn_metadata.paged_kv_last_page_len[prefill_start:],
                    attn_metadata.num_qo_heads,
                    attn_metadata.num_kv_heads,
                    attn_metadata.head_dim,
                    attn_metadata.page_size,
                    causal=True,
                    sm_scale=self.global_hyperparameters.sm_scale,
                    window_left=self.global_hyperparameters.window_left,
                    logits_soft_cap=self.global_hyperparameters.
                    logits_soft_cap,
                    q_data_type=attn_metadata.q_data_type,
                    kv_data_type=attn_metadata.kv_data_type,
                )

            if num_decodes > 0:
                pure_decode = self._num_prefills == 0
                # possible required padding for cudagraph replay
                use_cudagraph = (self.enable_cuda_graph and pure_decode and \
                        self._num_decodes <= self._decode_cudagraph_max_bs)
                if use_cudagraph:
                    num_input_tokens_decode = (
                        self.vllm_config.pad_for_cudagraph(self._num_decodes))
                else:
                    num_input_tokens_decode = self._num_decodes

                attn_metadata.decode_wrapper = self._get_decode_wrapper(
                    num_input_tokens_decode, use_cudagraph)
                if not FlashInferBackend.use_trtllm_decode_attention(
                        num_decodes, attn_metadata.max_seq_len,
                        self.cache_config.cache_dtype,
                        attn_metadata.num_qo_heads, attn_metadata.num_kv_heads,
                        attn_metadata.head_dim):
                    # TODO: Override flashinfer's plan function to avoid some
                    # host-to-device copy overhead.
                    attn_metadata.decode_wrapper.plan(
                        # NOTE: Use the persistent buffer with padding length,
                        # instead of the same address but chunked length buffers
                        # in the atten_metadata. This is to be compatible with
                        # FlashInfer's decode_wrapper when using cudagraph.
                        self.paged_kv_indptr[:num_input_tokens_decode + 1],
                        self.paged_kv_indices if use_cudagraph else \
                            attn_metadata.paged_kv_indices,
                        self.paged_kv_last_page_len[:num_input_tokens_decode],
                        attn_metadata.num_qo_heads,
                        attn_metadata.num_kv_heads,
                        attn_metadata.head_dim,
                        attn_metadata.page_size,
                        # Disable flashinfer's pos encoding and use vllm's rope.
                        pos_encoding_mode="NONE",
                        sm_scale=self.global_hyperparameters.sm_scale,
                        window_left=self.global_hyperparameters.window_left,
                        logits_soft_cap=self.global_hyperparameters.
                        logits_soft_cap,
                        q_data_type=attn_metadata.q_data_type,
                        kv_data_type=attn_metadata.kv_data_type,
                    )

    def build(self,
              common_prefix_len: int,
              common_attn_metadata: CommonAttentionMetadata,
              fast_build: bool = False) -> FlashInferMetadata:
        num_reqs = common_attn_metadata.num_reqs
        num_actual_tokens = common_attn_metadata.num_actual_tokens
        num_decodes, num_prefills, num_decode_tokens, num_prefill_tokens =\
            split_decodes_and_prefills(common_attn_metadata)

        page_size = self.kv_cache_spec.block_size
        device = self.device
        qo_indptr = common_attn_metadata.query_start_loc
        max_seq_len = common_attn_metadata.seq_lens_cpu.max()
        seq_lens = common_attn_metadata.seq_lens
        block_table_tensor = common_attn_metadata.block_table_tensor

        block_table_bounds = (seq_lens + page_size - 1) // page_size

        use_cascade = common_prefix_len > 0
        if use_cascade:
            # Grab the blocks of the shared prefix from the first request.
            assert common_prefix_len % page_size == 0
            num_common_kv_blocks = common_prefix_len // page_size
            shared_qo_indptr = torch.tensor([0, num_actual_tokens],
                                            dtype=torch.int32,
                                            device=device)
            shared_kv_page_indptr = torch.tensor([0, num_common_kv_blocks],
                                                 dtype=torch.int32,
                                                 device=device)
            shared_kv_page_indices = block_table_tensor[
                0, :num_common_kv_blocks]
            shared_kv_last_page_len = torch.tensor([page_size],
                                                   dtype=torch.int32,
                                                   device=device)
            # Remove the blocks of the shared prefix from all requests.
            block_table_tensor = block_table_tensor[:, num_common_kv_blocks:]
            block_table_bounds -= num_common_kv_blocks
        else:
            shared_qo_indptr = None
            shared_kv_page_indptr = None
            shared_kv_page_indices = None
            shared_kv_last_page_len = None

        mask = (torch.arange(block_table_tensor.size(1),
                             dtype=block_table_tensor.dtype,
                             device=block_table_tensor.device).unsqueeze(0)
                < block_table_bounds.unsqueeze(1))
        paged_kv_indices = block_table_tensor[mask]
        num_actual_pages = paged_kv_indices.size(0)
        self.paged_kv_indices[:num_actual_pages].copy_(paged_kv_indices,
                                                       non_blocking=True)
        self.paged_kv_indices[num_actual_pages:].fill_(-1)

        paged_kv_indptr = torch.cat([
            torch.zeros(1,
                        dtype=block_table_bounds.dtype,
                        device=block_table_bounds.device),
            block_table_bounds.cumsum(dim=0, dtype=torch.int32)
        ])
        self.paged_kv_indptr[:1 + num_reqs].copy_(paged_kv_indptr,
                                                  non_blocking=True)
        # make sure self.paged_kv_indptr is not decreasing
        self.paged_kv_indptr[1 + num_reqs:].fill_(paged_kv_indptr[-1])

        paged_kv_last_page_len = seq_lens % page_size
        paged_kv_last_page_len = torch.where(paged_kv_last_page_len == 0,
                                             page_size, paged_kv_last_page_len)
        self.paged_kv_last_page_len[:num_reqs].copy_(paged_kv_last_page_len,
                                                     non_blocking=True)
        # Fill the remaining paged_kv_last_page_len with 1. This is because
        # flashinfer treats 0 as a full page instead of empty.
        self.paged_kv_last_page_len[num_reqs:].fill_(1)

        cache_dtype = self.cache_config.cache_dtype
        if cache_dtype.startswith("fp8"):
            kv_cache_dtype = FlashInferBackend.get_fp8_dtype_for_flashinfer(
                cache_dtype)
        else:
            kv_cache_dtype = self.kv_cache_spec.dtype
        attn_metadata = FlashInferMetadata(
            num_actual_tokens=num_actual_tokens,
            qo_indptr=qo_indptr,
            paged_kv_indptr=self.paged_kv_indptr[:1 + num_reqs],
            paged_kv_indices=self.paged_kv_indices[:num_actual_pages],
            paged_kv_last_page_len=self.paged_kv_last_page_len[:num_reqs],
            num_qo_heads=self.vllm_config.model_config.get_num_attention_heads(
                self.vllm_config.parallel_config),
            num_kv_heads=self.kv_cache_spec.num_kv_heads,
            head_dim=self.kv_cache_spec.head_size,
            page_size=page_size,
            kv_data_type=kv_cache_dtype,
            q_data_type=self.vllm_config.model_config.dtype,
            slot_mapping=common_attn_metadata.slot_mapping,
            num_decodes=num_decodes,
            num_decode_tokens=num_decode_tokens,
            num_prefills=num_prefills,
            num_prefill_tokens=num_prefill_tokens,
            use_cascade=use_cascade,
            shared_qo_indptr=shared_qo_indptr,
            shared_kv_page_indptr=shared_kv_page_indptr,
            shared_kv_page_indices=shared_kv_page_indices,
            shared_kv_last_page_len=shared_kv_last_page_len,
            max_seq_len=max_seq_len,
            seq_lens=seq_lens,
            block_table_tensor=block_table_tensor,
            workspace_buffer=self._workspace_buffer,
        )

        self._plan(num_prefills, num_decodes, attn_metadata)

        return attn_metadata

    def build_for_cudagraph_capture(
            self, common_attn_metadata: CommonAttentionMetadata):
        """
        This method builds the metadata for full cudagraph capture.
        Currently, only decode is supported for full cudagraphs with FlashInfer.
        """
        m = common_attn_metadata

        assert m.num_reqs == m.num_actual_tokens, \
            "FlashInfer only supports decode-only full CUDAGraph capture. " \
            "Make sure all cudagraph capture sizes <= max_num_seq."

        assert m.max_query_len == 1  # decode-only

        # Update state usually set in reorder_batch.
        self._num_decodes = m.num_reqs
        self._num_decode_tokens = m.num_actual_tokens
        self._num_prefills = 0
        self._num_prefill_tokens = 0
        return self.build(0, m)

    def can_run_in_cudagraph(
            self, common_attn_metadata: CommonAttentionMetadata) -> bool:
        return common_attn_metadata.max_query_len == 1

    def use_cascade_attention(self, *args, **kwargs) -> bool:
        if self.kv_cache_spec.dtype != self.vllm_config.model_config.dtype:
            # TODO: The cascade wrapper currently does not support setting
            # kv cache dtype to something different from query dtype.
            return False
        return use_cascade_attention(*args, **kwargs)


class FlashInferImpl(AttentionImpl):

    def __init__(
        self,
        num_heads: int,
        head_size: int,
        scale: float,
        num_kv_heads: int,
        alibi_slopes: Optional[list[float]],
        sliding_window: Optional[int],
        kv_cache_dtype: str,
        logits_soft_cap: Optional[float] = None,
        attn_type: AttentionType = AttentionType.DECODER,
        kv_sharing_target_layer_name: Optional[int] = None,
        use_irope: bool = False,
    ) -> None:
        self.num_heads = num_heads
        self.head_size = head_size
        self.scale = float(scale)
        self.num_kv_heads = num_kv_heads
        if alibi_slopes is not None:
            alibi_slopes = torch.tensor(alibi_slopes, dtype=torch.float32)
        self.alibi_slopes = alibi_slopes
        if sliding_window is None:
            self.sliding_window = (-1, -1)
        else:
            self.sliding_window = (sliding_window - 1, 0)
        self.kv_cache_dtype = kv_cache_dtype
        self.logits_soft_cap = logits_soft_cap
        self.kv_sharing_target_layer_name = kv_sharing_target_layer_name
        self.use_irope = use_irope

        self.num_queries_per_kv = self.num_heads // self.num_kv_heads

        if attn_type != AttentionType.DECODER:
            raise NotImplementedError("Encoder self-attention and "
                                      "encoder/decoder cross-attention "
                                      "are not implemented for "
                                      "FlashInferImpl")

    def forward(
        self,
        layer: torch.nn.Module,
        query: torch.Tensor,
        key: torch.Tensor,
        value: torch.Tensor,
        kv_cache: torch.Tensor,
        attn_metadata: FlashInferMetadata,
        output: Optional[torch.Tensor] = None,
        output_scale: Optional[torch.Tensor] = None,
    ) -> torch.Tensor:
        """Forward pass with FlashInfer.

        Args:
            query: shape = [num_tokens, num_heads, head_size]
            key: shape = [num_tokens, num_kv_heads, head_size]
            value: shape = [num_tokens, num_kv_heads, head_size]
            kv_cache: shape -
            # NHD: [num_blocks, 2, block_size, num_kv_heads, head_size]
            # HND: [num_blocks, 2,  num_kv_heads, block_size, head_size]


            attn_metadata: Metadata for attention.
        Returns:
            shape = [num_tokens, num_heads * head_size]
        """
        assert output is not None, "Output tensor must be provided."

        if output_scale is not None:
            raise NotImplementedError(
                "fused output quantization is not yet supported"
                " for FlashInferImpl")

        if attn_metadata is None:
            # Profiling run.
            return output

        # IMPORTANT!
        # NOTE(woosuk): With piece-wise CUDA graphs, this method is executed in
        # eager-mode PyTorch. Thus, we need to be careful about any CPU overhead
        # in this method. For example, `view` and `slice` (or `[:n]`) operations
        # are surprisingly slow even in the case they do not invoke any GPU ops.
        # Minimize the PyTorch ops in this method as much as possible.
        # Whenever making a change in this method, please benchmark the
        # performance to make sure it does not introduce any overhead.

        num_actual_tokens = attn_metadata.num_actual_tokens

        if self.kv_sharing_target_layer_name is None:
            # Reshape the input keys and values and store them in the cache.
            # Skip this if sharing KV cache with an earlier attention layer.
            # NOTE(woosuk): Here, key and value are padded while slot_mapping is
            # not padded. However, we don't need to do key[:num_actual_tokens]
            # and value[:num_actual_tokens] because the reshape_and_cache_flash
            # op uses the slot_mapping's shape to determine the number of
            # actual tokens.
            torch.ops._C_cache_ops.reshape_and_cache_flash(
                key,
                value,
                kv_cache[:, 0],
                kv_cache[:, 1],
                attn_metadata.slot_mapping,
                self.kv_cache_dtype,
                layer._k_scale,
                layer._v_scale,
            )

            # The FlashInfer api requires data to be in fp8_e4m3 or fp8_e5m2
            # to process the cache when the kv_cache_dtype is fp8
            if self.kv_cache_dtype.startswith("fp8"):
                torch_dtype = FlashInferBackend.get_fp8_dtype_for_flashinfer(
                    self.kv_cache_dtype)
                kv_cache = kv_cache.view(torch_dtype)

        window_left = (self.sliding_window[0]
                       if self.sliding_window is not None else -1)

        # Inputs and outputs may be padded for CUDA graphs
        query = query[:num_actual_tokens]
        output_padded = output
        output = output[:num_actual_tokens]

        if attn_metadata.use_cascade:
            # Cascade attention (rare case).
            assert attn_metadata.cascade_wrapper is not None
            output.copy_(attn_metadata.cascade_wrapper.run(query, kv_cache))
            return output

        num_decode_tokens = attn_metadata.num_decode_tokens
        num_prefill_tokens = attn_metadata.num_prefill_tokens

        stride_order = FlashInferBackend.get_kv_cache_stride_order()
        kv_cache_permute = kv_cache.permute(*stride_order)
        # Regular attention (common case).
        # Decodes are at the front and prefills are at the back,
        # according to reorder_batch()
        if prefill_wrapper := attn_metadata.prefill_wrapper:
            prefill_query = query[num_decode_tokens:]
            assert prefill_query.shape[0] == num_prefill_tokens
            assert prefill_wrapper is not None
            assert prefill_wrapper._causal
            assert prefill_wrapper._window_left == window_left
            assert prefill_wrapper._logits_soft_cap == (self.logits_soft_cap
                                                        or 0.0)
            assert prefill_wrapper._sm_scale == self.scale
            prefill_wrapper.run(
                prefill_query,
                kv_cache_permute,
                k_scale=layer._k_scale_float,
                v_scale=layer._v_scale_float,
                out=output[num_decode_tokens:],
            )
        if decode_wrapper := attn_metadata.decode_wrapper:
            decode_query = query[:num_decode_tokens]
            assert decode_query.shape[0] == num_decode_tokens
            if not FlashInferBackend.use_trtllm_decode_attention(
                    attn_metadata.num_decodes, attn_metadata.max_seq_len,
                    self.kv_cache_dtype, attn_metadata.num_qo_heads,
                    attn_metadata.num_kv_heads, attn_metadata.head_dim):
                assert decode_wrapper is not None
                assert decode_wrapper._window_left == window_left
                assert decode_wrapper._logits_soft_cap == (self.logits_soft_cap
                                                           or 0.0)
                assert decode_wrapper._sm_scale == self.scale
                decode_wrapper.run(
                    decode_query,
                    kv_cache_permute,
                    k_scale=layer._k_scale_float,
                    v_scale=layer._v_scale_float,
                    out=output[:num_decode_tokens],
                )
            else:
                # This path needs to be enabled with VLLM_KV_CACHE_LAYOUT = HND
                if num_decode_tokens > 0:
                    # decode_query may be non-contiguous
                    decode_query = decode_query.contiguous()
                    block_tables_decode = attn_metadata.block_table_tensor[:
                                                                           num_decode_tokens]
                    seq_lens_decode = attn_metadata.seq_lens[:
                                                             num_decode_tokens]

                    assert get_kv_cache_layout() == "HND"
                    assert decode_query.is_contiguous()
                    assert kv_cache_permute.is_contiguous()
                    assert block_tables_decode.is_contiguous()
                    assert seq_lens_decode.is_contiguous()

                    output[:num_decode_tokens] = (
                        trtllm_batch_decode_with_kv_cache(
                            query=decode_query,
                            kv_cache=kv_cache_permute,
                            workspace_buffer=attn_metadata.workspace_buffer,
                            num_heads=self.num_heads,
                            num_kv_heads=self.num_kv_heads,
                            scale=self.scale,
                            block_tables=block_tables_decode,
                            seq_lens=seq_lens_decode,
                            block_size=attn_metadata.page_size,
                            max_seq_len=attn_metadata.max_seq_len,
                            kv_cache_dtype=self.kv_cache_dtype,
                            k_scale=layer._k_scale_float,
                            v_scale=layer._v_scale_float,
                        ))
        return output_padded<|MERGE_RESOLUTION|>--- conflicted
+++ resolved
@@ -4,11 +4,7 @@
 from __future__ import annotations
 
 from dataclasses import dataclass
-<<<<<<< HEAD
-from typing import TYPE_CHECKING, Any, ClassVar, Optional
-=======
-from typing import TYPE_CHECKING, Optional
->>>>>>> d1fb65bd
+from typing import TYPE_CHECKING, ClassVar, Optional
 
 import torch
 from flashinfer import (BatchDecodeWithPagedKVCacheWrapper,
