--- conflicted
+++ resolved
@@ -668,36 +668,12 @@
             seq_lens=seq_lens_device,
         )
 
-<<<<<<< HEAD
-    def build(self,
-              common_prefix_len: int,
-              common_attn_metadata: CommonAttentionMetadata,
-              fast_build: bool = False) -> M:
-=======
-    def build_for_cudagraph_capture(
-        self, common_attn_metadata: CommonAttentionMetadata
-    ) -> M:
-        """
-        This method builds the metadata for full cudagraph capture.
-        Currently, only decode is supported for full cudagraphs with MLA.
-        """
-        m = common_attn_metadata
-        assert m.num_reqs <= (m.num_actual_tokens * self.reorder_batch_threshold), (
-            "MLA only supports decode-only full CUDAGraph capture. "
-            "Make sure all cudagraph capture sizes <= max_num_seq."
-        )
-
-        assert m.max_query_len <= self.reorder_batch_threshold  # decode only
-
-        return self.build(0, m)
-
     def build(
         self,
         common_prefix_len: int,
         common_attn_metadata: CommonAttentionMetadata,
         fast_build: bool = False,
     ) -> M:
->>>>>>> fc679696
         num_reqs = common_attn_metadata.num_reqs
         num_tokens = common_attn_metadata.num_actual_tokens
         max_query_len = common_attn_metadata.max_query_len
