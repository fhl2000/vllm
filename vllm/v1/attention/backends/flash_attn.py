--- conflicted
+++ resolved
@@ -154,15 +154,6 @@
 
 class FlashAttentionMetadataBuilder(
         AttentionMetadataBuilder[FlashAttentionMetadata]):
-<<<<<<< HEAD
-    # FA2 launches separte routines for prefill-decode and pure decode batches,
-    # while FA3 launches a unified varlen fwd kernel for both prefill-decode
-    # and pure decode batches.
-    cudagraph_support = AttentionCGSupport.ALWAYS
-
-    cudagraph_decode_preference = AttentionCGSupport.UNIFORM_BATCH \
-        if get_flash_attn_version() == 2 else None
-=======
     # FA3 supports full cudagraphs for all cases, while FA2 has some nuances.
     # For FA2, a graph is captured with max_query_len=1, (which is what we
     # capture by default for num_tokens <= max_num_seqs when there is no
@@ -173,7 +164,6 @@
     # use to drop down to FULL_AND_PIECEWISE.
     cudagraph_support = AttentionCGSupport.ALWAYS \
         if get_flash_attn_version() == 3 else AttentionCGSupport.UNIFORM_BATCH
->>>>>>> a7adfae3
 
     def __init__(self, kv_cache_spec: AttentionSpec, layer_names: list[str],
                  vllm_config: VllmConfig, device: torch.device):
