# SPDX-License-Identifier: Apache-2.0
# SPDX-FileCopyrightText: Copyright contributors to the vLLM project
import ast
from dataclasses import replace
from importlib.util import find_spec
<<<<<<< HEAD
from typing import Any, Optional
=======
>>>>>>> 8ae16928

import numpy as np
import torch
import torch.nn as nn

<<<<<<< HEAD
from vllm.attention.layer import Attention
from vllm.config import CUDAGraphMode, VllmConfig, get_layers_from_vllm_config
=======
from vllm.config import (
    CompilationLevel,
    CUDAGraphMode,
    VllmConfig,
    get_layers_from_vllm_config,
)
>>>>>>> 8ae16928
from vllm.distributed.parallel_state import get_pp_group
from vllm.forward_context import BatchDescriptor, set_forward_context
from vllm.logger import init_logger
from vllm.model_executor.layers.attention_layer_base import AttentionLayerBase
from vllm.model_executor.model_loader import get_model
from vllm.model_executor.models import supports_multimodal
from vllm.model_executor.models.deepseek_v2 import DeepseekV32IndexerCache
from vllm.model_executor.models.llama_eagle3 import Eagle3LlamaForCausalLM
from vllm.multimodal import MULTIMODAL_REGISTRY
from vllm.platforms import current_platform
from vllm.utils import is_pin_memory_available
from vllm.v1.attention.backends.flash_attn import FlashAttentionMetadata
from vllm.v1.attention.backends.tree_attn import (
    TreeAttentionMetadata,
    TreeAttentionMetadataBuilder,
)
from vllm.v1.attention.backends.triton_attn import TritonAttentionMetadata
from vllm.v1.attention.backends.utils import (
    AttentionMetadataBuilder,
    CommonAttentionMetadata,
)
from vllm.v1.cudagraph_dispatcher import CudagraphDispatcher
from vllm.v1.kv_cache_interface import KVCacheConfig
from vllm.v1.sample.metadata import SamplingMetadata
from vllm.v1.spec_decode.metadata import SpecDecodeMetadata
from vllm.v1.utils import CpuGpuBuffer
from vllm.v1.worker.gpu_input_batch import CachedRequestState, InputBatch

logger = init_logger(__name__)

PADDING_SLOT_ID = -1


class EagleProposer:
    def __init__(
        self,
        vllm_config: VllmConfig,
        device: torch.device,
        runner=None,
    ):
        self.vllm_config = vllm_config
        self.speculative_config = vllm_config.speculative_config
        assert self.speculative_config is not None
        self.draft_model_config = self.speculative_config.draft_model_config
        self.method = self.speculative_config.method

        self.runner = runner
        self.device = device
        self.dtype = vllm_config.model_config.dtype
        self.max_model_len = vllm_config.model_config.max_model_len
        self.block_size = vllm_config.cache_config.block_size
        self.num_speculative_tokens = self.speculative_config.num_speculative_tokens
        self.max_num_tokens = vllm_config.scheduler_config.max_num_batched_tokens
        self.token_arange_np = np.arange(self.max_num_tokens)
        # We need to get the hidden size from the draft model config because
        # the draft model's hidden size can be different from the target model's
        # hidden size (e.g., Llama 3.3 70B).
        self.hidden_size = self.draft_model_config.get_hidden_size()

        # Multi-modal data support
        self.mm_registry = MULTIMODAL_REGISTRY
        self.supports_mm_inputs = self.mm_registry.supports_multimodal_inputs(
            vllm_config.model_config
        )

        self.attn_metadata_builder: AttentionMetadataBuilder | None = None
        self.draft_indexer_metadata_builder: AttentionMetadataBuilder | None = None
        self.attn_layer_names: list[str] = []
        self.indexer_layer_names: list[str] = []

<<<<<<< HEAD
        self.use_cuda_graph = (
            not current_platform.is_xpu()
            and self.vllm_config.compilation_config.cudagraph_mode != CUDAGraphMode.NONE
            and not self.speculative_config.enforce_eager
=======
        self.use_cuda_graph = False

        compilation_config = self.vllm_config.compilation_config
        if compilation_config.level == CompilationLevel.PIECEWISE:
            cudagraph_mode = compilation_config.cudagraph_mode
            if cudagraph_mode != CUDAGraphMode.NONE and not cudagraph_mode.has_mode(
                CUDAGraphMode.PIECEWISE
            ):
                logger.warning(
                    "Currently the eagle proposer only supports cudagraph_mode "
                    "PIECEWISE, if you want the drafter to use cuda graphs, "
                    "please set compilation_config.cudagraph_mode to PIECEWISE "
                    "or FULL_AND_PIECEWISE"
                )
            self.use_cuda_graph = (
                cudagraph_mode.has_mode(CUDAGraphMode.PIECEWISE)
                and not self.speculative_config.enforce_eager
            )

        self.cudagraph_batch_sizes = (
            list(reversed(self.vllm_config.compilation_config.cudagraph_capture_sizes))
            if self.use_cuda_graph
            else []
>>>>>>> 8ae16928
        )

        # persistent buffers for cuda graph
        self.input_ids = torch.zeros(
            self.max_num_tokens, dtype=torch.int32, device=device
        )
        self.uses_mrope = self.vllm_config.model_config.uses_mrope
        if self.uses_mrope:
            # M-RoPE need (3, max_num_tokens)
            self.mrope_positions = torch.zeros(
                (3, self.max_num_tokens), dtype=torch.int64, device=device
            )
        else:
            # RoPE need (max_num_tokens,)
            self.positions = torch.zeros(
                self.max_num_tokens, dtype=torch.int64, device=device
            )
        self.hidden_states = torch.zeros(
            (self.max_num_tokens, self.hidden_size), dtype=self.dtype, device=device
        )

        # We need +1 here because the arange is used to set query_start_loc,
        # which has one more element than batch_size.
        max_batch_size = vllm_config.scheduler_config.max_num_seqs
        max_num_slots_for_arange = max(max_batch_size + 1, self.max_num_tokens)
        self.arange = torch.arange(
            max_num_slots_for_arange, device=device, dtype=torch.int32
        )

        self.inputs_embeds = torch.zeros(
            (self.max_num_tokens, self.hidden_size), dtype=self.dtype, device=device
        )

        self.backup_next_token_ids = CpuGpuBuffer(
            max_batch_size,
            dtype=torch.int32,
            pin_memory=is_pin_memory_available(),
            device=device,
            with_numpy=True,
        )

        # Determine allowed attention backends once during initialization.
        self.allowed_attn_types: tuple | None = None
        if current_platform.is_rocm():
            rocm_types = [TritonAttentionMetadata, FlashAttentionMetadata]
            # vllm.v1.attention.backends.rocm_aiter_fa is an optional backend
            if find_spec("vllm.v1.attention.backends.rocm_aiter_fa"):
                from vllm.v1.attention.backends.rocm_aiter_fa import (
                    AiterFlashAttentionMetadata,
                )

                rocm_types.append(AiterFlashAttentionMetadata)
            self.allowed_attn_types = tuple(rocm_types)

        # Parse the speculative token tree.
        spec_token_tree = self.speculative_config.speculative_token_tree
        self.tree_choices: list[tuple[int, ...]] = ast.literal_eval(spec_token_tree)
        tree_depth = len(self.tree_choices[-1])
        # Precompute per-level properties of the tree.
        num_drafts_per_level = [0] * tree_depth
        for node in self.tree_choices:
            num_drafts_per_level[len(node) - 1] += 1
        self.cu_drafts_per_level = [num_drafts_per_level[0]]
        self.child_drafts_per_level = [num_drafts_per_level[0]]
        for level in range(1, tree_depth):
            self.cu_drafts_per_level.append(
                self.cu_drafts_per_level[-1] + num_drafts_per_level[level]
            )
            self.child_drafts_per_level.append(
                num_drafts_per_level[level] // num_drafts_per_level[level - 1]
            )
        # Precompute draft position offsets in flattened tree.
        self.tree_draft_pos_offsets = torch.arange(
            1,
            len(self.tree_choices) + 1,
            device=device,
            dtype=torch.int32,
        ).repeat(max_batch_size, 1)

        # Cudagraph dispatcher for runtime cudagraph dispatching of drafter,
        # which is independent of the dispatcher of the model runner.
        self.cudagraph_dispatcher = CudagraphDispatcher(
            self.vllm_config, is_drafter=True
        )

    def _get_positions(self, num_tokens: int):
        if self.uses_mrope:
            return self.mrope_positions[:, :num_tokens]
        return self.positions[:num_tokens]

    def _set_positions(self, num_tokens: int, positions: torch.Tensor):
        if self.uses_mrope:
            self.mrope_positions[:, :num_tokens] = positions
        else:
            self.positions[:num_tokens] = positions

    def propose(
        self,
        # [num_tokens]
        target_token_ids: torch.Tensor,
        # [num_tokens] or [3, num_tokens] when M-RoPE is enabled
        target_positions: torch.Tensor,
        # [num_tokens, hidden_size]
        target_hidden_states: torch.Tensor,
        # [batch_size]
        next_token_ids: torch.Tensor,
        last_token_indices: torch.Tensor | None,
        common_attn_metadata: CommonAttentionMetadata,
        sampling_metadata: SamplingMetadata,
        mm_embed_inputs: tuple[list[torch.Tensor], torch.Tensor] | None = None,
    ) -> torch.Tensor:
        num_tokens = target_token_ids.shape[0]
        batch_size = next_token_ids.shape[0]

        if last_token_indices is None:
            last_token_indices = common_attn_metadata.query_start_loc[1:] - 1
        max_query_len = common_attn_metadata.max_query_len

        if self.method == "eagle3":
            assert isinstance(self.model, Eagle3LlamaForCausalLM)
            target_hidden_states = self.model.combine_hidden_states(
                target_hidden_states
            )
            assert target_hidden_states.shape[-1] == self.hidden_size
        # Shift the input ids by one token.
        # E.g., [a1, b1, b2, c1, c2, c3] -> [b1, b2, c1, c2, c3, c3]
        self.input_ids[: num_tokens - 1] = target_token_ids[1:]
        # Replace the last token with the next token.
        # E.g., [b1, b2, c1, c2, c3, c3] -> [a2, b2, b3, c2, c3, c4]
        self.input_ids[last_token_indices] = next_token_ids

        assert self.runner is not None

        if self.attn_metadata_builder is None:
            attn_metadata_builder = self._get_attention_metadata_builder()
        else:
            attn_metadata_builder = self.attn_metadata_builder

        attn_metadata = attn_metadata_builder.build_for_drafting(
            common_attn_metadata=common_attn_metadata, draft_index=0
        )
        # FIXME: support hybrid kv for draft model (remove separate indexer)
        if self.draft_indexer_metadata_builder:
            draft_indexer_metadata = (
                self.draft_indexer_metadata_builder.build_for_drafting(
                    common_attn_metadata=common_attn_metadata,
                    draft_index=0,
                )
            )
        else:
            draft_indexer_metadata = None
        # At this moment, we assume all eagle layers belong to the same KV
        # cache group, thus using the same attention metadata.
        per_layer_attn_metadata = {}
        for layer_name in self.attn_layer_names:
            per_layer_attn_metadata[layer_name] = attn_metadata

        for layer_name in self.indexer_layer_names:
            assert draft_indexer_metadata is not None
            per_layer_attn_metadata[layer_name] = draft_indexer_metadata

<<<<<<< HEAD
        # dispatcher planning for drafter
        cudagraph_runtime_mode, batch_descriptor, num_input_tokens, _ = (
            self.cudagraph_dispatcher.plan(
                num_scheduled_tokens=num_tokens,
                num_reqs=batch_size,
                max_query_len=max_query_len,
            )
        )
=======
        cudagraph_runtime_mode = CUDAGraphMode.NONE
        if self.use_cuda_graph and num_tokens <= self.cudagraph_batch_sizes[-1]:
            num_input_tokens = self.vllm_config.pad_for_cudagraph(num_tokens)
            cudagraph_runtime_mode = CUDAGraphMode.PIECEWISE
        else:
            num_input_tokens = num_tokens
>>>>>>> 8ae16928
        # copy inputs to buffer for cudagraph
        self._set_positions(num_tokens, target_positions)
        self.hidden_states[:num_tokens] = target_hidden_states

        if self.supports_mm_inputs:
            mm_embeds, is_mm_embed = mm_embed_inputs or (None, None)

            self.inputs_embeds[:num_tokens] = self.model.get_input_embeddings(
                self.input_ids[:num_tokens],
                multimodal_embeddings=mm_embeds,
                is_multimodal=is_mm_embed,
            )

            input_ids = None
            inputs_embeds = self.inputs_embeds[:num_input_tokens]
        else:
            input_ids = self.input_ids[:num_input_tokens]
            inputs_embeds = None

        with set_forward_context(
            per_layer_attn_metadata,
            self.vllm_config,
            num_tokens=num_input_tokens,
            cudagraph_runtime_mode=cudagraph_runtime_mode,
<<<<<<< HEAD
            batch_descriptor=batch_descriptor,
=======
>>>>>>> 8ae16928
        ):
            ret_hidden_states = self.model(
                input_ids=input_ids,
                positions=self._get_positions(num_input_tokens),
                hidden_states=self.hidden_states[:num_input_tokens],
                inputs_embeds=inputs_embeds,
            )
            if self.method == "mtp":
                last_hidden_states = ret_hidden_states
                hidden_states = last_hidden_states
            else:
                last_hidden_states, hidden_states = ret_hidden_states
        sample_hidden_states = last_hidden_states[last_token_indices]
        logits = self.model.compute_logits(sample_hidden_states)

        # Early exit if there is only one draft token to be generated.
        if self.num_speculative_tokens == 1:
            draft_token_ids = logits.argmax(dim=-1)
            return draft_token_ids.view(-1, 1)

        if self.uses_mrope:
            positions = target_positions[:, last_token_indices]
        else:
            positions = target_positions[last_token_indices]
        if self.method in ("deepseek_mtp", "ernie_mtp", "longcat_flash_mtp"):
            hidden_states = self.hidden_states[last_token_indices]
        else:
            hidden_states = hidden_states[last_token_indices]

        if isinstance(attn_metadata, TreeAttentionMetadata):
            # Draft using tree attention.
            draft_token_ids_list = self.propose_tree(
                batch_size=batch_size,
                logits=logits,
                positions=positions,
                hidden_states=hidden_states,
                common_attn_metadata=common_attn_metadata,
            )
            # [batch_size, num_tree_tokens]
            return torch.cat(draft_token_ids_list, dim=1)

        draft_token_ids = logits.argmax(dim=-1)

        if self.allowed_attn_types is not None and not isinstance(
            attn_metadata, self.allowed_attn_types
        ):
            raise ValueError(
                f"Unsupported attention metadata type for speculative "
                "decoding with num_speculative_tokens > 1: "
                f"{type(attn_metadata)}. Supported types are: "
                f"{self.allowed_attn_types}"
            )

        # Generate the remaining draft tokens.
        draft_token_ids_list = [draft_token_ids]

<<<<<<< HEAD
        # dispatcher plans only once for the remaining loop
        cudagraph_runtime_mode, batch_descriptor, input_batch_size, _ = (
            self.cudagraph_dispatcher.plan(
                num_scheduled_tokens=batch_size, num_reqs=batch_size, max_query_len=1
            )
        )
=======
        if self.use_cuda_graph and batch_size <= self.cudagraph_batch_sizes[-1]:
            input_batch_size = self.vllm_config.pad_for_cudagraph(batch_size)
            cudagraph_runtime_mode = CUDAGraphMode.PIECEWISE
        else:
            input_batch_size = batch_size
            cudagraph_runtime_mode = CUDAGraphMode.NONE
>>>>>>> 8ae16928

        common_attn_metadata.num_actual_tokens = batch_size
        common_attn_metadata.max_query_len = 1
        common_attn_metadata.query_start_loc = self.arange[: batch_size + 1]
        common_attn_metadata.query_start_loc_cpu = torch.from_numpy(
            self.token_arange_np[: batch_size + 1]
        ).clone()
        for token_index in range(self.num_speculative_tokens - 1):
            # Update the inputs.
            # cast to int32 is crucial when eagle model is compiled.
            # tensor.argmax() returns int64 by default.
            input_ids = draft_token_ids_list[-1].int()
            if self.uses_mrope:
                positions += 1
                # NOTE(woosuk): We should handle the case where the draft model
                # generates tokens beyond the max model length.
                # Since it is complex to remove such requests from the batch,
                # we keep them in the batch but adjust the position ids
                # and slot mappings to avoid the
                # out-of-range access during the model execution.
                # The draft tokens generated with this adjustment
                # should be ignored.
                exceeds_max_model_len = positions[0] >= self.max_model_len
                # Mask out the position ids that exceed the max model length.
                # Otherwise, we may get out-of-range error in RoPE.
                clamped_positions = torch.where(
                    exceeds_max_model_len.unsqueeze(0),
                    torch.zeros_like(positions),
                    positions,
                )
            else:
                positions += 1
                exceeds_max_model_len = positions >= self.max_model_len
                clamped_positions = torch.where(exceeds_max_model_len, 0, positions)

            # Increment the sequence lengths.
            common_attn_metadata.seq_lens += 1
            common_attn_metadata.seq_lens_cpu += 1
            # For the requests that exceed the max model length, we set the
            # sequence length to 1 to minimize their overheads in attention.

            common_attn_metadata.seq_lens.masked_fill_(exceeds_max_model_len, 1)

            common_attn_metadata.num_computed_tokens_cpu = (
                common_attn_metadata.seq_lens_cpu - 1
            )

            # Compute the slot mapping.
            if self.uses_mrope:
                # all dimensions of positions are the same
                block_numbers = clamped_positions[0] // self.block_size
            else:
                block_numbers = clamped_positions // self.block_size
            block_ids = common_attn_metadata.block_table_tensor.gather(
                dim=1, index=block_numbers.view(-1, 1)
            )
            block_ids = block_ids.view(-1)
            if self.uses_mrope:
                common_attn_metadata.slot_mapping = (
                    block_ids * self.block_size + clamped_positions[0] % self.block_size
                )
            else:
                common_attn_metadata.slot_mapping = (
                    block_ids * self.block_size + clamped_positions % self.block_size
                )
            # Mask out the slot mappings that exceed the max model length.
            # Otherwise, the KV cache will be inadvertently updated with the
            # padding tokens.
            common_attn_metadata.slot_mapping.masked_fill_(
                exceeds_max_model_len, PADDING_SLOT_ID
            )

            # Rebuild attention metadata
            attn_metadata = attn_metadata_builder.build_for_drafting(  # type: ignore
                common_attn_metadata=common_attn_metadata, draft_index=token_index + 1
            )
            for layer_name in self.attn_layer_names:
                per_layer_attn_metadata[layer_name] = attn_metadata

            # copy inputs to buffer for cudagraph
            self.input_ids[:batch_size] = input_ids
            self._set_positions(batch_size, clamped_positions)
            self.hidden_states[:batch_size] = hidden_states
            if self.supports_mm_inputs:
                self.inputs_embeds[:batch_size] = self.model.get_input_embeddings(
                    input_ids
                )

                input_ids = None
                inputs_embeds = self.inputs_embeds[:input_batch_size]
            else:
                input_ids = self.input_ids[:input_batch_size]
                inputs_embeds = None

            # Run the model.
            with set_forward_context(
                per_layer_attn_metadata,
                self.vllm_config,
                num_tokens=input_batch_size,
                cudagraph_runtime_mode=cudagraph_runtime_mode,
<<<<<<< HEAD
                batch_descriptor=batch_descriptor,
=======
>>>>>>> 8ae16928
            ):
                ret_hidden_states = self.model(
                    input_ids=input_ids,
                    positions=self._get_positions(input_batch_size),
                    hidden_states=self.hidden_states[:input_batch_size],
                    inputs_embeds=inputs_embeds,
                )
                if self.method == "mtp":
                    last_hidden_states = ret_hidden_states
                    hidden_states = ret_hidden_states
                else:
                    last_hidden_states, hidden_states = ret_hidden_states
            hidden_states = hidden_states[:batch_size]
            logits = self.model.compute_logits(last_hidden_states[:batch_size])
            draft_token_ids = logits.argmax(dim=-1)
            draft_token_ids_list.append(draft_token_ids)

        # [batch_size, num_speculative_tokens]
        draft_token_ids = torch.stack(draft_token_ids_list, dim=1)
        return draft_token_ids

    def prepare_next_token_ids_cpu(
        self,
        sampled_token_ids: list[list[int]],
        requests: dict[str, CachedRequestState],
        gpu_input_batch: InputBatch,
        num_scheduled_tokens: dict[str, int],
    ) -> torch.Tensor:
        """
        This function is used to prepare the inputs for speculative decoding.
        It calculates the next token ids for each request based on the sampled
        token ids from the CPU. If a request has no sampled token ids (e.g.,
        during the initial decoding steps), it falls back to using the request
        state to get the next token id.
        """
        req_ids = gpu_input_batch.req_ids
        next_token_ids: list[int] = []
        for i, token_ids in enumerate(sampled_token_ids):
            if token_ids:
                # Common case.
                next_token_id = token_ids[-1]
            else:
                # Partial prefill (rare case).
                # Get the next token id from the request state.
                req_id = req_ids[i]
                req_state = requests[req_id]
                seq_len = req_state.num_computed_tokens + num_scheduled_tokens[req_id]
                next_token_id = req_state.get_token_id(seq_len)
            next_token_ids.append(next_token_id)
        next_token_ids = torch.tensor(
            next_token_ids, dtype=torch.int32, device=self.input_ids.device
        )
        return next_token_ids

    def prepare_next_token_ids_padded(
        self,
        common_attn_metadata: CommonAttentionMetadata,
        sampled_token_ids: torch.Tensor,
        requests: dict[str, CachedRequestState],
        gpu_input_batch: InputBatch,
        discard_request_indices: torch.Tensor,
        num_discarded_requests: int,
    ) -> tuple[torch.Tensor, torch.Tensor]:
        """
        This function is used to prepare the inputs for speculative decoding.
        It calculates the next token ids and the number of valid sampled tokens
        for each request, considering the "discarded" requests whose next token
        is not sampled and comes from `request.get_token_id()` instead.
        It also accounts for the rejected tokens in `sampled_token_ids`.
        This function must use device functions to operate on the inputs, and
        should not introduce any blocking CPU-GPU synchronization.
        """
        # TODO(Ben): Combine this into a custom fused kernel

        # Precompute get_token_id for when there is no valid next token
        num_reqs = gpu_input_batch.num_reqs
        self.backup_next_token_ids.np[:num_reqs] = np.array(
            [
                requests[gpu_input_batch.req_ids[i]].get_token_id(
                    common_attn_metadata.seq_lens_cpu[i].item()
                )
                for i in range(num_reqs)
            ]
        )
        self.backup_next_token_ids.copy_to_gpu(num_reqs)

        # Mask out the sampled tokens indices that should not be sampled.
        discard_sampled_tokens_req_indices = discard_request_indices[
            :num_discarded_requests
        ]

        valid_sampled_token_ids_gpu = sampled_token_ids.clone()
        valid_sampled_token_ids_gpu.index_fill_(
            0, discard_sampled_tokens_req_indices, -1
        )

        # Generate a mask for all valid tokens within those requests
        valid_mask = (valid_sampled_token_ids_gpu != -1) & (
            valid_sampled_token_ids_gpu < gpu_input_batch.vocab_size
        )

        # Count the number of valid tokens in each request
        valid_sampled_tokens_count = valid_mask.sum(dim=1)

        # Get the rightmost valid index per row
        last_valid_indices = valid_sampled_tokens_count - 1
        last_valid_indices_safe = torch.clamp(last_valid_indices, min=0)

        # Get last valid token from each row
        # (assume undefined state where there is no valid token)
        selected_tokens = torch.gather(
            valid_sampled_token_ids_gpu, 1, last_valid_indices_safe.unsqueeze(1)
        ).squeeze(1)

        # Use last token if valid, pre-computed backup if not
        batch_size = valid_sampled_token_ids_gpu.shape[0]
        next_token_ids = torch.where(
            last_valid_indices != -1,
            selected_tokens,
            self.backup_next_token_ids.gpu[:batch_size],
        )

        return next_token_ids, valid_sampled_tokens_count

    def prepare_inputs_padded(
        self,
        common_attn_metadata: CommonAttentionMetadata,
        spec_decode_metadata: SpecDecodeMetadata,
        valid_sampled_tokens_count: torch.Tensor,
    ) -> tuple[CommonAttentionMetadata, torch.Tensor, torch.Tensor]:
        """
        This function is used to prepare the inputs for speculative decoding
        It updates the common_attn_metadata for speculative decoding,
        but does not consider the rejected tokens. Instead, all tokens
        are included as inputs to the speculator, with the rejected tokens
        used as padding and filtered out later by `token_indices_to_sample`.
        No blocking CPU operations should be introduced in this function.
        """
        num_draft_tokens_gpu = torch.cat(
            [
                spec_decode_metadata.cu_num_draft_tokens[0:1],
                spec_decode_metadata.cu_num_draft_tokens[1:]
                - spec_decode_metadata.cu_num_draft_tokens[:-1],
            ]
        )

        num_rejected_tokens_gpu = torch.where(
            num_draft_tokens_gpu > 0,
            num_draft_tokens_gpu + 1 - valid_sampled_tokens_count,
            torch.zeros_like(num_draft_tokens_gpu),
        )

        query_start_loc_cpu = common_attn_metadata.query_start_loc_cpu

        new_query_len_per_req = query_start_loc_cpu[1:] - query_start_loc_cpu[:-1]

        total_num_tokens = query_start_loc_cpu[-1].item()
        token_indices = self.arange[:total_num_tokens]

        spec_common_attn_metadata = CommonAttentionMetadata(
            query_start_loc=common_attn_metadata.query_start_loc,
            seq_lens=common_attn_metadata.seq_lens,
            query_start_loc_cpu=query_start_loc_cpu,
            seq_lens_cpu=common_attn_metadata.seq_lens_cpu,
            num_computed_tokens_cpu=common_attn_metadata.num_computed_tokens_cpu,
            num_reqs=common_attn_metadata.num_reqs,
            num_actual_tokens=total_num_tokens,
            max_query_len=new_query_len_per_req.max().item(),
            max_seq_len=common_attn_metadata.seq_lens_cpu.max().item(),
            block_table_tensor=common_attn_metadata.block_table_tensor,
            slot_mapping=common_attn_metadata.slot_mapping[token_indices],
            causal=True,
            dcp_local_seq_lens=common_attn_metadata.dcp_local_seq_lens,
        )

        token_indices_to_sample = (
            common_attn_metadata.query_start_loc[1:] - 1 - num_rejected_tokens_gpu
        )

        return spec_common_attn_metadata, token_indices, token_indices_to_sample

    def propose_tree(
        self,
        batch_size: int,
        # [num_tokens, vocab_size]
        logits: torch.Tensor,
        # [num_tokens]
        positions: torch.Tensor,
        # [num_tokens, hidden_size]
        hidden_states: torch.Tensor,
        common_attn_metadata: CommonAttentionMetadata,
    ) -> list[torch.Tensor]:
        tree_attn_metadata_builder = self.runner.attn_groups[0][
            0
        ].get_metadata_builder()
        assert isinstance(tree_attn_metadata_builder, TreeAttentionMetadataBuilder)

        total_num_drafts = self.cu_drafts_per_level[0]
        level_num_drafts = total_num_drafts
        # Sample a draft token for each child at the tree root level.
        num_children = self.child_drafts_per_level[0]
        if num_children == 1:
            draft_token_ids = logits.argmax(dim=-1).view(batch_size, -1)
        else:
            draft_token_ids = torch.topk(logits, num_children, dim=-1).indices.view(
                batch_size, -1
            )
        draft_token_ids_list = [draft_token_ids]
        draft_hidden_states = hidden_states.view(batch_size, 1, -1)

        # Initialize empty tensors for concatenation with the level outputs.
        tree_input_ids = torch.empty(
            0, device=self.input_ids.device, dtype=self.input_ids.dtype
        )
        tree_positions = torch.empty(
            0, device=self.positions.device, dtype=self.positions.dtype
        )
        tree_hidden_states = torch.empty(
            0, device=self.hidden_states.device, dtype=self.hidden_states.dtype
        )
        # Precompute the draft token positions.
        flattened_draft_positions = (
            positions.view(batch_size, -1) + self.tree_draft_pos_offsets[:batch_size, :]
        )
        tree_depth = len(self.cu_drafts_per_level)
        for level in range(tree_depth - 1):
            # Get draft positions for RoPE.
            draft_positions = positions + (level + 1)
            exceeds_max_model_len = (positions + total_num_drafts) >= self.max_model_len
            # Mask out the position ids that exceed the max model length.
            # Otherwise, we may get out-of-range error in RoPE.
            draft_positions = torch.where(
                exceeds_max_model_len,
                0,
                draft_positions,
            ).view(batch_size, -1)

            if level_num_drafts > 1:
                # Repeat the positions for each draft at this level.
                draft_positions = draft_positions.repeat_interleave(
                    level_num_drafts, dim=1
                )

            if num_children > 1:
                # Repeat draft hidden states for each child.
                draft_hidden_states = draft_hidden_states.repeat_interleave(
                    num_children, dim=1
                )

            # Concatenate the draft tokens, positions, and hidden states.
            tree_input_ids = torch.cat([tree_input_ids, draft_token_ids], dim=1)
            tree_positions = torch.cat([tree_positions, draft_positions], dim=1)
            tree_hidden_states = torch.cat(
                [tree_hidden_states, draft_hidden_states], dim=1
            )

            # Build new attention metadata for the next level of drafts.
            # This is necessary to support tree attention.
            query_len = total_num_drafts
            common_attn_metadata = replace(
                common_attn_metadata,
                query_start_loc=query_len * self.arange[: batch_size + 1],
                seq_lens=common_attn_metadata.seq_lens + level_num_drafts,
                num_actual_tokens=batch_size * query_len,
                max_query_len=query_len,
            )
            attn_metadata = tree_attn_metadata_builder.build_for_drafting(
                common_attn_metadata=common_attn_metadata,
                draft_index=level + 1,
            )

            # Apply new attention metadata to all layers.
            per_layer_attn_metadata = {}
            for layer_name in self.attn_layer_names:
                per_layer_attn_metadata[layer_name] = attn_metadata

            # Consider max model length.
            attn_metadata.max_seq_len = min(
                attn_metadata.max_seq_len, self.max_model_len
            )
            # For the requests that exceed the max model length, we set the
            # sequence length to 1 to minimize their overheads in attention.
            attn_metadata.seq_lens.masked_fill_(exceeds_max_model_len, 1)

            # Compute the slot mapping.
            query_positions = flattened_draft_positions[:, level : level + query_len]
            block_numbers = query_positions // self.block_size
            block_ids = attn_metadata.block_table.gather(dim=1, index=block_numbers)
            slot_mapping = (
                block_ids * self.block_size + query_positions % self.block_size
            )
            # Mask out the slot mappings that exceed the max model length.
            # Otherwise, the KV cache will be inadvertently updated with the
            # padding tokens.
            slot_mapping[exceeds_max_model_len] = PADDING_SLOT_ID
            attn_metadata.slot_mapping = slot_mapping.view(-1)

            # Copy inputs to buffer for cudagraph.
            num_tokens = attn_metadata.num_actual_tokens
            input_ids = tree_input_ids.view(-1)
            self.input_ids[:num_tokens] = input_ids
            self.positions[:num_tokens] = tree_positions.view(-1)
            self.hidden_states[:num_tokens] = tree_hidden_states.view(num_tokens, -1)

<<<<<<< HEAD
            # Note: decode phase of TreeAttentionBackend does not have an
            # unique uniform decode query length (1 for the root level and
            # total_num_drafts for subsequent levels). Here we may support
            # this situation once full cudagraph of TreeAttention is supported.
            cudagraph_runtime_mode, batch_descriptor, num_input_tokens, _ = (
                self.cudagraph_dispatcher.plan(
                    num_scheduled_tokens=num_tokens,
                    num_reqs=batch_size,
                    max_query_len=attn_metadata.max_query_len,
                )
            )

=======
            if self.use_cuda_graph and num_tokens <= self.cudagraph_batch_sizes[-1]:
                num_input_tokens = self.vllm_config.pad_for_cudagraph(num_tokens)
                cudagraph_runtime_mode = CUDAGraphMode.PIECEWISE
            else:
                num_input_tokens = num_tokens
                cudagraph_runtime_mode = CUDAGraphMode.NONE
>>>>>>> 8ae16928
            # Run the model.
            with set_forward_context(
                per_layer_attn_metadata,
                self.vllm_config,
                num_tokens=num_input_tokens,
                cudagraph_runtime_mode=cudagraph_runtime_mode,
<<<<<<< HEAD
                batch_descriptor=batch_descriptor,
=======
>>>>>>> 8ae16928
            ):
                last_hidden_states, hidden_states = self.model(
                    input_ids=self.input_ids[:num_input_tokens],
                    positions=self.positions[:num_input_tokens],
                    hidden_states=self.hidden_states[:num_input_tokens],
                    inputs_embeds=None,
                )

            # Get the output hidden states for the draft tokens.
            draft_hidden_states = hidden_states[:num_tokens].view(
                batch_size, query_len, -1
            )[:, -level_num_drafts:]
            draft_last_hidden_states = last_hidden_states[:num_tokens].view(
                batch_size, query_len, -1
            )[:, -level_num_drafts:]

            # Get the output logits for the draft tokens.
            logits = self.model.compute_logits(
                draft_last_hidden_states.reshape(batch_size * level_num_drafts, -1)
            )

            # Sample a draft token for each child at the next tree level.
            num_children = self.child_drafts_per_level[level + 1]
            if num_children == 1:
                draft_token_ids = logits.argmax(dim=-1).view(batch_size, -1)
            else:
                draft_token_ids = torch.topk(logits, num_children, dim=-1).indices.view(
                    batch_size, -1
                )
            draft_token_ids_list.append(draft_token_ids)

            # Update the # drafts counters for the next tree level.
            level_num_drafts = self.cu_drafts_per_level[level + 1] - total_num_drafts
            total_num_drafts = self.cu_drafts_per_level[level + 1]
        return draft_token_ids_list

    def prepare_inputs(
        self,
        common_attn_metadata: CommonAttentionMetadata,
        sampled_token_ids: list[list[int]],
        num_draft_tokens: list[int],
    ) -> tuple[CommonAttentionMetadata, torch.Tensor]:
        """
        This function is used to prepare the inputs for speculative decoding.
        It updates to the common_attn_metadata to account for the rejected
        tokens (and newly sampled tokens). It also returns the token indices
        of the tokens that should be fed to the speculator.
        """
        # E.g.
        #  common_attn_metadata.query_start_loc{_cpu}:
        #       [0, q1, q1 + q2, q1 + q2 + q3]
        #  common_attn_metadata.seq_lens{_cpu}: [s1, s2, s3]
        #  num_rejected_tokens: [n1, n2, n3]
        # This function computes the intermediate values:
        #  num_tokens_per_req: [q1 - n1, q2 - n2, q3 - n3]
        # And returns:
        #  common_attn_metadata.query_start_loc{_cpu}:
        #       [0, q1 - n1, q1 + q2 - n1 - n2, q1 + q2 + q3 - n1 - n2 - n3]
        #  common_attn_metadata.seq_lens{_cpu}:
        #       [s1 - n1 + 1, s2 - n2 + 1, s3 - n3 + 1]
        #  token_indices: [0, 1, ..., q1 - n1 - 1,
        #                 q1, q1 + 1, ..., q1 + q2 - n2 - 1,
        #                 q1 + q2, q1 + q2 + 1, ..., q1 + q2 + q3 - n3 - 1]

        num_rejected_tokens = [
            n + 1 - len(sampled_token_ids[i]) if n > 0 else 0
            for i, n in enumerate(num_draft_tokens)
        ]
        num_rejected_tokens = torch.tensor(num_rejected_tokens, dtype=torch.int32)

        device = common_attn_metadata.query_start_loc.device
        query_start_loc_cpu = common_attn_metadata.query_start_loc_cpu
        new_seq_lens_cpu = common_attn_metadata.seq_lens_cpu - num_rejected_tokens

        # [0, q1, q1 + q2, q1 + q2 + q3] -> [q1, q2, q3]
        new_query_len_per_req = query_start_loc_cpu[1:] - query_start_loc_cpu[:-1]
        # [q1, q2, q3] -> [q1 - n1, q2 - n2, q3 - n3]
        new_num_tokens_per_req = new_query_len_per_req - num_rejected_tokens
        new_num_tokens_per_req_np = new_num_tokens_per_req.numpy()

        # [q1 - n1, q2 - n2, q3 - n3] ->
        # [0, q1 - n1, q1 + q2 - n1 - n2, q1 + q2 + q3 - n1 - n2 - n3]
        new_query_start_loc_cpu = torch.zeros(
            query_start_loc_cpu.shape,
            dtype=torch.int32,
            pin_memory=is_pin_memory_available(),
        )
        new_query_start_loc_np = new_query_start_loc_cpu.numpy()
        np.cumsum(new_num_tokens_per_req_np, out=new_query_start_loc_np[1:])

        total_num_tokens = new_query_start_loc_np[-1]
        # Example assuming num_tokens_per_req_np = [2, 4, 3]
        # this implies that `new_query_start_locs` is:
        # [0, 2, 6, 9] ->
        # [0, 0, 2, 2, 2, 2, 6, 6, 6]
        #  _r1_  ____r2____  ___r3__
        new_query_start_locs_expanded = np.repeat(
            new_query_start_loc_np[:-1], new_num_tokens_per_req_np
        )
        # [0, 1, 2, 3, 4, 5, 6, 7, 8] ->
        # [0, 1, 0, 1, 2, 3, 0, 1, 2]
        #  _r1_  ____r2____  ___r3__
        token_offests = (
            self.token_arange_np[:total_num_tokens] - new_query_start_locs_expanded
        )

        # Expand starting positions to match token pattern
        # [0, q1, q1 + q2] ->
        # [0, 0, q1, q1, q1, q1, q1 + q2, q1 + q2, q1 + q2]
        #  _r1_  _____r2_______  ___________r3____________
        old_query_start_locs_expanded = np.repeat(
            query_start_loc_cpu[:-1].numpy(), new_num_tokens_per_req_np
        )
        # Final token indices are:
        # [0, 1,                                // req 1
        #  q1 + 0, q1 + 1, q1 + 2, q1 + 3,       // req 2
        #  q1 + q2 + 0, q1 + q2 + 1, q1 + q2 + 2] // req 3
        token_indices_np = token_offests + old_query_start_locs_expanded
        token_indices = torch.from_numpy(token_indices_np).to(device, non_blocking=True)

        spec_common_attn_metadata = CommonAttentionMetadata(
            query_start_loc=new_query_start_loc_cpu.to(device, non_blocking=True),
            seq_lens=new_seq_lens_cpu.to(device, non_blocking=True),
            query_start_loc_cpu=new_query_start_loc_cpu,
            seq_lens_cpu=new_seq_lens_cpu,
            num_computed_tokens_cpu=common_attn_metadata.num_computed_tokens_cpu,
            num_reqs=common_attn_metadata.num_reqs,
            num_actual_tokens=total_num_tokens,
            max_query_len=new_query_len_per_req.max().item(),
            max_seq_len=new_seq_lens_cpu.max().item(),
            block_table_tensor=common_attn_metadata.block_table_tensor,
            slot_mapping=common_attn_metadata.slot_mapping[token_indices],
            causal=True,
            dcp_local_seq_lens=common_attn_metadata.dcp_local_seq_lens,
        )

        return spec_common_attn_metadata, token_indices

    def get_model_name(self, model: nn.Module) -> str:
        if hasattr(model, "module"):  # multi-GPU
            model = model.module
        return model.__class__.__name__

    def load_model(self, target_model: nn.Module) -> None:
        draft_model_config = self.vllm_config.speculative_config.draft_model_config
        target_attn_layer_names = set(
            get_layers_from_vllm_config(self.vllm_config, AttentionLayerBase).keys()
        )
        # FIXME: support hybrid kv for draft model
        target_indexer_layer_names = set(
            get_layers_from_vllm_config(
                self.vllm_config, DeepseekV32IndexerCache
            ).keys()
        )

        from vllm.compilation.backends import set_model_tag

        with set_model_tag("eagle_head"):
            self.model = get_model(
                vllm_config=self.vllm_config, model_config=draft_model_config
            )

        draft_attn_layer_names = (
            get_layers_from_vllm_config(self.vllm_config, AttentionLayerBase).keys()
            - target_attn_layer_names
        )
        indexer_layers = get_layers_from_vllm_config(
            self.vllm_config, DeepseekV32IndexerCache
        )
        draft_indexer_layer_names = indexer_layers.keys() - target_indexer_layer_names
        self.attn_layer_names = list(draft_attn_layer_names)
        self.indexer_layer_names = list(draft_indexer_layer_names)

        if self.indexer_layer_names:
            first_layer = self.indexer_layer_names[0]
            self.draft_indexer_metadata_builder = (
                indexer_layers[first_layer]
                .get_attn_backend()
                .get_builder_cls()(
                    indexer_layers[first_layer].get_kv_cache_spec(),
                    self.indexer_layer_names,
                    self.vllm_config,
                    self.device,
                )
            )
        else:
            self.draft_indexer_metadata_builder = None

        if self.supports_mm_inputs:
            # Even if the target model is multimodal, we can also use
            # text-only draft models
            try:
                dummy_input_ids = torch.tensor([[1]], device=self.input_ids.device)
                self.model.get_input_embeddings(
                    dummy_input_ids, multimodal_embeddings=None
                )
            except (NotImplementedError, AttributeError, TypeError):
                logger.warning(
                    "Draft model does not support multimodal inputs, "
                    "falling back to text-only mode"
                )
                self.supports_mm_inputs = False

        if supports_multimodal(target_model):
            # handle multimodality
            if (
                self.get_model_name(target_model)
                == "Qwen2_5_VLForConditionalGeneration"
            ):
                self.model.config.image_token_index = target_model.config.image_token_id
            else:
                self.model.config.image_token_index = (
                    target_model.config.image_token_index
                )
            target_language_model = target_model.get_language_model()
        else:
            target_language_model = target_model
        # share embed_tokens with the target model if needed
        if get_pp_group().world_size == 1:
            if hasattr(target_language_model.model, "embed_tokens"):
                target_embed_tokens = target_language_model.model.embed_tokens
            elif hasattr(target_language_model.model, "embedding"):
                target_embed_tokens = target_language_model.model.embedding
            else:
                raise AttributeError(
                    "Target model does not have 'embed_tokens' or 'embedding' attribute"
                )

            # Check if shapes match and we found the embedding
            eagle_shape = self.model.model.embed_tokens.weight.shape
            target_shape = target_embed_tokens.weight.shape
            if eagle_shape == target_shape:
                logger.info(
                    "Assuming the EAGLE head shares the same vocab embedding"
                    " with the target model."
                )
                del self.model.model.embed_tokens
                self.model.model.embed_tokens = target_embed_tokens
            else:
                logger.info(
                    "The EAGLE head's vocab embedding will be loaded separately"
                    " from the target model."
                )
        else:
            logger.info(
                "The EAGLE head's vocab embedding will be loaded separately"
                " from the target model."
            )

        # share lm_head with the target model if needed
        # some model definition do not define lm_head explicitly
        # and reuse embed_tokens for lm_head, e.g., CohereForCausalLM
        if self.vllm_config.speculative_config.method != "eagle3":
            if hasattr(target_language_model, "lm_head"):
                logger.info("Loading EAGLE LM head weights from the target model.")
                self.model.lm_head = target_language_model.lm_head
        else:
            if (
                hasattr(self.model, "lm_head")
                and hasattr(target_language_model, "lm_head")
                and self.model.lm_head.weight.shape
                == target_language_model.lm_head.weight.shape
            ):
                logger.info(
                    "Assuming the EAGLE head shares the same lm_head"
                    " with the target model."
                )
                del self.model.lm_head
                self.model.lm_head = target_language_model.lm_head
            else:
                logger.info(
                    "The EAGLE head's lm_head will be loaded separately"
                    " from the target model."
                )

    @torch.inference_mode()
    def dummy_run(
        self,
        num_tokens: int,
<<<<<<< HEAD
        cudagraph_runtime_mode: CUDAGraphMode = CUDAGraphMode.NONE,
        force_attention: bool = False,
        uniform_decode: bool = False,
        uniform_query_len: int = 0,
        allow_microbatching: bool = False,  # unused for drafter
    ) -> None:
        assert cudagraph_runtime_mode != CUDAGraphMode.FULL, (
            "Eagle drafter doesn't support full cudagraphs at this moment"
        )

        max_query_len = uniform_query_len if uniform_decode else num_tokens

        max_num_reqs = self.vllm_config.scheduler_config.max_num_seqs
        if uniform_decode:
            assert num_tokens % max_query_len == 0, (
                "num_tokens must be divisible by max_query_len for uniform decode"
            )
            num_reqs = min(num_tokens // max_query_len, max_num_reqs)
        else:
            assert uniform_query_len == 0
            num_reqs = min(num_tokens, max_num_reqs)

        per_layer_attn_metadata: Optional[dict[str, Any]] = None
        if force_attention or cudagraph_runtime_mode == CUDAGraphMode.FULL:
            per_layer_attn_metadata = {}

            common_attn_metadata = CommonAttentionMetadata(
                query_start_loc=self.runner.query_start_loc[: num_reqs + 1],
                query_start_loc_cpu=self.runner.query_start_loc_cpu[: num_reqs + 1],
                seq_lens=self.runner.seq_lens[:num_reqs],
                seq_lens_cpu=self.runner.seq_lens_cpu[:num_reqs],
                num_computed_tokens_cpu=self.runner.input_batch.num_computed_tokens_cpu_tensor[
                    :num_reqs
                ],
                num_reqs=num_reqs,
                num_actual_tokens=num_tokens,
                max_query_len=max_query_len,
                max_seq_len=self.max_model_len,
                block_table_tensor=self.runner.input_batch.block_table[
                    0
                ].get_device_tensor()[:num_reqs],
                slot_mapping=self.runner.input_batch.block_table[0].slot_mapping[
                    :num_tokens
                ],
                causal=True,
            )
            # FIXME: need to consider multiple kv_cache_groups
            attn_metadata = self.runner.attn_groups[0][
                0
            ].metadata_builder.build_for_drafting(
                common_attn_metadata=common_attn_metadata, draft_index=0
            )
            # At this moment, we assume all eagle layers belong to the same KV
            # cache group, thus using the same attention metadata.

            for layer_name in self.attn_layer_names:
                per_layer_attn_metadata[layer_name] = attn_metadata

        if cudagraph_runtime_mode == CUDAGraphMode.NONE:
            batch_descriptor = None
        else:
            batch_descriptor = BatchDescriptor(
                num_tokens=num_tokens,
                uniform_decode=uniform_decode,
                uniform_query_len=uniform_query_len,
            )
            # sanity check
            _cg_mode, batch_descriptor = self.cudagraph_dispatcher.dispatch(
                batch_descriptor
            )
            assert cudagraph_runtime_mode == _cg_mode, (
                f"Cudagraph runtime mode mismatch at dummy_run. "
                f"Expected {_cg_mode}, but got {cudagraph_runtime_mode}."
            )

        with set_forward_context(
            per_layer_attn_metadata,
            self.vllm_config,
            num_tokens=num_tokens,
            cudagraph_runtime_mode=cudagraph_runtime_mode,
            batch_descriptor=batch_descriptor,
=======
        use_cudagraphs=True,
    ) -> None:
        if use_cudagraphs and num_tokens <= self.cudagraph_batch_sizes[-1]:
            num_tokens = self.vllm_config.pad_for_cudagraph(num_tokens)

        with set_forward_context(
            None,
            self.vllm_config,
            num_tokens=num_tokens,
            cudagraph_runtime_mode=CUDAGraphMode.PIECEWISE
            if use_cudagraphs
            else CUDAGraphMode.NONE,
>>>>>>> 8ae16928
        ):
            if self.supports_mm_inputs:
                input_ids = None
                inputs_embeds = self.inputs_embeds[:num_tokens]
            else:
                input_ids = self.input_ids[:num_tokens]
                inputs_embeds = None

            self.model(
                input_ids=input_ids,
                positions=self._get_positions(num_tokens),
                hidden_states=self.hidden_states[:num_tokens],
                inputs_embeds=inputs_embeds,
            )

    def _get_attention_metadata_builder(self) -> AttentionMetadataBuilder:
        """Find and return the attention metadata builders for EAGLE layers.

        Returns:
            The metadata builders for EAGLE layers.

        Raises:
            AssertionError: If no metadata builders are found for EAGLE layers.
        """
        builder = None
        chosen_layer = self.attn_layer_names[0]

        for kv_cache_group in self.runner.attn_groups:
            for attn_group in kv_cache_group:
                if chosen_layer in attn_group.layer_names:
                    builder = attn_group.get_metadata_builder()
                    break
            if builder is not None:
                break

        assert builder is not None, (
            "Failed to find attention metadata builder for EAGLE layers."
        )
        return builder

    def validate_same_kv_cache_group(self, kv_cache_config: KVCacheConfig) -> None:
        """
        Validate that all eagle layers belong to the same KVCacheGroup.
        Need this assumption to ensure all eagle layers can use the
        same AttentionMetadata.
        May extend to multiple AttentionMetadata in the future.
        """
        kv_cache_groups: dict[str, int] = {}
        for id, kv_cache_group in enumerate(kv_cache_config.kv_cache_groups):
            for layer_name in kv_cache_group.layer_names:
                kv_cache_groups[layer_name] = id
        assert (
            len(
                set(
                    [
                        kv_cache_groups[layer_name]
                        for layer_name in self.attn_layer_names
                    ]
                )
            )
            == 1
        ), "All eagle layers should belong to the same kv cache group"


# NOTE(woosuk): Currently, the below code is not used and we always use argmax
# to sample the draft tokens. We will use this after we find a way to manage
# the draft prob tensor.
# Refer to https://github.com/vllm-project/vllm/pull/16899 for the details.
# FIXME(woosuk): The logic here is duplicated with the main sampling code.
# We should refactor this to reuse the same sampling implementation.
def compute_probs_and_sample_next_token(
    logits: torch.Tensor,
    sampling_metadata: SamplingMetadata,
) -> tuple[torch.Tensor, torch.Tensor]:
    if sampling_metadata.all_greedy:
        # For greedy requests, draft_probs is not used in rejection sampling.
        # Therefore, we can just return the logits.
        probs = logits
        next_token_ids = logits.argmax(dim=-1)
        return next_token_ids, probs

    is_greedy = sampling_metadata.temperature == -1
    temperature = torch.where(is_greedy, 1.0, sampling_metadata.temperature)
    logits.div_(temperature.view(-1, 1))
    probs = logits.softmax(dim=-1, dtype=torch.float32)

    # NOTE(woosuk): Currently, we ignore most of the sampling parameters in
    # generating the draft tokens. We only use the temperature. While this
    # could degrade the acceptance rate, it does not affect the distribution
    # of the generated tokens after rejection sampling.

    # TODO(woosuk): Consider seeds.
    q = torch.empty_like(probs)
    q.exponential_()
    # NOTE(woosuk): We shouldn't use `probs.div_(q)` because the draft_probs
    # will be used later for rejection sampling.
    next_token_ids = probs.div(q).argmax(dim=-1).view(-1)
    if not sampling_metadata.all_random:
        greedy_token_ids = probs.argmax(dim=-1)
        next_token_ids = torch.where(
            is_greedy,
            greedy_token_ids,
            next_token_ids,
        )
    return next_token_ids, probs<|MERGE_RESOLUTION|>--- conflicted
+++ resolved
@@ -3,26 +3,13 @@
 import ast
 from dataclasses import replace
 from importlib.util import find_spec
-<<<<<<< HEAD
-from typing import Any, Optional
-=======
->>>>>>> 8ae16928
+from typing import Any
 
 import numpy as np
 import torch
 import torch.nn as nn
 
-<<<<<<< HEAD
-from vllm.attention.layer import Attention
 from vllm.config import CUDAGraphMode, VllmConfig, get_layers_from_vllm_config
-=======
-from vllm.config import (
-    CompilationLevel,
-    CUDAGraphMode,
-    VllmConfig,
-    get_layers_from_vllm_config,
-)
->>>>>>> 8ae16928
 from vllm.distributed.parallel_state import get_pp_group
 from vllm.forward_context import BatchDescriptor, set_forward_context
 from vllm.logger import init_logger
@@ -93,36 +80,9 @@
         self.attn_layer_names: list[str] = []
         self.indexer_layer_names: list[str] = []
 
-<<<<<<< HEAD
         self.use_cuda_graph = (
-            not current_platform.is_xpu()
-            and self.vllm_config.compilation_config.cudagraph_mode != CUDAGraphMode.NONE
+            self.vllm_config.compilation_config.cudagraph_mode != CUDAGraphMode.NONE
             and not self.speculative_config.enforce_eager
-=======
-        self.use_cuda_graph = False
-
-        compilation_config = self.vllm_config.compilation_config
-        if compilation_config.level == CompilationLevel.PIECEWISE:
-            cudagraph_mode = compilation_config.cudagraph_mode
-            if cudagraph_mode != CUDAGraphMode.NONE and not cudagraph_mode.has_mode(
-                CUDAGraphMode.PIECEWISE
-            ):
-                logger.warning(
-                    "Currently the eagle proposer only supports cudagraph_mode "
-                    "PIECEWISE, if you want the drafter to use cuda graphs, "
-                    "please set compilation_config.cudagraph_mode to PIECEWISE "
-                    "or FULL_AND_PIECEWISE"
-                )
-            self.use_cuda_graph = (
-                cudagraph_mode.has_mode(CUDAGraphMode.PIECEWISE)
-                and not self.speculative_config.enforce_eager
-            )
-
-        self.cudagraph_batch_sizes = (
-            list(reversed(self.vllm_config.compilation_config.cudagraph_capture_sizes))
-            if self.use_cuda_graph
-            else []
->>>>>>> 8ae16928
         )
 
         # persistent buffers for cuda graph
@@ -284,7 +244,6 @@
             assert draft_indexer_metadata is not None
             per_layer_attn_metadata[layer_name] = draft_indexer_metadata
 
-<<<<<<< HEAD
         # dispatcher planning for drafter
         cudagraph_runtime_mode, batch_descriptor, num_input_tokens, _ = (
             self.cudagraph_dispatcher.plan(
@@ -293,14 +252,6 @@
                 max_query_len=max_query_len,
             )
         )
-=======
-        cudagraph_runtime_mode = CUDAGraphMode.NONE
-        if self.use_cuda_graph and num_tokens <= self.cudagraph_batch_sizes[-1]:
-            num_input_tokens = self.vllm_config.pad_for_cudagraph(num_tokens)
-            cudagraph_runtime_mode = CUDAGraphMode.PIECEWISE
-        else:
-            num_input_tokens = num_tokens
->>>>>>> 8ae16928
         # copy inputs to buffer for cudagraph
         self._set_positions(num_tokens, target_positions)
         self.hidden_states[:num_tokens] = target_hidden_states
@@ -325,10 +276,7 @@
             self.vllm_config,
             num_tokens=num_input_tokens,
             cudagraph_runtime_mode=cudagraph_runtime_mode,
-<<<<<<< HEAD
             batch_descriptor=batch_descriptor,
-=======
->>>>>>> 8ae16928
         ):
             ret_hidden_states = self.model(
                 input_ids=input_ids,
@@ -385,21 +333,12 @@
         # Generate the remaining draft tokens.
         draft_token_ids_list = [draft_token_ids]
 
-<<<<<<< HEAD
         # dispatcher plans only once for the remaining loop
         cudagraph_runtime_mode, batch_descriptor, input_batch_size, _ = (
             self.cudagraph_dispatcher.plan(
                 num_scheduled_tokens=batch_size, num_reqs=batch_size, max_query_len=1
             )
         )
-=======
-        if self.use_cuda_graph and batch_size <= self.cudagraph_batch_sizes[-1]:
-            input_batch_size = self.vllm_config.pad_for_cudagraph(batch_size)
-            cudagraph_runtime_mode = CUDAGraphMode.PIECEWISE
-        else:
-            input_batch_size = batch_size
-            cudagraph_runtime_mode = CUDAGraphMode.NONE
->>>>>>> 8ae16928
 
         common_attn_metadata.num_actual_tokens = batch_size
         common_attn_metadata.max_query_len = 1
@@ -500,10 +439,7 @@
                 self.vllm_config,
                 num_tokens=input_batch_size,
                 cudagraph_runtime_mode=cudagraph_runtime_mode,
-<<<<<<< HEAD
                 batch_descriptor=batch_descriptor,
-=======
->>>>>>> 8ae16928
             ):
                 ret_hidden_states = self.model(
                     input_ids=input_ids,
@@ -808,7 +744,6 @@
             self.positions[:num_tokens] = tree_positions.view(-1)
             self.hidden_states[:num_tokens] = tree_hidden_states.view(num_tokens, -1)
 
-<<<<<<< HEAD
             # Note: decode phase of TreeAttentionBackend does not have an
             # unique uniform decode query length (1 for the root level and
             # total_num_drafts for subsequent levels). Here we may support
@@ -821,24 +756,13 @@
                 )
             )
 
-=======
-            if self.use_cuda_graph and num_tokens <= self.cudagraph_batch_sizes[-1]:
-                num_input_tokens = self.vllm_config.pad_for_cudagraph(num_tokens)
-                cudagraph_runtime_mode = CUDAGraphMode.PIECEWISE
-            else:
-                num_input_tokens = num_tokens
-                cudagraph_runtime_mode = CUDAGraphMode.NONE
->>>>>>> 8ae16928
             # Run the model.
             with set_forward_context(
                 per_layer_attn_metadata,
                 self.vllm_config,
                 num_tokens=num_input_tokens,
                 cudagraph_runtime_mode=cudagraph_runtime_mode,
-<<<<<<< HEAD
                 batch_descriptor=batch_descriptor,
-=======
->>>>>>> 8ae16928
             ):
                 last_hidden_states, hidden_states = self.model(
                     input_ids=self.input_ids[:num_input_tokens],
@@ -1118,7 +1042,6 @@
     def dummy_run(
         self,
         num_tokens: int,
-<<<<<<< HEAD
         cudagraph_runtime_mode: CUDAGraphMode = CUDAGraphMode.NONE,
         force_attention: bool = False,
         uniform_decode: bool = False,
@@ -1141,7 +1064,7 @@
             assert uniform_query_len == 0
             num_reqs = min(num_tokens, max_num_reqs)
 
-        per_layer_attn_metadata: Optional[dict[str, Any]] = None
+        per_layer_attn_metadata: dict[str, Any] | None = None
         if force_attention or cudagraph_runtime_mode == CUDAGraphMode.FULL:
             per_layer_attn_metadata = {}
 
@@ -1200,20 +1123,6 @@
             num_tokens=num_tokens,
             cudagraph_runtime_mode=cudagraph_runtime_mode,
             batch_descriptor=batch_descriptor,
-=======
-        use_cudagraphs=True,
-    ) -> None:
-        if use_cudagraphs and num_tokens <= self.cudagraph_batch_sizes[-1]:
-            num_tokens = self.vllm_config.pad_for_cudagraph(num_tokens)
-
-        with set_forward_context(
-            None,
-            self.vllm_config,
-            num_tokens=num_tokens,
-            cudagraph_runtime_mode=CUDAGraphMode.PIECEWISE
-            if use_cudagraphs
-            else CUDAGraphMode.NONE,
->>>>>>> 8ae16928
         ):
             if self.supports_mm_inputs:
                 input_ids = None
