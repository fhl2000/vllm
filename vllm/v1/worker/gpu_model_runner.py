# SPDX-License-Identifier: Apache-2.0
# SPDX-FileCopyrightText: Copyright contributors to the vLLM project

import copy
import gc
import time
from contextlib import contextmanager
from typing import TYPE_CHECKING, Any, Optional, Union, cast

import numpy as np
import torch
import torch.distributed
import torch.nn as nn
from tqdm import tqdm

import vllm.envs as envs
from vllm.attention import AttentionType, get_attn_backend
from vllm.attention.backends.abstract import AttentionBackend
from vllm.attention.layer import Attention
from vllm.compilation.counter import compilation_counter
from vllm.compilation.cuda_graph import CUDAGraphWrapper
from vllm.compilation.monitor import set_cudagraph_capturing_enabled
from vllm.config import (CompilationLevel, CUDAGraphMode, VllmConfig,
                         get_layers_from_vllm_config, update_config)
from vllm.distributed.eplb.eplb_state import EplbState
from vllm.distributed.kv_transfer import (get_kv_transfer_group,
                                          has_kv_transfer_group)
from vllm.distributed.kv_transfer.kv_connector.v1 import KVConnectorBase_V1
from vllm.distributed.parallel_state import (
    get_pp_group, get_tp_group, graph_capture, is_global_first_rank,
    prepare_communication_buffer_for_model)
from vllm.forward_context import (BatchDescriptor, DPMetadata,
                                  get_forward_context, set_forward_context)
from vllm.logger import init_logger
from vllm.model_executor.layers.mamba.mamba_mixer2 import MambaBase
from vllm.model_executor.layers.rotary_embedding import MRotaryEmbedding
from vllm.model_executor.model_loader import TensorizerLoader, get_model_loader
from vllm.model_executor.models.interfaces import is_mixture_of_experts
from vllm.model_executor.models.interfaces_base import (VllmModelForPooling,
                                                        is_pooling_model)
from vllm.multimodal import MULTIMODAL_REGISTRY
from vllm.multimodal.inputs import MultiModalKwargs, PlaceholderRange
from vllm.multimodal.utils import group_mm_inputs_by_modality
from vllm.pooling_params import PoolingParams, PoolingTask
from vllm.sampling_params import SamplingType
from vllm.sequence import IntermediateTensors, PoolerOutput
from vllm.utils import (STR_DTYPE_TO_TORCH_DTYPE, DeviceMemoryProfiler,
                        GiB_bytes, LazyLoader, cdiv, check_use_alibi,
                        get_dtype_size, is_pin_memory_available, round_up)
from vllm.v1.attention.backends.mamba_attn import Mamba2AttentionBackend
from vllm.v1.attention.backends.utils import (
    AttentionCGSupport, AttentionMetadataBuilder, CommonAttentionMetadata,
    make_local_attention_virtual_batches)
from vllm.v1.core.encoder_cache_manager import compute_encoder_budget
from vllm.v1.cudagraph_dispatcher import CudagraphDispatcher
from vllm.v1.kv_cache_interface import (AttentionSpec,
                                        ChunkedLocalAttentionSpec,
                                        FullAttentionSpec, KVCacheConfig,
                                        KVCacheSpec, MambaSpec,
                                        SlidingWindowSpec)
from vllm.v1.outputs import (EMPTY_MODEL_RUNNER_OUTPUT, LogprobsTensors,
                             ModelRunnerOutput)
from vllm.v1.pool.metadata import PoolingMetadata
from vllm.v1.sample.metadata import SamplingMetadata
from vllm.v1.sample.rejection_sampler import RejectionSampler
from vllm.v1.sample.sampler import Sampler
from vllm.v1.spec_decode.eagle import EagleProposer
from vllm.v1.spec_decode.medusa import MedusaProposer
from vllm.v1.spec_decode.metadata import SpecDecodeMetadata
from vllm.v1.spec_decode.ngram_proposer import NgramProposer
from vllm.v1.worker.gpu_input_batch import CachedRequestState, InputBatch
from vllm.v1.worker.lora_model_runner_mixin import LoRAModelRunnerMixin

from ..sample.logits_processor import LogitsProcessorManager
from .utils import (bind_kv_cache, gather_mm_placeholders,
                    initialize_kv_cache_for_kv_sharing,
                    sanity_check_mm_encoder_outputs, scatter_mm_placeholders)

if TYPE_CHECKING:
    import xgrammar as xgr
    import xgrammar.kernels.apply_token_bitmask_inplace_torch_compile as xgr_torch_compile  # noqa: E501

    from vllm.model_executor.model_loader.tensorizer import TensorizerConfig
    from vllm.v1.core.sched.output import SchedulerOutput
else:
    xgr = LazyLoader("xgr", globals(), "xgrammar")
    xgr_torch_compile = LazyLoader(
        "xgr_torch_compile", globals(),
        "xgrammar.kernels.apply_token_bitmask_inplace_torch_compile")

logger = init_logger(__name__)


class GPUModelRunner(LoRAModelRunnerMixin):

    def __init__(
        self,
        vllm_config: VllmConfig,
        device: torch.device,
    ):
        self.vllm_config = vllm_config
        self.model_config = vllm_config.model_config
        self.cache_config = vllm_config.cache_config
        self.compilation_config = vllm_config.compilation_config
        self.lora_config = vllm_config.lora_config
        self.load_config = vllm_config.load_config
        self.parallel_config = vllm_config.parallel_config
        self.scheduler_config = vllm_config.scheduler_config
        self.speculative_config = vllm_config.speculative_config
        self.observability_config = vllm_config.observability_config

        from vllm.model_executor.models.utils import set_cpu_offload_max_bytes
        set_cpu_offload_max_bytes(
            int(self.cache_config.cpu_offload_gb * 1024**3))

        model_config = self.model_config
        cache_config = self.cache_config
        scheduler_config = self.scheduler_config
        parallel_config = self.parallel_config
        self.device = device
        self.pin_memory = is_pin_memory_available()
        self.dtype = self.model_config.dtype
        if cache_config.cache_dtype == "auto":
            self.kv_cache_dtype = self.dtype
        else:
            self.kv_cache_dtype = STR_DTYPE_TO_TORCH_DTYPE[
                cache_config.cache_dtype]

        self.is_multimodal_model = model_config.is_multimodal_model
        self.is_pooling_model = model_config.pooler_config is not None
        self.model_supports_multimodal_raw_input = (
            model_config.model_supports_multimodal_raw_input)
        self.max_model_len = model_config.max_model_len
        self.max_num_tokens = scheduler_config.max_num_batched_tokens
        self.max_num_reqs = scheduler_config.max_num_seqs

        # Model-related.
        self.num_query_heads = model_config.get_num_attention_heads(
            parallel_config)
        self.hidden_size = model_config.get_hidden_size()
        self.attention_chunk_size = model_config.attention_chunk_size

        self.cascade_attn_enabled = not self.model_config.disable_cascade_attn

        # Multi-modal data support
        self.mm_registry = MULTIMODAL_REGISTRY
        self.uses_mrope = model_config.uses_mrope

        encoder_compute_budget, encoder_cache_size = compute_encoder_budget(
            model_config=model_config,
            scheduler_config=scheduler_config,
            mm_registry=self.mm_registry,
        )
        self.max_num_encoder_input_tokens = encoder_compute_budget
        self.encoder_cache_size = encoder_cache_size

        # Sampler
        self.sampler = Sampler(logprobs_mode=self.model_config.logprobs_mode)

        self.eplb_state: Optional[EplbState] = None
        """
        State of the expert parallelism load balancer.

        Will be lazily initialized when the model is loaded.
        """

        # Lazy initializations
        # self.model: nn.Module  # Set after load_model
        # Initialize in initialize_kv_cache
        self.kv_caches: list[torch.Tensor] = []
        self.attn_metadata_builders: list[AttentionMetadataBuilder] = []
        self.attn_backends: list[type[AttentionBackend]] = []
        # self.kv_cache_config: KVCacheConfig

        # req_id -> (input_id -> encoder_output)
        self.encoder_cache: dict[str, dict[int, torch.Tensor]] = {}

        self.use_aux_hidden_state_outputs = False
        # Set up speculative decoding.
        # NOTE(Jiayi): currently we put the entire draft model on
        # the last PP rank. This is not ideal if there are many
        # layers in the draft model.
        if self.speculative_config and get_pp_group().is_last_rank:
            if self.speculative_config.method == "ngram":
                self.drafter = NgramProposer(self.vllm_config)
            elif self.speculative_config.use_eagle():
                self.drafter = EagleProposer(self.vllm_config, self.device,
                                             self)  # type: ignore
                if self.speculative_config.method == "eagle3":
                    self.use_aux_hidden_state_outputs = True
            elif self.speculative_config.method == "medusa":
                self.drafter = MedusaProposer(
                    vllm_config=self.vllm_config,
                    device=self.device)  # type: ignore
            else:
                raise ValueError("Unknown speculative decoding method: "
                                 f"{self.speculative_config.method}")
            self.rejection_sampler = RejectionSampler()

        # Request states.
        self.requests: dict[str, CachedRequestState] = {}

        # Input Batch
        # NOTE(Chen): Ideally, we should initialize the input batch inside
        # `initialize_kv_cache` based on the kv cache config. However, as in
        # https://github.com/vllm-project/vllm/pull/18298, due to some unknown
        # reasons, we have to initialize the input batch before `load_model`,
        # quantization + weight offloading will fail otherwise. As a temporary
        # solution, we initialize the input batch here, and re-initialize it
        # in `initialize_kv_cache` if the block_sizes here is different from
        # the block_sizes in the kv cache config.
        self.input_batch = InputBatch(
            max_num_reqs=self.max_num_reqs,
            max_model_len=self.max_model_len,
            max_num_batched_tokens=self.max_num_tokens,
            device=self.device,
            pin_memory=self.pin_memory,
            vocab_size=self.model_config.get_vocab_size(),
            block_sizes=[self.cache_config.block_size],
            is_spec_decode=bool(self.vllm_config.speculative_config),
        )

        self.cudagraph_mode = self.compilation_config.cudagraph_mode

        # TODO(woosuk): Provide an option to tune the max cudagraph batch size.
        # The convention is different.
        # self.cudagraph_batch_sizes sorts in ascending order.
        # The batch sizes in the config are in descending order.
        self.cudagraph_batch_sizes = list(
            reversed(self.compilation_config.cudagraph_capture_sizes))

        self.full_cuda_graph = self.cudagraph_mode == CUDAGraphMode.FULL

        # Cache the device properties.
        self._init_device_properties()

        # Persistent buffers for CUDA graphs.
        self.input_ids = torch.zeros(self.max_num_tokens,
                                     dtype=torch.int32,
                                     device=self.device)
        self.positions = torch.zeros(self.max_num_tokens,
                                     dtype=torch.int64,
                                     device=self.device)
        self.query_start_loc = torch.zeros(self.max_num_reqs + 1,
                                           dtype=torch.int32,
                                           device=self.device)
        self.seq_lens = torch.zeros(self.max_num_reqs,
                                    dtype=torch.int32,
                                    device=self.device)
        self.slot_mapping = torch.zeros(self.max_num_tokens,
                                        dtype=torch.int64,
                                        device=self.device)

        # None in the first PP rank. The rest are set after load_model.
        self.intermediate_tensors: Optional[IntermediateTensors] = None

        # Only relevant for models using M-RoPE (e.g, Qwen2-VL)
        if self.uses_mrope:
            # NOTE: `mrope_positions` is implemented with one additional dummy
            # position on purpose to make it non-contiguous so that it can work
            # with torch compile.
            # See detailed explanation in https://github.com/vllm-project/vllm/pull/12128#discussion_r1926431923

            # NOTE: When M-RoPE is enabled, position ids are 3D regardless of
            # the modality of inputs. For text-only inputs, each dimension has
            # identical position IDs, making M-RoPE functionally equivalent to
            # 1D-RoPE.
            # See page 5 of https://arxiv.org/abs/2409.12191
            self.mrope_positions = torch.zeros((3, self.max_num_tokens + 1),
                                               dtype=torch.int64,
                                               device=self.device)
            self.mrope_positions_cpu = torch.zeros(
                (3, self.max_num_tokens + 1),
                dtype=torch.int64,
                device="cpu",
                pin_memory=self.pin_memory)
            self.mrope_positions_np = self.mrope_positions_cpu.numpy()

        # Only relevant for models using ALiBi (e.g, MPT)
        self.use_alibi = check_use_alibi(model_config)

        self.inputs_embeds = torch.zeros(
            (self.max_num_tokens, self.hidden_size),
            dtype=self.dtype,
            device=self.device)

        # OPTIMIZATION: Cache the tensors rather than creating them every step.
        # Keep in int64 to avoid overflow with long context
        self.arange_np = np.arange(max(self.max_num_reqs + 1,
                                       self.max_model_len,
                                       self.max_num_tokens),
                                   dtype=np.int64)
        # NOTE(woosuk): These tensors are "stateless", i.e., they are literally
        # a faster version of creating a new tensor every time. Thus, we should
        # not make any assumptions about the values in these tensors.
        self.input_ids_cpu = torch.zeros(self.max_num_tokens,
                                         dtype=torch.int32,
                                         device="cpu",
                                         pin_memory=self.pin_memory)
        self.positions_cpu = torch.zeros(self.max_num_tokens,
                                         dtype=torch.int64,
                                         device="cpu",
                                         pin_memory=self.pin_memory)
        self.positions_np = self.positions_cpu.numpy()
        self.query_start_loc_cpu = torch.zeros(self.max_num_reqs + 1,
                                               dtype=torch.int32,
                                               device="cpu",
                                               pin_memory=self.pin_memory)
        self.query_start_loc_np = self.query_start_loc_cpu.numpy()
        self.seq_lens_cpu = torch.zeros(self.max_num_reqs,
                                        dtype=torch.int32,
                                        device="cpu",
                                        pin_memory=self.pin_memory)
        self.seq_lens_np = self.seq_lens_cpu.numpy()

        # Layer pairings for cross-layer KV sharing.
        # If an Attention layer `layer_name` is in the keys of this dict, it
        # means this layer will perform attention using the keys and values
        # from the KV cache of `shared_kv_cache_layers[layer_name]`.
        self.shared_kv_cache_layers: dict[str, str] = {}

        # We may disable capturing cudagraph for mixed batches when
        # no support (e.g., no piecewise compilation) or want only capturing
        # full cudagraph for pure decode batches.
        self.capture_mixed_batches = self.cudagraph_mode != CUDAGraphMode.NONE
        self.no_piecewise_compilation = self.compilation_config.level != \
            CompilationLevel.PIECEWISE or self.model_config.enforce_eager

        self.uniform_decode_query_len = 1 if not self.speculative_config else \
            1 + self.speculative_config.num_speculative_tokens

        # Cudagraph dispatcher for runtime cudagraph dispatching.
        self.cudagraph_dispatcher = CudagraphDispatcher(self.vllm_config)

    def _may_reorder_batch(self, scheduler_output: "SchedulerOutput") -> None:
        """
        Update the order of requests in the batch based on the attention
        backend's needs. For example, some attention backends (namely MLA) may
        want to separate requests based on if the attention computation will be
        compute-bound or memory-bound.

        Args:
            scheduler_output: The scheduler output.
        """
        # Attention free models have zero kv_cache_goups, however models
        # like Mamba are also attention free but use the kv_cache for
        # keeping its internal state. This is why we check the number
        # of kv_cache groups instead of solely checking
        # for self.model_config.is_attention_free.
        if len(self.kv_cache_config.kv_cache_groups) == 0:
            return

        self.attn_metadata_builders[0].reorder_batch(self.input_batch,
                                                     scheduler_output)

        # For models with multiple KV cache groups, the groups should agree on
        # the same order of requests. We ensure this by only allowing the first
        # group to reorder the batch and asserting that all other groups do not
        # reorder the batch.
        # TODO(tdoublep): make this more flexible so that any group can
        # re-order the batch (not only the first).
        # TODO(tdoublep): verify this during engine init instead of at runtime
        for i in range(1, len(self.kv_cache_config.kv_cache_groups)):
            batch_reordered = self.attn_metadata_builders[i].reorder_batch(
                self.input_batch, scheduler_output)
            assert not batch_reordered

    # Note: used for model runner override.
    def _init_device_properties(self) -> None:
        """Initialize attributes from torch.cuda.get_device_properties
        """
        self.device_properties = torch.cuda.get_device_properties(self.device)
        self.num_sms = self.device_properties.multi_processor_count

    # Note: used for model runner override.
    def _sync_device(self) -> None:
        torch.cuda.synchronize()

    def _update_states(self, scheduler_output: "SchedulerOutput") -> None:
        """Update the cached states and the persistent batch with the scheduler
        output.

        The updated states are used by the `_prepare_inputs` function to create
        the input GPU tensors for the model.

        The SamplingMetadata is updated and copied to the GPU if there is a
        new/resumed/paused/finished request in the batch.
        """
        # Remove finished requests from the cached states.
        for req_id in scheduler_output.finished_req_ids:
            self.requests.pop(req_id, None)
            self.encoder_cache.pop(req_id, None)
        # Remove the finished requests from the persistent batch.
        # NOTE(woosuk): There could be an edge case where finished_req_ids and
        # scheduled_req_ids overlap. This happens when a request is aborted and
        # then resubmitted with the same ID. In this case, we treat them as two
        # distinct requests - clearing the cached states for the first request
        # and handling the second as a new request.
        for req_id in scheduler_output.finished_req_ids:
            self.input_batch.remove_request(req_id)

        # Free the cached encoder outputs.
        for req_id, input_id in scheduler_output.free_encoder_input_ids:
            encoder_outputs = self.encoder_cache.get(req_id)
            if encoder_outputs is not None:
                encoder_outputs.pop(input_id, None)
                if not encoder_outputs:
                    self.encoder_cache.pop(req_id, None)

        # Remove the unscheduled requests from the persistent batch.
        # NOTE(woosuk): The unscheduled requests are either preempted requests
        # or running requests that are not scheduled in this step. We remove
        # them from the persistent batch but keep their cached states since
        # they will be scheduled again sometime in the future.
        scheduled_req_ids = scheduler_output.num_scheduled_tokens.keys()
        cached_req_ids = self.input_batch.req_id_to_index.keys()
        unscheduled_req_ids = cached_req_ids - scheduled_req_ids
        # NOTE(woosuk): The persistent batch optimization assumes that
        # consecutive batches contain mostly the same requests. If batches
        # have low request overlap (e.g., alternating between two distinct
        # sets of requests), this optimization becomes very inefficient.
        for req_id in unscheduled_req_ids:
            self.input_batch.remove_request(req_id)

        req_ids_to_add: list[str] = []
        # Add new requests to the cached states.
        for new_req_data in scheduler_output.scheduled_new_reqs:
            req_id = new_req_data.req_id
            sampling_params = new_req_data.sampling_params
            pooling_params = new_req_data.pooling_params

            if sampling_params and \
                sampling_params.sampling_type == SamplingType.RANDOM_SEED:
                generator = torch.Generator(device=self.device)
                generator.manual_seed(sampling_params.seed)
            else:
                generator = None

            if pooling_params:
                assert (task := pooling_params.task) is not None, (
                    "You did not set `task` in the API")

                model = cast(VllmModelForPooling, self.model)
                to_update = model.pooler.get_pooling_updates(task)
                to_update.apply(pooling_params)

            self.requests[req_id] = CachedRequestState(
                req_id=req_id,
                prompt_token_ids=new_req_data.prompt_token_ids,
                mm_inputs=new_req_data.mm_inputs,
                mm_positions=new_req_data.mm_positions,
                sampling_params=sampling_params,
                pooling_params=pooling_params,
                generator=generator,
                block_ids=new_req_data.block_ids,
                num_computed_tokens=new_req_data.num_computed_tokens,
                output_token_ids=[],
                lora_request=new_req_data.lora_request,
            )

            # Only relevant for models using M-RoPE (e.g, Qwen2-VL)
            if self.uses_mrope:
                image_grid_thw = []
                video_grid_thw = []
                second_per_grid_ts = []
                audio_feature_lengths = []
                use_audio_in_video = False
                for mm_input in self.requests[req_id].mm_inputs:
                    if mm_input.get("image_grid_thw") is not None:
                        image_grid_thw.extend(
                            mm_input["image_grid_thw"].tolist())
                    if mm_input.get("video_grid_thw") is not None:
                        video_grid_thw.extend(
                            mm_input["video_grid_thw"].tolist())
                    if mm_input.get("second_per_grid_ts") is not None:
                        second_per_grid_ts.extend(
                            mm_input["second_per_grid_ts"])
                    if mm_input.get("audio_feature_lengths") is not None:
                        audio_feature_lengths.extend(
                            mm_input["audio_feature_lengths"])
                    if mm_input.get("use_audio_in_video") is True:
                        use_audio_in_video = True

                hf_config = self.model_config.hf_config

                self.requests[req_id].mrope_positions, \
                    self.requests[req_id].mrope_position_delta = \
                    MRotaryEmbedding.get_input_positions_tensor(
                        self.requests[req_id].prompt_token_ids,
                        hf_config=hf_config,
                        image_grid_thw=image_grid_thw,
                        video_grid_thw=video_grid_thw,
                        second_per_grid_ts=second_per_grid_ts,
                        audio_feature_lengths=audio_feature_lengths,
                        use_audio_in_video=use_audio_in_video,
                    )

            req_ids_to_add.append(req_id)

        # Update the states of the running/resumed requests.
        is_last_rank = get_pp_group().is_last_rank
        req_data = scheduler_output.scheduled_cached_reqs
        for i, req_id in enumerate(req_data.req_ids):
            req_state = self.requests[req_id]
            num_computed_tokens = req_data.num_computed_tokens[i]
            new_block_ids = req_data.new_block_ids[i]
            resumed_from_preemption = req_data.resumed_from_preemption[i]

            # Update the cached states.
            req_state.num_computed_tokens = num_computed_tokens

            if not is_last_rank:
                # When using PP, the scheduler sends the sampled tokens back,
                # because there's no direct communication between the first-
                # stage worker and the last-stage worker.
                new_token_ids = req_data.new_token_ids[i]
                # Add the sampled token(s) from the previous step (if any).
                # This doesn't include "unverified" tokens like spec tokens.
                num_new_tokens = (num_computed_tokens + len(new_token_ids) -
                                  req_state.num_tokens)
                if num_new_tokens == 1:
                    # Avoid slicing list in most common case.
                    req_state.output_token_ids.append(new_token_ids[-1])
                elif num_new_tokens > 0:
                    req_state.output_token_ids.extend(
                        new_token_ids[-num_new_tokens:])

            # Update the block IDs.
            if not resumed_from_preemption:
                # Append the new blocks to the existing block IDs.
                for block_ids, new_ids in zip(req_state.block_ids,
                                              new_block_ids):
                    block_ids.extend(new_ids)
            else:
                # The request is resumed from preemption.
                # Replace the existing block IDs with the new ones.
                req_state.block_ids = new_block_ids

            req_index = self.input_batch.req_id_to_index.get(req_id)
            if req_index is None:
                # The request is not in the persistent batch.
                # The request was either preempted and resumed later, or was not
                # scheduled in the previous step and needs to be added again.
                req_ids_to_add.append(req_id)
                continue

            # Update the persistent batch.
            self.input_batch.num_computed_tokens_cpu[req_index] = (
                num_computed_tokens)
            self.input_batch.block_table.append_row(new_block_ids, req_index)

            # For the last rank, we don't need to update the token_ids_cpu
            # because the sampled tokens are already cached.
            if not is_last_rank:
                # Add new_token_ids to token_ids_cpu.
                start_token_index = num_computed_tokens
                end_token_index = num_computed_tokens + len(new_token_ids)
                self.input_batch.token_ids_cpu[
                    req_index,
                    start_token_index:end_token_index] = new_token_ids
                self.input_batch.num_tokens_no_spec[
                    req_index] = end_token_index
                self.input_batch.num_tokens[req_index] = end_token_index

            # Add spec_token_ids to token_ids_cpu.
            spec_token_ids = (
                scheduler_output.scheduled_spec_decode_tokens.get(req_id, ()))
            if spec_token_ids:
                num_spec_tokens = len(spec_token_ids)
                start_index = self.input_batch.num_tokens_no_spec[req_index]
                end_token_index = start_index + num_spec_tokens
                self.input_batch.token_ids_cpu[
                    req_index, start_index:end_token_index] = spec_token_ids
                # NOTE(woosuk): `num_tokens` here may include spec tokens.
                self.input_batch.num_tokens[req_index] += num_spec_tokens

        # Add the new or resumed requests to the persistent batch.
        # The smaller empty indices are filled first.
        for req_id in req_ids_to_add:
            req_state = self.requests[req_id]
            self.input_batch.add_request(req_state)

        # Condense the batched states if there are gaps left by removed requests
        self.input_batch.condense()
        # Allow attention backend to reorder the batch, potentially
        self._may_reorder_batch(scheduler_output)
        # Refresh batch metadata with any pending updates.
        self.input_batch.refresh_metadata()

    def _init_model_kwargs_for_multimodal_model(
        self,
        scheduler_output: Optional["SchedulerOutput"] = None,
        num_reqs: int = -1,
    ) -> dict[str, Any]:

        model_kwargs: dict[str, Any] = {}
        if self.model_supports_multimodal_raw_input:
            # This model requires the raw multimodal data in input.
            if scheduler_output:
                multi_modal_kwargs_list = []
                for req in scheduler_output.scheduled_new_reqs:
                    req_mm_inputs = req.mm_inputs
                    if not isinstance(req_mm_inputs, list):
                        req_mm_inputs = list(req_mm_inputs)
                    multi_modal_kwargs_list.extend(req_mm_inputs)
                multi_modal_kwargs = MultiModalKwargs.batch(
                    multi_modal_kwargs_list)
            else:
                # The only case where SchedulerOutput is None is for
                # a dummy run let's get some dummy data.
                dummy_data = [
                    self.mm_registry.get_decoder_dummy_data(
                        model_config=self.model_config,
                        seq_len=1).multi_modal_data for i in range(num_reqs)
                ]
                multi_modal_kwargs = MultiModalKwargs.batch(dummy_data)

            model_kwargs.update(multi_modal_kwargs)

        return model_kwargs

    def _get_cumsum_and_arange(
        self,
        num_tokens: np.ndarray,
        cumsum_dtype: Optional[np.dtype] = None,
    ) -> tuple[np.ndarray, np.ndarray]:
        """Get the cumulative sum and batched arange of the given array.
        # E.g., [2, 5, 3] -> ([2, 7, 10], [0, 1, 0, 1, 2, 3, 4, 0, 1, 2])
        # Equivalent to but faster than:
        # np.concatenate([np.arange(n) for n in num_tokens])
        """
        # Step 1. [2, 5, 3] -> [2, 7, 10]
        cu_num_tokens = np.cumsum(num_tokens, dtype=cumsum_dtype)
        total_num_tokens = cu_num_tokens[-1]
        # Step 2. [2, 7, 10] -> [0, 0, 2, 2, 2, 2, 2, 7, 7, 7]
        cumsums_offsets = np.repeat(cu_num_tokens - num_tokens, num_tokens)
        # Step 3. [0, 1, 0, 1, 2, 3, 4, 0, 1, 2]
        arange = self.arange_np[:total_num_tokens] - cumsums_offsets

        return cu_num_tokens, arange

    def _prepare_inputs(
        self,
        scheduler_output: "SchedulerOutput",
    ) -> tuple[dict[str,
                    Any], bool, torch.Tensor, Optional[SpecDecodeMetadata],
               np.ndarray, Optional[CommonAttentionMetadata], int]:
        """
        :return: tuple[
            attn_metadata: layer-to-attention_metadata mapping,
            attention_cuda_graphs: whether attention can run in cudagraph
            logits_indices, spec_decode_metadata
        ]
        """
        total_num_scheduled_tokens = scheduler_output.total_num_scheduled_tokens
        assert total_num_scheduled_tokens > 0
        num_reqs = self.input_batch.num_reqs
        assert num_reqs > 0

        # OPTIMIZATION: Start copying the block table first.
        # This way, we can overlap the copy with the following CPU operations.
        self.input_batch.block_table.commit_block_table(num_reqs)

        # Get the number of scheduled tokens for each request.
        req_ids = self.input_batch.req_ids
        tokens = [scheduler_output.num_scheduled_tokens[i] for i in req_ids]
        num_scheduled_tokens = np.array(tokens, dtype=np.int32)
        max_num_scheduled_tokens = max(tokens)

        # Get request indices.
        # E.g., [2, 5, 3] -> [0, 0, 1, 1, 1, 1, 1, 2, 2, 2]
        req_indices = np.repeat(self.arange_np[:num_reqs],
                                num_scheduled_tokens)

        # cu_num_tokens: [2, 5, 3] -> [2, 7, 10]
        # arange: [0, 1, 0, 1, 2, 3, 4, 0, 1, 2]
        cu_num_tokens, arange = self._get_cumsum_and_arange(
            num_scheduled_tokens)

        # Get positions.
        positions_np = self.positions_np[:total_num_scheduled_tokens]
        np.add(self.input_batch.num_computed_tokens_cpu[req_indices],
               arange,
               out=positions_np)

        # Calculate M-RoPE positions.
        # Only relevant for models using M-RoPE (e.g, Qwen2-VL)
        if self.uses_mrope:
            self._calc_mrope_positions(scheduler_output)

        # Get token indices.
        # E.g., [0, 1, 0, 1, 2, 3, 4, 0, 1, 2]
        # -> [0, 1, M, M + 1, M + 2, M + 3, M + 4, 2 * M, 2 * M + 1, 2 * M + 2]
        # where M is the max_model_len.
        token_indices = (positions_np +
                         req_indices * self.input_batch.token_ids_cpu.shape[1])

        # NOTE(woosuk): We use torch.index_select instead of np.take here
        # because torch.index_select is much faster than np.take for large
        # tensors.
        torch.index_select(self.input_batch.token_ids_cpu_tensor.flatten(),
                           0,
                           torch.from_numpy(token_indices),
                           out=self.input_ids_cpu[:total_num_scheduled_tokens])

        self.input_batch.block_table.compute_slot_mapping(
            req_indices, positions_np)
        self.input_batch.block_table.commit_slot_mapping(
            total_num_scheduled_tokens)

        # Prepare the attention metadata.
        self.query_start_loc_np[0] = 0
        self.query_start_loc_np[1:num_reqs + 1] = cu_num_tokens

        self.seq_lens_np[:num_reqs] = (
            self.input_batch.num_computed_tokens_cpu[:num_reqs] +
            num_scheduled_tokens)

        # Copy the tensors to the GPU.
        self.input_ids[:total_num_scheduled_tokens].copy_(
            self.input_ids_cpu[:total_num_scheduled_tokens], non_blocking=True)
        if self.uses_mrope:
            # Only relevant for models using M-RoPE (e.g, Qwen2-VL)
            self.mrope_positions[:, :total_num_scheduled_tokens].copy_(
                self.mrope_positions_cpu[:, :total_num_scheduled_tokens],
                non_blocking=True)
        else:
            # Common case (1D positions)
            self.positions[:total_num_scheduled_tokens].copy_(
                self.positions_cpu[:total_num_scheduled_tokens],
                non_blocking=True)

        self.query_start_loc[:num_reqs + 1].copy_(
            self.query_start_loc_cpu[:num_reqs + 1], non_blocking=True)
        self.seq_lens[:num_reqs].copy_(self.seq_lens_cpu[:num_reqs],
                                       non_blocking=True)

        # Fill unused with 0 for full cuda graph mode.
        self.seq_lens[num_reqs:].fill_(0)
        # Note: pad query_start_loc to be non-decreasing, as kernels
        # like FlashAttention requires that
        self.query_start_loc[num_reqs + 1:].fill_(
            self.query_start_loc_cpu[num_reqs].item())

        query_start_loc = self.query_start_loc[:num_reqs + 1]

        spec_decode_common_attn_metadata = None

        attn_metadata: dict[str, Any] = {}
        # Prepare the attention metadata for each KV cache group and make layers
        # in the same group share the same metadata.
        for kv_cache_group_id, kv_cache_group_spec in enumerate(
                self.kv_cache_config.kv_cache_groups):

            blk_table = self.input_batch.block_table[kv_cache_group_id]
            blk_table_tensor = blk_table.get_device_tensor()[:num_reqs]
            slot_mapping = blk_table.slot_mapping[:total_num_scheduled_tokens]

            # Fill unused with -1. Needed for reshape_and_cache in full cuda
            # graph mode.
            blk_table.slot_mapping[total_num_scheduled_tokens:].fill_(-1)

            common_attn_metadata = CommonAttentionMetadata(
                query_start_loc=self.query_start_loc[:num_reqs + 1],
                query_start_loc_cpu=self.query_start_loc_cpu[:num_reqs + 1],
                seq_lens=self.seq_lens[:num_reqs],
                seq_lens_cpu=self.seq_lens_cpu[:num_reqs],
                num_computed_tokens_cpu=self.input_batch.
                num_computed_tokens_cpu_tensor[:num_reqs],
                num_reqs=num_reqs,
                num_actual_tokens=total_num_scheduled_tokens,
                max_query_len=max_num_scheduled_tokens,
                block_table_tensor=blk_table_tensor,
                slot_mapping=slot_mapping,
            )

            if self.speculative_config and \
                spec_decode_common_attn_metadata is None:
                spec_decode_common_attn_metadata = common_attn_metadata

            if isinstance(kv_cache_group_spec.kv_cache_spec,
                          ChunkedLocalAttentionSpec):
                common_attn_metadata = make_local_attention_virtual_batches(
                    kv_cache_group_spec.kv_cache_spec.attention_chunk_size,
                    common_attn_metadata, self.cache_config.block_size)

            # Prepare for cascade attention if enabled & beneficial.
            common_prefix_len = 0
            builder = self.attn_metadata_builders[kv_cache_group_id]
            if self.cascade_attn_enabled:
                common_prefix_len = self._compute_cascade_attn_prefix_len(
                    num_scheduled_tokens,
                    scheduler_output.
                    num_common_prefix_blocks[kv_cache_group_id],
                    kv_cache_group_spec.kv_cache_spec,
                    builder,
                )

            attn_metadata_i = (builder.build(
                common_prefix_len=common_prefix_len,
                common_attn_metadata=common_attn_metadata,
            ))

            for layer_name in kv_cache_group_spec.layer_names:
                attn_metadata[layer_name] = attn_metadata_i

        attention_cuda_graphs = all(
            b.can_run_in_cudagraph(common_attn_metadata)
            for b in self.attn_metadata_builders)

        use_spec_decode = len(
            scheduler_output.scheduled_spec_decode_tokens) > 0
        if not use_spec_decode:
            # NOTE(woosuk): Due to chunked prefills, the batch may contain
            # partial requests. While we should not sample any token
            # from these partial requests, we do so for simplicity.
            # We will ignore the sampled tokens from the partial requests.
            # TODO: Support prompt logprobs.
            logits_indices = query_start_loc[1:] - 1
            spec_decode_metadata = None
        else:
            # Get the number of draft tokens for each request.
            # Iterate over the dictionary rather than all requests since not all
            # requests have draft tokens.
            num_draft_tokens = np.zeros(num_reqs, dtype=np.int32)
            for req_id, draft_token_ids in (
                    scheduler_output.scheduled_spec_decode_tokens.items()):
                req_idx = self.input_batch.req_id_to_index[req_id]
                num_draft_tokens[req_idx] = len(draft_token_ids)

            spec_decode_metadata = self._calc_spec_decode_metadata(
                num_draft_tokens, cu_num_tokens)
            logits_indices = spec_decode_metadata.logits_indices

        # Hot-Swap lora model
        if self.lora_config:
            self.set_active_loras(self.input_batch, num_scheduled_tokens)

        return (attn_metadata, attention_cuda_graphs, logits_indices,
                spec_decode_metadata, num_scheduled_tokens,
                spec_decode_common_attn_metadata, max_num_scheduled_tokens)

    def _compute_cascade_attn_prefix_len(
        self,
        num_scheduled_tokens: np.ndarray,
        num_common_prefix_blocks: int,
        kv_cache_spec: KVCacheSpec,
        attn_metadata_builder: AttentionMetadataBuilder,
    ) -> int:
        """Compute the length of the common prefix for cascade attention.

        NOTE(woosuk): The common prefix length returned by this function
        represents the length used specifically for cascade attention, not the
        actual number of tokens shared between requests. When cascade attention
        is disabled (use_cascade=False), this function returns 0 even if
        requests share common tokens. Additionally, the common prefix length is
        truncated to a multiple of the block size and may be further truncated
        due to implementation details explained below.

        Args:
            num_scheduled_tokens: Number of tokens scheduled per request.
            num_common_prefix_blocks: Number of shared KV cache blocks.

        Returns:
            int: Length of common prefix in tokens.
        """
        common_prefix_len = num_common_prefix_blocks * kv_cache_spec.block_size
        if common_prefix_len == 0:
            # Common case.
            return 0

        # NOTE(woosuk): Cascade attention uses two attention kernels: one
        # for the common prefix and the other for the rest. For the first
        # kernel, we concatenate all the query tokens (possibly from
        # different requests) and treat them as if they are from the same
        # request. Then, we use bi-directional attention to process the
        # common prefix in the KV cache. Importantly, this means that the
        # first kernel does not do any masking.

        # Consider the following example:
        # Request 1's input query: [D, E, X]
        # Request 1's kv cache: [A, B, C, D, E, X]
        # Request 1's num_computed_tokens: 3 (i.e., [A, B, C])
        # Request 2's input query: [E, Y]
        # Request 2's kv cache: [A, B, C, D, E, Y]
        # Request 2's num_computed_tokens: 4 (i.e., [A, B, C, D])

        # If we use [A, B, C, D, E] as the common prefix, then the
        # first kernel will compute the bi-directional attention between
        # input query [D, E, X, E, Y] and common prefix [A, B, C, D, E].
        # However, this is wrong because D in Request 1 should not attend to
        # E in the common prefix (i.e., we need masking).
        # To avoid this, [A, B, C, D] should be the common prefix.
        # That is, the common prefix should be capped by the minimum
        # num_computed_tokens among the requests, and plus one to include
        # the first token of the query.

        # In practice, we use [A, B, C] as the common prefix, instead of
        # [A, B, C, D] (i.e., the common prefix is capped by the minimum
        # num_computed_tokens, without plus one).
        # This is because of an implementation detail: We want to always
        # use two kernels for cascade attention. Let's imagine:
        # Request 3's input query: [D]
        # Request 3's kv cache: [A, B, C, D]
        # Request 3's num_computed_tokens: 3 (i.e., [A, B, C])
        # If we use [A, B, C, D] as the common prefix for Request 1-3,
        # then Request 3 will be processed only by the first kernel,
        # and the second kernel will get an empty input. While this is not
        # a fundamental problem, our current implementation does not support
        # this case.
        num_reqs = len(num_scheduled_tokens)
        common_prefix_len = min(
            common_prefix_len,
            self.input_batch.num_computed_tokens_cpu[:num_reqs].min())
        # common_prefix_len should be a multiple of the block size.
        common_prefix_len = (common_prefix_len // kv_cache_spec.block_size *
                             kv_cache_spec.block_size)
        use_sliding_window = (isinstance(kv_cache_spec, SlidingWindowSpec) or
                              (isinstance(kv_cache_spec, FullAttentionSpec)
                               and kv_cache_spec.sliding_window is not None))
        use_local_attention = (
            isinstance(kv_cache_spec, ChunkedLocalAttentionSpec)
            or (isinstance(kv_cache_spec, FullAttentionSpec)
                and kv_cache_spec.attention_chunk_size is not None))
        assert isinstance(kv_cache_spec, AttentionSpec)
        use_cascade = attn_metadata_builder.use_cascade_attention(
            common_prefix_len=common_prefix_len,
            query_lens=num_scheduled_tokens,
            num_query_heads=self.num_query_heads,
            num_kv_heads=kv_cache_spec.num_kv_heads,
            use_alibi=self.use_alibi,
            use_sliding_window=use_sliding_window,
            use_local_attention=use_local_attention,
            num_sms=self.num_sms,
        )
        return common_prefix_len if use_cascade else 0

    def _calc_mrope_positions(self, scheduler_output: "SchedulerOutput"):
        mrope_pos_ptr = 0
        for index, req_id in enumerate(self.input_batch.req_ids):
            req = self.requests[req_id]
            assert req.mrope_positions is not None

            num_computed_tokens = \
                self.input_batch.num_computed_tokens_cpu[index]
            num_scheduled_tokens = \
                scheduler_output.num_scheduled_tokens[req_id]
            num_prompt_tokens = len(req.prompt_token_ids)

            if num_computed_tokens + num_scheduled_tokens > num_prompt_tokens:
                prompt_part_len = max(0,
                                      num_prompt_tokens - num_computed_tokens)
                completion_part_len = max(
                    0, num_scheduled_tokens - prompt_part_len)
            else:
                prompt_part_len = num_scheduled_tokens
                completion_part_len = 0

            assert num_scheduled_tokens == prompt_part_len + completion_part_len

            if prompt_part_len > 0:
                # prompt's mrope_positions are pre-computed
                dst_start = mrope_pos_ptr
                dst_end = mrope_pos_ptr + prompt_part_len
                src_start = num_computed_tokens
                src_end = num_computed_tokens + prompt_part_len

                self.mrope_positions_cpu[:, dst_start:dst_end] = \
                    req.mrope_positions[:,src_start:src_end]

                mrope_pos_ptr += prompt_part_len

            if completion_part_len > 0:
                # compute completion's mrope_positions on-the-fly
                dst_start = mrope_pos_ptr
                dst_end = mrope_pos_ptr + completion_part_len

                MRotaryEmbedding.get_next_input_positions_tensor(
                    out=self.mrope_positions_np,
                    out_offset=dst_start,
                    mrope_position_delta=req.mrope_position_delta,
                    context_len=num_computed_tokens + prompt_part_len,
                    num_new_tokens=completion_part_len,
                )

                mrope_pos_ptr += completion_part_len

    def _calc_spec_decode_metadata(
        self,
        num_draft_tokens: np.ndarray,
        cu_num_scheduled_tokens: np.ndarray,
    ) -> SpecDecodeMetadata:
        # Inputs:
        # cu_num_scheduled_tokens:  [  4, 104, 107, 207, 209]
        # num_draft_tokens:         [  3,   0,   2,   0,   1]
        # Outputs:
        # cu_num_draft_tokens:      [  3,   3,   5,   5,   6]
        # logits_indices:           [  0,   1,   2,   3, 103, 104, 105, 106,
        #                            206, 207, 208]
        # target_logits_indices:    [  0,   1,   2,   5,   6,   9]
        # bonus_logits_indices:     [  3,   4,   7,   8,  10]

        # Compute the logits indices.
        # [4, 1, 3, 1, 2]
        num_sampled_tokens = num_draft_tokens + 1

        # Step 1. cu_num_sampled_tokens: [4, 5, 8, 9, 11]
        # arange: [0, 1, 2, 3, 0, 0, 1, 2, 0, 0, 1]
        cu_num_sampled_tokens, arange = self._get_cumsum_and_arange(
            num_sampled_tokens, cumsum_dtype=np.int32)
        # Step 2. [0, 0, 0, 0, 103, 104, 104, 104, 206, 207, 207]
        logits_indices = np.repeat(
            cu_num_scheduled_tokens - num_sampled_tokens, num_sampled_tokens)
        # Step 3. [0, 1, 2, 3, 103, 104, 105, 106, 206, 207, 208]
        logits_indices += arange

        # Compute the bonus logits indices.
        bonus_logits_indices = cu_num_sampled_tokens - 1

        # Compute the draft logits indices.
        # cu_num_draft_tokens: [3, 3, 5, 5, 6]
        # arange: [0, 1, 2, 0, 1, 0]
        cu_num_draft_tokens, arange = self._get_cumsum_and_arange(
            num_draft_tokens, cumsum_dtype=np.int32)
        # [0, 0, 0, 5, 5, 9]
        target_logits_indices = np.repeat(
            cu_num_sampled_tokens - num_sampled_tokens, num_draft_tokens)
        # [0, 1, 2, 5, 6, 9]
        target_logits_indices += arange

        # TODO: Optimize the CPU -> GPU copy.
        cu_num_draft_tokens = torch.from_numpy(cu_num_draft_tokens).to(
            self.device, non_blocking=True)
        logits_indices = torch.from_numpy(logits_indices).to(self.device,
                                                             non_blocking=True)
        target_logits_indices = torch.from_numpy(target_logits_indices).to(
            self.device, non_blocking=True)
        bonus_logits_indices = torch.from_numpy(bonus_logits_indices).to(
            self.device, non_blocking=True)

        # Compute the draft token ids.
        # draft_token_indices:      [  1,   2,   3, 105, 106, 208]
        draft_token_ids = self.input_ids[logits_indices]
        draft_token_ids = draft_token_ids[target_logits_indices + 1]

        metadata = SpecDecodeMetadata(
            draft_token_ids=draft_token_ids,
            num_draft_tokens=num_draft_tokens.tolist(),
            cu_num_draft_tokens=cu_num_draft_tokens,
            target_logits_indices=target_logits_indices,
            bonus_logits_indices=bonus_logits_indices,
            logits_indices=logits_indices,
        )
        return metadata

    def _execute_mm_encoder(self, scheduler_output: "SchedulerOutput"):
        scheduled_encoder_inputs = scheduler_output.scheduled_encoder_inputs
        if not scheduled_encoder_inputs:
            return

        # Batch the multi-modal inputs.
        mm_inputs = list[MultiModalKwargs]()
        req_ids_pos = list[tuple[str, int, PlaceholderRange]]()
        for req_id, encoder_input_ids in scheduled_encoder_inputs.items():
            req_state = self.requests[req_id]

            for mm_input_id in encoder_input_ids:
                mm_inputs.append(req_state.mm_inputs[mm_input_id])
                req_ids_pos.append(
                    (req_id, mm_input_id, req_state.mm_positions[mm_input_id]))

        # Batch mm inputs as much as we can: if a request in the batch has
        # multiple modalities or a different modality than the previous one,
        # we process it separately to preserve item order.
        # FIXME(ywang96): This is a hacky way to deal with multiple modalities
        # in the same batch while still being able to benefit from batching
        # multimodal inputs. The proper solution should be reordering the
        # encoder outputs.
        grouped_mm_inputs_list = group_mm_inputs_by_modality(mm_inputs)

        encoder_outputs = []
        for grouped_mm_inputs in grouped_mm_inputs_list:
            batched_mm_inputs = MultiModalKwargs.batch(
                grouped_mm_inputs, pin_memory=self.pin_memory)
            batched_mm_inputs = MultiModalKwargs.as_kwargs(
                batched_mm_inputs,
                device=self.device,
            )

            # Run the encoder.
            # `curr_group_outputs` is either of the following:
            # 1. A tensor of shape (num_items, feature_size, hidden_size)
            # in case feature_size is fixed across all multimodal items.
            # 2. A list or tuple (length: num_items) of tensors, each of shape
            # (feature_size, hidden_size) in case the feature size is dynamic
            # depending on the input multimodal items.
            curr_group_outputs = self.model.get_multimodal_embeddings(
                **batched_mm_inputs)

            sanity_check_mm_encoder_outputs(
                curr_group_outputs,
                expected_num_items=len(grouped_mm_inputs),
            )

            for output in curr_group_outputs:
                encoder_outputs.append(output)

        # Cache the encoder outputs.
        for (req_id, input_id, pos_info), output in zip(
                req_ids_pos,
                encoder_outputs,
        ):
            if req_id not in self.encoder_cache:
                self.encoder_cache[req_id] = {}

            self.encoder_cache[req_id][input_id] = scatter_mm_placeholders(
                output,
                is_embed=pos_info.is_embed,
            )

    def _gather_mm_embeddings(
        self,
        scheduler_output: "SchedulerOutput",
    ) -> list[torch.Tensor]:
        mm_embeds: list[torch.Tensor] = []
        for req_id in self.input_batch.req_ids:
            num_scheduled_tokens = scheduler_output.num_scheduled_tokens[
                req_id]
            req_state = self.requests[req_id]
            num_computed_tokens = req_state.num_computed_tokens
            mm_positions = req_state.mm_positions
            for i, pos_info in enumerate(mm_positions):
                start_pos = pos_info.offset
                num_encoder_tokens = pos_info.length

                # The encoder output is needed if the two ranges overlap:
                # [num_computed_tokens,
                #  num_computed_tokens + num_scheduled_tokens) and
                # [start_pos, start_pos + num_encoder_tokens)
                if start_pos >= num_computed_tokens + num_scheduled_tokens:
                    # The encoder output is not needed in this step.
                    break
                if start_pos + num_encoder_tokens <= num_computed_tokens:
                    # The encoder output is already processed and stored
                    # in the decoder's KV cache.
                    continue

                start_idx = max(num_computed_tokens - start_pos, 0)
                end_idx = min(
                    num_computed_tokens - start_pos + num_scheduled_tokens,
                    num_encoder_tokens)
                assert start_idx < end_idx
                assert req_id in self.encoder_cache
                assert i in self.encoder_cache[req_id]
                encoder_output = self.encoder_cache[req_id][i]

                if (is_embed := pos_info.is_embed) is not None:
                    is_embed = is_embed[start_idx:end_idx]

                mm_embeds_item = gather_mm_placeholders(
                    encoder_output[start_idx:end_idx],
                    is_embed=is_embed,
                )
                mm_embeds.append(mm_embeds_item)
        return mm_embeds

    def get_model(self) -> nn.Module:
        return self.model

    def get_supported_pooling_tasks(self) -> list[PoolingTask]:
        model = self.get_model()
        if not is_pooling_model(model):
            return []

        return list(model.pooler.get_supported_tasks())

    def apply_grammar_bitmask(
        self,
        scheduler_output: "SchedulerOutput",
        logits: torch.Tensor,
    ):
        grammar_bitmask = scheduler_output.grammar_bitmask
        if grammar_bitmask is None:
            return

        # We receive the structured output bitmask from the scheduler,
        # compacted to contain bitmasks only for structured output requests.
        # The order of the requests in the bitmask is not guaranteed to be the
        # same as the order of the requests in the gpu runner's batch. We need
        # to sort the bitmask to match the order of the requests used here.

        # Get the batch indices of the structured output requests.
        # Keep track of the number of speculative tokens scheduled for every
        # request in the batch, as the logit indices are offset by this amount.
        struct_out_req_batch_indices: dict[str, int] = {}
        cumulative_offset = 0
        seq = sorted(self.input_batch.req_id_to_index.items(),
                     key=lambda x: x[1])
        for req_id, batch_index in seq:
            logit_index = batch_index + cumulative_offset
            cumulative_offset += len(
                scheduler_output.scheduled_spec_decode_tokens.get(req_id, []))
            if req_id in scheduler_output.structured_output_request_ids:
                struct_out_req_batch_indices[req_id] = logit_index

        out_indices = []

        # Reorder the bitmask to match the order of the requests in the batch.
        sorted_bitmask = np.zeros_like(grammar_bitmask,
                                       shape=(logits.shape[0],
                                              grammar_bitmask.shape[1]))
        cumulative_index = 0
        seq = sorted(scheduler_output.structured_output_request_ids.items(),
                     key=lambda x: x[1])
        for req_id, _ in seq:
            logit_index = struct_out_req_batch_indices[req_id]
            num_spec_tokens = len(
                scheduler_output.scheduled_spec_decode_tokens.get(req_id, []))
            for i in range(1 + num_spec_tokens):
                sorted_bitmask[logit_index + i] = \
                    grammar_bitmask[cumulative_index + i]
                out_indices.append(logit_index + i)
            cumulative_index += 1 + num_spec_tokens
        grammar_bitmask = sorted_bitmask

        # Serialization of np.ndarray is much more efficient than a tensor,
        # so we receive it in that format.
        grammar_bitmask = torch.from_numpy(grammar_bitmask)

        # Force use of the torch.compile implementation from xgrammar to work
        # around issues with the Triton kernel in concurrent structured output
        # scenarios. See PR #19565 and issues #19493, #18376 for details.
        xgr_torch_compile.apply_token_bitmask_inplace_torch_compile(
            logits,
            grammar_bitmask.to(self.device, non_blocking=True),
            indices=out_indices,
        )

    def sync_and_slice_intermediate_tensors(
            self, num_tokens: int, intermediate_tensors: IntermediateTensors,
            sync_self: bool) -> IntermediateTensors:

        assert self.intermediate_tensors is not None

        tp = self.vllm_config.parallel_config.tensor_parallel_size
        enabled_sp = self.compilation_config.pass_config. \
            enable_sequence_parallelism
        if enabled_sp:
            # When sequence parallelism is enabled, we always pad num_tokens
            # to be a multiple of tensor_parallel_size (tp) earlier
            assert num_tokens % tp == 0
        is_residual_scattered = tp > 1 and enabled_sp \
            and num_tokens % tp == 0

        # When sequence parallelism is enabled, the "residual" tensor is sharded
        # across tensor parallel ranks, so each rank only needs its own slice.
        if sync_self:
            assert intermediate_tensors is not None
            for k, v in intermediate_tensors.items():
                is_scattered = "residual" and is_residual_scattered
                copy_len = num_tokens // tp if is_scattered else \
                    num_tokens
                self.intermediate_tensors[k][:copy_len].copy_(
                    v[:copy_len], non_blocking=True)

        return IntermediateTensors({
            k:
            v[:num_tokens // tp]
            if k == "residual" and is_residual_scattered else v[:num_tokens]
            for k, v in self.intermediate_tensors.items()
        })

    def eplb_step(self,
                  is_dummy: bool = False,
                  is_profile: bool = False) -> None:
        """
        Step for the EPLB (Expert Parallelism Load Balancing) state.
        """
        if not self.parallel_config.enable_eplb:
            return

        assert self.eplb_state is not None
        assert is_mixture_of_experts(self.model)
        self.eplb_state.step(
            self.model,
            is_dummy,
            is_profile,
            log_stats=self.parallel_config.eplb_log_balancedness,
        )

    def get_dp_padding(self,
                       num_tokens: int) -> tuple[int, Optional[torch.Tensor]]:
        dp_size = self.vllm_config.parallel_config.data_parallel_size
        dp_rank = self.vllm_config.parallel_config.data_parallel_rank

        # For DP: Don't pad when setting enforce_eager.
        # This lets us set enforce_eager on the prefiller in a P/D setup and
        # still use CUDA graphs (enabled by this padding) on the decoder.
        #
        # TODO(tms) : There are many cases where padding is enabled for
        # prefills, causing unnecessary and excessive padding of activations.

        if dp_size == 1 or self.vllm_config.model_config.enforce_eager:
            # Early exit.
            return 0, None

        num_tokens_across_dp = DPMetadata.num_tokens_across_dp(
            num_tokens, dp_size, dp_rank)
        max_tokens_across_dp_cpu = torch.max(num_tokens_across_dp).item()
        num_tokens_after_padding = torch.tensor([max_tokens_across_dp_cpu] *
                                                dp_size,
                                                device="cpu",
                                                dtype=torch.int32)
        return max_tokens_across_dp_cpu - num_tokens, num_tokens_after_padding

    def _pool(
        self,
        hidden_states: torch.Tensor,
        num_scheduled_tokens: int,
        num_scheduled_tokens_np: np.ndarray,
        finished_sending: Optional[set[str]],
        finished_recving: Optional[set[str]],
    ) -> ModelRunnerOutput:
        assert self.input_batch.num_reqs ==\
            len(self.input_batch.pooling_params), \
        "Either all or none of the requests in" \
        " a batch must be pooling request"

        extracted_hidden_states = list(
            torch.split(hidden_states[:num_scheduled_tokens],
                        num_scheduled_tokens_np.tolist()))

        pooling_metadata = self.input_batch.pooling_metadata

        raw_pooler_output = self.model.pooler(
            hidden_states=extracted_hidden_states,
            pooling_metadata=pooling_metadata)

        pooler_output: list[Optional[torch.Tensor]] = []
        seq_lens = self.seq_lens[:self.input_batch.num_reqs]
        for raw_output, seq_len, prompt_len in zip(
                raw_pooler_output, seq_lens, pooling_metadata.prompt_lens):

            if seq_len == prompt_len:
                pooler_output.append(raw_output.data.cpu())
            else:
                pooler_output.append(None)

        return ModelRunnerOutput(
            req_ids=self.input_batch.req_ids,
            req_id_to_index=self.input_batch.req_id_to_index,
            sampled_token_ids=[],
            spec_token_ids=None,
            logprobs=None,
            prompt_logprobs_dict={},
            pooler_output=pooler_output,
            finished_sending=finished_sending,
            finished_recving=finished_recving,
        )

    @torch.inference_mode()
    def execute_model(
        self,
        scheduler_output: "SchedulerOutput",
        intermediate_tensors: Optional[IntermediateTensors] = None,
    ) -> Union[ModelRunnerOutput, IntermediateTensors]:
        self._update_states(scheduler_output)
        if not scheduler_output.total_num_scheduled_tokens:
            if not has_kv_transfer_group():
                # Return empty ModelRunnerOutput if there's no work to do.
                return EMPTY_MODEL_RUNNER_OUTPUT

            return self.kv_connector_no_forward(scheduler_output)

        # Prepare the decoder inputs.
        (attn_metadata, attention_cuda_graphs, logits_indices,
         spec_decode_metadata, num_scheduled_tokens_np,
         spec_decode_common_attn_metadata,
         max_query_len) = (self._prepare_inputs(scheduler_output))
        num_scheduled_tokens = scheduler_output.total_num_scheduled_tokens
        if (self.cudagraph_mode != CUDAGraphMode.NONE
                and num_scheduled_tokens <= self.cudagraph_batch_sizes[-1]):
            # Use CUDA graphs.
            # Add padding to the batch size.
            num_input_tokens = self.vllm_config.pad_for_cudagraph(
                num_scheduled_tokens)
        else:
            # Eager mode.
            # Pad tokens to multiple of tensor_parallel_size when
            # enabled collective fusion for SP
            tp_size = self.vllm_config.parallel_config.tensor_parallel_size
            if self.compilation_config.pass_config. \
                enable_sequence_parallelism and tp_size > 1:
                num_input_tokens = round_up(num_scheduled_tokens, tp_size)
            else:
                num_input_tokens = num_scheduled_tokens

        # Padding for DP
        num_pad, num_tokens_across_dp = self.get_dp_padding(num_input_tokens)
        num_input_tokens += num_pad

        # _prepare_inputs may reorder the batch, so we must gather multi
        # modal outputs after that to ensure the correct order
        if self.is_multimodal_model:
            # Run the multimodal encoder if any.
            self._execute_mm_encoder(scheduler_output)
            mm_embeds = self._gather_mm_embeddings(scheduler_output)
        else:
            mm_embeds = []

        if self.is_multimodal_model and get_pp_group().is_first_rank:
            # NOTE(woosuk): To unify token ids and soft tokens (vision
            # embeddings), we always use embeddings (rather than token ids)
            # as input to the multimodal model, even when the input is text.
            input_ids = self.input_ids[:num_scheduled_tokens]

            model_kwargs = self._init_model_kwargs_for_multimodal_model(
                scheduler_output=scheduler_output)
            inputs_embeds = self.model.get_input_embeddings(
                input_ids=input_ids,
                multimodal_embeddings=mm_embeds or None,
            )

            # TODO(woosuk): Avoid the copy. Optimize.
            self.inputs_embeds[:num_scheduled_tokens].copy_(inputs_embeds)
            inputs_embeds = self.inputs_embeds[:num_input_tokens]
            input_ids = None
        else:
            # For text-only models, we use token ids as input.
            # While it is possible to use embeddings as input just like the
            # multimodal models, it is not desirable for performance since
            # then the embedding layer is not included in the CUDA graph.
            input_ids = self.input_ids[:num_input_tokens]
            inputs_embeds = None
            model_kwargs = {}
        if self.uses_mrope:
            positions = self.mrope_positions[:, :num_input_tokens]
        else:
            positions = self.positions[:num_input_tokens]

        if get_pp_group().is_first_rank:
            intermediate_tensors = None
        else:
            intermediate_tensors = self.sync_and_slice_intermediate_tensors(
                num_input_tokens, intermediate_tensors, True)

        # Note: When cudagraph_mode is FULL and
        # compilation_config.cudagraph_separate_routine is True, this
        # flag helps to determine the correct cudagraph routine (optimized
        # for attention ops).
        is_uniform = max_query_len == self.uniform_decode_query_len and \
            num_scheduled_tokens == self.input_batch.num_reqs*max_query_len
        cudagraph_runtime_mode, batch_descriptor = \
            self.cudagraph_dispatcher.dispatch(
                BatchDescriptor(num_tokens=num_input_tokens,
                                is_uniform=is_uniform))
        # sanity check, in case speculative decoding on uniform batch
        # is not supported with full cudagraph
        if cudagraph_runtime_mode == CUDAGraphMode.FULL:
            assert attention_cuda_graphs, \
                f"Current batch {batch_descriptor} is not compatible with " \
                f"full cudagraph for attention backend " \
                f"{self.attn_backends[0].__name__}"

        # Run the model.
        # Use persistent buffers for CUDA graphs.
        with set_forward_context(attn_metadata,
                                 self.vllm_config,
                                 num_tokens=num_input_tokens,
                                 num_tokens_across_dp=num_tokens_across_dp,
                                 cudagraph_runtime_mode=cudagraph_runtime_mode,
                                 batch_descriptor=batch_descriptor):
            self.maybe_setup_kv_connector(scheduler_output)
            model_output = self.model(
                input_ids=input_ids,
                positions=positions,
                intermediate_tensors=intermediate_tensors,
                inputs_embeds=inputs_embeds,
                **MultiModalKwargs.as_kwargs(
                    model_kwargs,
                    device=self.device,
                ),
            )

            self.maybe_wait_for_kv_save()
            finished_sending, finished_recving = (
                self.get_finished_kv_transfers(scheduler_output))

        if self.use_aux_hidden_state_outputs:
            hidden_states, aux_hidden_states = model_output
        else:
            hidden_states = model_output
            aux_hidden_states = None

        # Broadcast PP output for external_launcher (torchrun)
        # to make sure we are synced across pp ranks
        # TODO: Support overlapping mirco-batches
        # https://github.com/vllm-project/vllm/issues/18019
        broadcast_pp_output = \
            self.parallel_config.distributed_executor_backend \
            == "external_launcher" and len(get_pp_group().ranks) > 0
        if not get_pp_group().is_last_rank:
            # For mid-pipeline stages, return the hidden states.
            if not broadcast_pp_output:
                if finished_sending or finished_recving:
                    hidden_states.finished_sending = finished_sending
                    hidden_states.finished_recving = finished_recving
                return hidden_states
            assert isinstance(hidden_states, IntermediateTensors)
            get_pp_group().send_tensor_dict(hidden_states.tensors,
                                            all_gather_group=get_tp_group())
            logits = None
        else:
            if self.input_batch.pooling_params:
                return self._pool(hidden_states, num_scheduled_tokens,
                                  num_scheduled_tokens_np, finished_sending,
                                  finished_recving)

            sample_hidden_states = hidden_states[logits_indices]
            logits = self.model.compute_logits(sample_hidden_states, None)
        if broadcast_pp_output:
            model_output_broadcast_data = {
                "logits": logits.contiguous(),
            } if logits is not None else {}
            model_output_broadcast_data = get_pp_group().broadcast_tensor_dict(
                model_output_broadcast_data, src=len(get_pp_group().ranks) - 1)
            assert model_output_broadcast_data is not None
            logits = model_output_broadcast_data["logits"]

        # Apply structured output bitmasks if present
        if scheduler_output.grammar_bitmask is not None:
            self.apply_grammar_bitmask(scheduler_output, logits)

        # Sample the next token and get logprobs if needed.
        sampling_metadata = self.input_batch.sampling_metadata
        if spec_decode_metadata is None:
            sampler_output = self.sampler(
                logits=logits,
                sampling_metadata=sampling_metadata,
            )
        else:
            # When indexing with a tensor (bonus_logits_indices), PyTorch
            # creates a new tensor with separate storage from the original
            # logits tensor. This means any in-place operations on bonus_logits
            # won't affect the original logits tensor.
            assert logits is not None
            bonus_logits = logits[spec_decode_metadata.bonus_logits_indices]
            sampler_output = self.sampler(
                logits=bonus_logits,
                sampling_metadata=sampling_metadata,
            )
            bonus_token_ids = sampler_output.sampled_token_ids

            # Just like `bonus_logits`, `target_logits` is a new tensor with
            # separate storage from the original `logits` tensor. Therefore,
            # it is safe to update `target_logits` in place.
            target_logits = logits[spec_decode_metadata.target_logits_indices]
            output_token_ids = self.rejection_sampler(
                spec_decode_metadata,
                None,  # draft_probs
                target_logits,
                bonus_token_ids,
                sampling_metadata,
            )
            sampler_output.sampled_token_ids = output_token_ids

        num_nans_in_logits = {}
        if envs.VLLM_COMPUTE_NANS_IN_LOGITS:
            num_nans_in_logits = self._get_nans_in_logits(logits)

        # TODO(woosuk): The following loop can be slow since it iterates over
        # the requests one by one. Optimize.
        discard_sampled_tokens_req_indices = []
        for i, req_id in enumerate(self.input_batch.req_ids):
            req_state = self.requests[req_id]
            seq_len = (req_state.num_computed_tokens +
                       scheduler_output.num_scheduled_tokens[req_id])
            if seq_len < req_state.num_tokens:
                # Ignore the sampled token for partial prefills.
                # Rewind the generator state as if the token was not sampled.
                # This relies on cuda-specific torch-internal impl details
                generator = self.input_batch.generators.get(i)
                if generator is not None:
                    generator.set_offset(generator.get_offset() - 4)
                # Record the index of the request that should not be sampled,
                # so that we could clear the sampled tokens before returning.
                discard_sampled_tokens_req_indices.append(i)

        # NOTE: GPU -> CPU Sync happens here.
        # Move as many CPU operations as possible before this sync point.
        logprobs_tensors = sampler_output.logprobs_tensors
        logprobs_lists = logprobs_tensors.tolists() \
            if logprobs_tensors is not None else None

        # Compute prompt logprobs if needed.
        prompt_logprobs_dict = self._get_prompt_logprobs_dict(
            hidden_states[:num_scheduled_tokens],
            scheduler_output,
        )

        # Get the valid generated tokens.
        sampled_token_ids = sampler_output.sampled_token_ids
        max_gen_len = sampled_token_ids.shape[-1]
        if max_gen_len == 1:
            # No spec decode tokens.
            valid_sampled_token_ids = sampled_token_ids.tolist()
        else:
            # Includes spec decode tokens.
            valid_sampled_token_ids = self.rejection_sampler.parse_output(
                sampled_token_ids,
                self.input_batch.vocab_size,
            )
        # Mask out the sampled tokens that should not be sampled.
        for i in discard_sampled_tokens_req_indices:
            valid_sampled_token_ids[i].clear()

        # Cache the sampled tokens in the model runner, so that the scheduler
        # doesn't need to send them back.
        # NOTE(woosuk): As an exception, when using PP, the scheduler sends
        # the sampled tokens back, because there's no direct communication
        # between the first-stage worker and the last-stage worker.
        for req_idx, sampled_ids in enumerate(valid_sampled_token_ids):
            if not sampled_ids:
                continue

            start_idx = self.input_batch.num_tokens_no_spec[req_idx]
            end_idx = start_idx + len(sampled_ids)
            assert end_idx <= self.max_model_len, (
                "Sampled token IDs exceed the max model length. "
                f"Total number of tokens: {end_idx} > max_model_len: "
                f"{self.max_model_len}")

            self.input_batch.token_ids_cpu[req_idx,
                                           start_idx:end_idx] = sampled_ids
            self.input_batch.num_tokens_no_spec[req_idx] = end_idx
            self.input_batch.num_tokens[req_idx] = end_idx
            req_id = self.input_batch.req_ids[req_idx]
            req_state = self.requests[req_id]
            req_state.output_token_ids.extend(sampled_ids)

        if not self.speculative_config:
            # Speculative decoding is not enabled.
            spec_token_ids = None
        else:
            assert spec_decode_common_attn_metadata is not None
            spec_token_ids = self.propose_draft_token_ids(
                scheduler_output,
                valid_sampled_token_ids,
                sampling_metadata,
                hidden_states,
                sample_hidden_states,
                aux_hidden_states,
                spec_decode_metadata,
                spec_decode_common_attn_metadata,
            )

        self.eplb_step()

        return ModelRunnerOutput(
            req_ids=self.input_batch.req_ids,
            req_id_to_index=self.input_batch.req_id_to_index,
            sampled_token_ids=valid_sampled_token_ids,
            spec_token_ids=spec_token_ids,
            logprobs=logprobs_lists,
            prompt_logprobs_dict=prompt_logprobs_dict,
            pooler_output=[],
            finished_sending=finished_sending,
            finished_recving=finished_recving,
            num_nans_in_logits=num_nans_in_logits,
        )

    def propose_draft_token_ids(
        self,
        scheduler_output: "SchedulerOutput",
        sampled_token_ids: list[list[int]],
        sampling_metadata: SamplingMetadata,
        hidden_states: torch.Tensor,
        sample_hidden_states: torch.Tensor,
        aux_hidden_states: Optional[torch.Tensor],
        spec_decode_metadata: Optional[SpecDecodeMetadata],
        common_attn_metadata: CommonAttentionMetadata,
    ) -> list[list[int]]:
        num_scheduled_tokens = scheduler_output.total_num_scheduled_tokens
        if self.speculative_config.method == "ngram":
            assert isinstance(self.drafter, NgramProposer)
            spec_token_ids = self.propose_ngram_draft_token_ids(
                sampled_token_ids)
        elif self.speculative_config.method == "medusa":
            assert isinstance(self.drafter, MedusaProposer)
            if sample_hidden_states.shape[0] == len(sampled_token_ids):
                # The input to the target model does not include draft tokens.
                hidden_states = sample_hidden_states
            else:
                indices = []
                offset = 0
                for num_draft, tokens in zip(
                        spec_decode_metadata.num_draft_tokens,
                        sampled_token_ids):
                    indices.append(offset + len(tokens) - 1)
                    offset += num_draft + 1
                indices = torch.tensor(indices, device=self.device)
                hidden_states = sample_hidden_states[indices]

            spec_token_ids = self.drafter.propose(
                target_hidden_states=hidden_states,
                sampling_metadata=sampling_metadata,
            )
        elif self.speculative_config.use_eagle():
            assert isinstance(self.drafter, EagleProposer)
            # TODO(woosuk): Refactor the loop.
            next_token_ids: list[int] = []
            for i, token_ids in enumerate(sampled_token_ids):
                if token_ids:
                    # Common case.
                    next_token_id = token_ids[-1]
                else:
                    # Partial prefill (rare case).
                    # Get the next token id from the request state.
                    req_id = self.input_batch.req_ids[i]
                    req_state = self.requests[req_id]
                    seq_len = (req_state.num_computed_tokens +
                               scheduler_output.num_scheduled_tokens[req_id])
                    next_token_id = req_state.get_token_id(seq_len)
                next_token_ids.append(next_token_id)
            next_token_ids = torch.tensor(next_token_ids,
                                          dtype=torch.int32,
                                          device=self.device)

            if spec_decode_metadata is None:
                # input_ids can be None for multimodal models.
                target_token_ids = self.input_ids[:num_scheduled_tokens]
                # TODO(woosuk): Support M-RoPE.
                target_positions = self.positions[:num_scheduled_tokens]
                if self.use_aux_hidden_state_outputs:
                    target_hidden_states = torch.cat(
                        [h[:num_scheduled_tokens] for h in aux_hidden_states],
                        dim=-1)
                else:
                    target_hidden_states = hidden_states[:num_scheduled_tokens]
            else:
                # TODO(woosuk): Refactor this.
                num_draft_tokens = spec_decode_metadata.num_draft_tokens
                num_rejected_tokens = [
                    n + 1 - len(sampled_token_ids[i]) if n > 0 else 0
                    for i, n in enumerate(num_draft_tokens)
                ]
                num_rejected_tokens_cpu = torch.tensor(num_rejected_tokens,
                                                       dtype=torch.int32)
                common_attn_metadata, token_indices =\
                    self.drafter.prepare_inputs(
                    common_attn_metadata, num_rejected_tokens_cpu)

                target_token_ids = self.input_ids[token_indices]
                # TODO(woosuk): Support M-RoPE.
                target_positions = self.positions[token_indices]
                if self.use_aux_hidden_state_outputs:
                    target_hidden_states = torch.cat(
                        [h[token_indices] for h in aux_hidden_states], dim=-1)
                else:
                    target_hidden_states = hidden_states[token_indices]
            draft_token_ids = self.drafter.propose(
                target_token_ids=target_token_ids,
                target_positions=target_positions,
                target_hidden_states=target_hidden_states,
                next_token_ids=next_token_ids,
                sampling_metadata=sampling_metadata,
                common_attn_metadata=common_attn_metadata,
            )
            spec_token_ids = draft_token_ids.tolist()
        return spec_token_ids

    @staticmethod
    def maybe_setup_kv_connector(scheduler_output: "SchedulerOutput"):
        # Update KVConnector with the KVConnector metadata forward().
        if has_kv_transfer_group():
            kv_connector = get_kv_transfer_group()
            assert isinstance(kv_connector, KVConnectorBase_V1)
            assert scheduler_output.kv_connector_metadata is not None
            kv_connector.bind_connector_metadata(
                scheduler_output.kv_connector_metadata)

            # Background KV cache transfers happen here.
            # These transfers are designed to be async and the requests
            # involved may be disjoint from the running requests.
            # Do this here to save a collective_rpc.
            kv_connector.start_load_kv(get_forward_context())

    @staticmethod
    def maybe_wait_for_kv_save() -> None:
        if has_kv_transfer_group():
            get_kv_transfer_group().wait_for_save()

    @staticmethod
    def get_finished_kv_transfers(
        scheduler_output: "SchedulerOutput",
    ) -> tuple[Optional[set[str]], Optional[set[str]]]:
        if has_kv_transfer_group():
            return get_kv_transfer_group().get_finished(
                scheduler_output.finished_req_ids)
        return None, None

    def kv_connector_no_forward(
            self, scheduler_output: "SchedulerOutput") -> ModelRunnerOutput:
        # KV send/recv even if no work to do.
        with set_forward_context(None, self.vllm_config):
            self.maybe_setup_kv_connector(scheduler_output)
            finished_sending, finished_recving = (
                self.get_finished_kv_transfers(scheduler_output))

        if not finished_sending and not finished_recving:
            return EMPTY_MODEL_RUNNER_OUTPUT

        output = copy.copy(EMPTY_MODEL_RUNNER_OUTPUT)
        output.finished_sending = finished_sending
        output.finished_recving = finished_recving
        return output

    def propose_ngram_draft_token_ids(
        self,
        sampled_token_ids: list[list[int]],
    ) -> list[list[int]]:
        # TODO(woosuk): Optimize.
        draft_token_ids: list[list[int]] = []
        for i, sampled_ids in enumerate(sampled_token_ids):
            num_sampled_ids = len(sampled_ids)
            if not num_sampled_ids:
                # Skip speculative decoding.
                draft_token_ids.append([])
                continue

            # Skip requests that require sampling parameters that are not
            # supported with speculative decoding.
            req_id = self.input_batch.req_ids[i]
            if req_id in self.input_batch.spec_decode_unsupported_reqs:
                draft_token_ids.append([])
                continue

            num_tokens = self.input_batch.num_tokens_no_spec[i]
            if num_tokens >= self.max_model_len:
                # Skip requests that have already reached the max model length.
                draft_token_ids.append([])
                continue

            drafter_output = self.drafter.propose(
                self.input_batch.token_ids_cpu[i, :num_tokens])
            if drafter_output is None or len(drafter_output) == 0:
                draft_token_ids.append([])
            else:
                draft_token_ids.append(drafter_output.tolist())
        return draft_token_ids

    def update_config(self, overrides: dict[str, Any]) -> None:
        allowed_config_names = {"load_config", "model_config"}
        for config_name, config_overrides in overrides.items():
            assert config_name in allowed_config_names, \
                f"Config `{config_name}` not supported. " \
                f"Allowed configs: {allowed_config_names}"
            config = getattr(self, config_name)
            new_config = update_config(config, config_overrides)
            setattr(self, config_name, new_config)

    def load_model(self, eep_scale_up: bool = False) -> None:
        """
        Args:
            eep_scale_up: the model loading is for elastic EP scale up.
        """
        logger.info("Starting to load model %s...", self.model_config.model)
        if eep_scale_up:
            from vllm.distributed.parallel_state import get_ep_group
            num_local_physical_experts = torch.empty(1,
                                                     dtype=torch.int32,
                                                     device="cpu")
            torch.distributed.broadcast(num_local_physical_experts,
                                        group=get_ep_group().cpu_group,
                                        group_src=0)
            num_local_physical_experts = int(num_local_physical_experts.item())
            new_ep_size = get_ep_group().world_size
            global_expert_load, old_global_expert_indices = (
                EplbState.recv_state())
            num_logical_experts = global_expert_load.shape[1]
            self.parallel_config.num_redundant_experts = (
                num_local_physical_experts * new_ep_size - num_logical_experts)
            assert old_global_expert_indices.shape[
                1] % num_local_physical_experts == 0
            old_ep_size = old_global_expert_indices.shape[
                1] // num_local_physical_experts
            rank_mapping = {
                old_ep_rank: old_ep_rank
                for old_ep_rank in range(old_ep_size)
            }
        else:
            global_expert_load = None
            old_global_expert_indices = None
            rank_mapping = None

        with DeviceMemoryProfiler() as m:
            time_before_load = time.perf_counter()
            model_loader = get_model_loader(self.load_config)
            logger.info("Loading model from scratch...")
            self.model = model_loader.load_model(
                vllm_config=self.vllm_config, model_config=self.model_config)
            if self.lora_config:
                self.model = self.load_lora_model(self.model,
                                                  self.model_config,
                                                  self.scheduler_config,
                                                  self.lora_config,
                                                  self.device)
            if hasattr(self, "drafter"):
                logger.info("Loading drafter model...")
                self.drafter.load_model(self.model)
            if self.use_aux_hidden_state_outputs:
                self.model.set_aux_hidden_state_layers(
                    self.model.get_eagle3_aux_hidden_state_layers())
            time_after_load = time.perf_counter()
        self.model_memory_usage = m.consumed_memory
        logger.info("Model loading took %.4f GiB and %.6f seconds",
                    self.model_memory_usage / GiB_bytes,
                    time_after_load - time_before_load)
        prepare_communication_buffer_for_model(self.model)

        if is_mixture_of_experts(
                self.model) and self.parallel_config.enable_eplb:
            logger.info("EPLB is enabled for model %s.",
                        self.model_config.model)
            self.eplb_state = EplbState.build(
                self.model,
                self.device,
                self.parallel_config,
                global_expert_load,
                old_global_expert_indices,
                rank_mapping,
            )

<<<<<<< HEAD
        # wrap the model with full cudagraph wrapper if needed.
        if self.compilation_config.cudagraph_mode not in [
                CUDAGraphMode.NONE, CUDAGraphMode.PIECEWISE
        ]:
            self.model = CUDAGraphWrapper(self.model,
                                          self.vllm_config,
                                          runtime_mode=CUDAGraphMode.FULL)
=======
    def reload_weights(self) -> None:
        assert getattr(self, "model", None) is not None, \
            "Cannot reload weights before model is loaded."
        model_loader = get_model_loader(self.load_config)
        logger.info("Reloading weights inplace...")
        model_loader.load_weights(self.model, model_config=self.model_config)
>>>>>>> f3137cdd

    def save_tensorized_model(
        self,
        tensorizer_config: "TensorizerConfig",
    ) -> None:
        TensorizerLoader.save_model(
            self.model,
            tensorizer_config=tensorizer_config,
            model_config=self.model_config,
        )

    def _get_prompt_logprobs_dict(
        self,
        hidden_states: torch.Tensor,
        scheduler_output: "SchedulerOutput",
    ) -> dict[str, Optional[LogprobsTensors]]:
        num_prompt_logprobs_dict = self.input_batch.num_prompt_logprobs
        if not num_prompt_logprobs_dict:
            return {}

        in_progress_dict = self.input_batch.in_progress_prompt_logprobs_cpu
        prompt_logprobs_dict: dict[str, Optional[LogprobsTensors]] = {}

        # Since prompt logprobs are a rare feature, prioritize simple,
        # maintainable loop over optimal performance.
        completed_prefill_reqs = []
        for req_id, num_prompt_logprobs in num_prompt_logprobs_dict.items():

            num_tokens = scheduler_output.num_scheduled_tokens[req_id]

            # Get metadata for this request.
            request = self.requests[req_id]
            num_prompt_tokens = len(request.prompt_token_ids)
            prompt_token_ids = torch.tensor(request.prompt_token_ids).to(
                self.device, non_blocking=True)

            # Set up target LogprobsTensors object.
            logprobs_tensors = in_progress_dict.get(req_id)
            if not logprobs_tensors:
                # Create empty logprobs CPU tensors for the entire prompt.
                # If chunked, we'll copy in slice by slice.
                logprobs_tensors = LogprobsTensors.empty_cpu(
                    num_prompt_tokens - 1, num_prompt_logprobs + 1)
                in_progress_dict[req_id] = logprobs_tensors

            # Determine number of logits to retrieve.
            start_idx = request.num_computed_tokens
            start_tok = start_idx + 1
            num_remaining_tokens = num_prompt_tokens - start_tok
            if num_tokens <= num_remaining_tokens:
                # This is a chunk, more tokens remain.
                # In the == case, there are no more prompt logprobs to produce
                # but we want to defer returning them to the next step where we
                # have new generated tokens to return.
                num_logits = num_tokens
            else:
                # This is the last chunk of prompt tokens to return.
                num_logits = num_remaining_tokens
                completed_prefill_reqs.append(req_id)
                prompt_logprobs_dict[req_id] = logprobs_tensors

            if num_logits <= 0:
                # This can happen for the final chunk if we prefilled exactly
                # (num_prompt_tokens - 1) tokens for this request in the prior
                # step. There are no more prompt logprobs to produce.
                continue

            # Get the logits corresponding to this req's prompt tokens.
            # If this is a partial request (i.e. chunked prefill),
            # then there is prompt logprob generated for each index.
            req_idx = self.input_batch.req_id_to_index[req_id]
            offset = self.query_start_loc_np[req_idx].item()
            prompt_hidden_states = hidden_states[offset:offset + num_logits]
            logits = self.model.compute_logits(prompt_hidden_states, None)

            # Get the "target" tokens for each index. For prompt at index i,
            # the token at prompt index i+1 is the "sampled" token we want
            # to gather the logprob for.
            tgt_token_ids = prompt_token_ids[start_tok:start_tok + num_logits]

            # Compute prompt logprobs.
            logprobs = self.sampler.compute_logprobs(logits)
            token_ids, logprobs, ranks = self.sampler.gather_logprobs(
                logprobs, num_prompt_logprobs, tgt_token_ids)

            # Transfer GPU->CPU async.
            chunk_slice = slice(start_idx, start_idx + num_logits)
            logprobs_tensors.logprob_token_ids[chunk_slice].copy_(
                token_ids, non_blocking=True)
            logprobs_tensors.logprobs[chunk_slice].copy_(logprobs,
                                                         non_blocking=True)
            logprobs_tensors.selected_token_ranks[chunk_slice].copy_(
                ranks, non_blocking=True)

        # Remove requests that have completed prefill from the batch
        # num_prompt_logprobs_dict.
        for req_id in completed_prefill_reqs:
            del num_prompt_logprobs_dict[req_id]
            del in_progress_dict[req_id]

        # Must synchronize the non-blocking GPU->CPU transfers.
        if prompt_logprobs_dict:
            self._sync_device()

        return prompt_logprobs_dict

    def _get_nans_in_logits(
        self,
        logits: Optional[torch.Tensor],
    ) -> dict[str, int]:
        try:
            if logits is None:
                return {req_id: 0 for req_id in self.input_batch.req_ids}

            num_nans_in_logits = {}
            num_nans_for_index = logits.isnan().sum(dim=-1).cpu().numpy()
            for req_id in self.input_batch.req_ids:
                req_index = self.input_batch.req_id_to_index[req_id]
                num_nans_in_logits[req_id] = (
                    int(num_nans_for_index[req_index])
                    if num_nans_for_index is not None
                    and req_index < logits.shape[0] else 0)
            return num_nans_in_logits
        except IndexError:
            return {}

    @contextmanager
    def maybe_randomize_inputs(self, input_ids: torch.Tensor):
        """
        Randomize input_ids if VLLM_RANDOMIZE_DP_DUMMY_INPUTS is set.
        This is to help balance expert-selection
         - during profile_run
         - during DP rank dummy run
        """
        dp_size = self.vllm_config.parallel_config.data_parallel_size
        randomize_inputs = envs.VLLM_RANDOMIZE_DP_DUMMY_INPUTS and dp_size > 1
        if not randomize_inputs:
            yield
        else:
            import functools

            @functools.cache
            def rand_input_ids() -> torch.Tensor:
                return torch.randint_like(
                    self.input_ids,
                    low=0,
                    high=self.model_config.get_vocab_size(),
                    dtype=input_ids.dtype)

            logger.debug("Randomizing dummy data for DP Rank")
            input_ids.copy_(rand_input_ids()[:input_ids.size(0)],
                            non_blocking=True)
            yield
            input_ids.fill_(0)

    @torch.inference_mode()
    def _dummy_run(
        self,
        num_tokens: int,
        cudagraph_runtime_mode: CUDAGraphMode = CUDAGraphMode.NONE,
        force_attention: bool = False,
        is_uniform: bool = False,
        skip_eplb: bool = False,
        is_profile: bool = False,
    ) -> tuple[torch.Tensor, torch.Tensor]:

        # Padding for DP
        num_pad, num_tokens_across_dp = self.get_dp_padding(num_tokens)
        num_tokens += num_pad

        # If cudagraph_separate_routine is enabled when use full cudagraph,
        # we need to manually activate the correct routine of attention backend
        # for mixed prefill-decode batches and uniform decode batches
        # separately during capturing. Uniform batch means that all
        # requests have identical query length, except a potential virtual
        # request (shorter) in the batch account for padding.
        # Uniform batch could either be common pure decode, where
        # max_query_len == 1, or speculative decode, where
        # max_query_len == 1 + num_spec_decode_tokens.

        # When setting max_query_len = 1, we switch to and capture the optimized
        # routine of FA2 for pure decode, i.e., Flashdecode + an optimization
        # for GQA/MQA.
        max_query_len = self.uniform_decode_query_len if is_uniform else \
                                                                num_tokens

        # Set num_scheduled_tokens based on num_tokens and max_num_seqs
        # for dummy run with LoRA so that the num_reqs collectively
        # has num_tokens in total.
        assert num_tokens <= self.scheduler_config.max_num_batched_tokens
        max_num_reqs = self.scheduler_config.max_num_seqs
        if is_uniform:
            num_reqs = cdiv(num_tokens, max_query_len)
            assert num_reqs <= max_num_reqs, \
                "Do not capture num_reqs > max_num_reqs for uniform batch"
            num_scheduled_tokens_list = [max_query_len] * num_reqs
            if num_tokens % max_query_len != 0:
                num_scheduled_tokens_list[-1] = num_tokens % max_query_len
        else:
            num_reqs = min(num_tokens, max_num_reqs)
            min_tokens_per_req = num_tokens // num_reqs
            num_scheduled_tokens_list = [min_tokens_per_req] * num_reqs
            num_scheduled_tokens_list[-1] += num_tokens % num_reqs

        assert sum(num_scheduled_tokens_list) == num_tokens
        assert len(num_scheduled_tokens_list) == num_reqs
        num_scheduled_tokens = np.array(num_scheduled_tokens_list,
                                        dtype=np.int32)

        attn_metadata: Optional[dict[str, Any]] = None

        # If force_attention is True, we always capture attention. Otherwise,
        # it depends on the cudagraph_runtime_mode to be FULL or PIECEWISE.
        if force_attention or cudagraph_runtime_mode == \
                CUDAGraphMode.FULL:
            attn_metadata = {}

            # Make sure max_model_len is used at the graph capture time.
            self.seq_lens_np[:num_reqs] = self.max_model_len
            self.seq_lens_np[num_reqs:] = 0
            self.seq_lens[:num_reqs].copy_(self.seq_lens_cpu[:num_reqs],
                                           non_blocking=True)

            for kv_cache_group_id, kv_cache_group_spec in enumerate(
                    self.kv_cache_config.kv_cache_groups):
                common_attn_metadata = CommonAttentionMetadata(
                    query_start_loc=self.query_start_loc[:num_reqs + 1],
                    query_start_loc_cpu=self.query_start_loc_cpu[:num_reqs +
                                                                 1],
                    seq_lens=self.seq_lens[:num_reqs],
                    seq_lens_cpu=self.seq_lens_cpu[:num_reqs],
                    num_computed_tokens_cpu=self.input_batch.
                    num_computed_tokens_cpu_tensor[:num_reqs],
                    num_reqs=num_reqs,
                    num_actual_tokens=num_tokens,
                    max_query_len=max_query_len,
                    block_table_tensor=self.input_batch.block_table[
                        kv_cache_group_id].get_device_tensor()[:num_reqs],
                    slot_mapping=self.input_batch.
                    block_table[kv_cache_group_id].slot_mapping[:num_tokens])

                attn_metadata_i = self.attn_metadata_builders[
                    kv_cache_group_id].build_for_cudagraph_capture(
                        common_attn_metadata)
                for layer_name in kv_cache_group_spec.layer_names:
                    attn_metadata[layer_name] = attn_metadata_i

        with self.maybe_dummy_run_with_lora(self.lora_config,
                                            num_scheduled_tokens):
            if self.is_multimodal_model:
                model_kwargs = self._init_model_kwargs_for_multimodal_model(
                    num_reqs=num_reqs)
                input_ids = None
                inputs_embeds = self.inputs_embeds[:num_tokens]
            else:
                input_ids = self.input_ids[:num_tokens]
                inputs_embeds = None
                model_kwargs = {}

            if self.uses_mrope:
                positions = self.mrope_positions[:, :num_tokens]
            else:
                positions = self.positions[:num_tokens]

            if get_pp_group().is_first_rank:
                intermediate_tensors = None
            else:
                if self.intermediate_tensors is None:
                    self.intermediate_tensors = (
                        self.model.make_empty_intermediate_tensors(
                            batch_size=self.max_num_tokens,
                            dtype=self.model_config.dtype,
                            device=self.device))

                intermediate_tensors = self.sync_and_slice_intermediate_tensors(
                    num_tokens, None, False)
            if cudagraph_runtime_mode == CUDAGraphMode.NONE:
                batch_descriptor = None
            else:
                # filter out the valid batch descriptor
                _cg_style, batch_descriptor = \
                    self.cudagraph_dispatcher.dispatch(
                        BatchDescriptor(num_tokens=num_tokens,
                                        is_uniform=is_uniform))
                # sanity check
                assert cudagraph_runtime_mode == _cg_style, (
                    f"Cudagraph runtime mode mismatch at dummy_run. "
                    f"Expected {_cg_style}, but got {cudagraph_runtime_mode}.")

            with self.maybe_randomize_inputs(input_ids), set_forward_context(
                    attn_metadata,
                    self.vllm_config,
                    num_tokens=num_tokens,
                    num_tokens_across_dp=num_tokens_across_dp,
                    cudagraph_runtime_mode=cudagraph_runtime_mode,
                    batch_descriptor=batch_descriptor):
                outputs = self.model(
                    input_ids=input_ids,
                    positions=positions,
                    intermediate_tensors=intermediate_tensors,
                    inputs_embeds=inputs_embeds,
                    **MultiModalKwargs.as_kwargs(
                        model_kwargs,
                        device=self.device,
                    ),
                )

            if self.use_aux_hidden_state_outputs:
                hidden_states, _ = outputs
            else:
                hidden_states = outputs

            if self.speculative_config and self.speculative_config.use_eagle():
                assert isinstance(self.drafter, EagleProposer)
                self.drafter.dummy_run(num_tokens)

        # This is necessary to avoid blocking DP.
        # For dummy runs, we typically skip EPLB since we don't have any real
        # requests to process.
        # However, in DP settings, there may be cases when some DP ranks do
        # not have any requests to process, so they're executing dummy batches.
        # In such cases, we still have to trigger EPLB to make sure
        # ranks execute the rearrangement in synchronization.
        if not skip_eplb:
            self.eplb_step(is_dummy=True, is_profile=is_profile)

        logit_indices = np.cumsum(num_scheduled_tokens) - 1
        return hidden_states, hidden_states[logit_indices]

    @torch.inference_mode()
    def _dummy_sampler_run(
        self,
        hidden_states: torch.Tensor,
    ) -> torch.Tensor:
        # The dummy hidden states may contain special values,
        # like `inf` or `nan`.
        # To avoid breaking the sampler, we use a random tensor here instead.
        hidden_states = torch.rand_like(hidden_states)

        logits = self.model.compute_logits(hidden_states, None)
        num_reqs = logits.size(0)

        dummy_tensors = lambda v: torch.full(
            (num_reqs, ), v, device=self.device)

        dummy_metadata = SamplingMetadata(
            temperature=dummy_tensors(0.5),
            all_greedy=False,
            all_random=False,
            top_p=dummy_tensors(0.9),
            top_k=dummy_tensors(logits.size(1) - 1),
            generators={},
            max_num_logprobs=None,
            no_penalties=True,
            prompt_token_ids=None,
            frequency_penalties=dummy_tensors(0.1),
            presence_penalties=dummy_tensors(0.1),
            repetition_penalties=dummy_tensors(0.1),
            output_token_ids=[[] for _ in range(num_reqs)],
            allowed_token_ids_mask=None,
            bad_words_token_ids={},
            logitsprocs=LogitsProcessorManager(),
        )
        try:
            sampler_output = self.sampler(logits=logits,
                                          sampling_metadata=dummy_metadata)
        except RuntimeError as e:
            if 'out of memory' in str(e):
                raise RuntimeError(
                    "CUDA out of memory occurred when warming up sampler with "
                    f"{num_reqs} dummy requests. Please try lowering "
                    "`max_num_seqs` or `gpu_memory_utilization` when "
                    "initializing the engine.") from e
            else:
                raise e
        if self.speculative_config:
            draft_token_ids = [[0] for _ in range(num_reqs)]
            dummy_spec_decode_metadata = SpecDecodeMetadata.make_dummy(
                draft_token_ids, self.device)

            num_tokens = sum(len(ids) for ids in draft_token_ids)
            # draft_probs = torch.randn(
            #     num_tokens, logits.shape[-1], device=self.device,
            #     dtype=logits.dtype)
            draft_probs = None
            target_logits = torch.randn(num_tokens,
                                        logits.shape[-1],
                                        device=self.device,
                                        dtype=logits.dtype)
            # NOTE(woosuk): Here, we should use int32 because the sampler uses
            # int32 for bonus_token_ids. If the dtype mismatches, re-compilation
            # will occur at runtime.
            bonus_token_ids = torch.zeros(num_reqs,
                                          device=self.device,
                                          dtype=torch.int32)
            self.rejection_sampler(
                dummy_spec_decode_metadata,
                draft_probs,
                target_logits,
                bonus_token_ids,
                dummy_metadata,
            )
        return sampler_output

    def _dummy_pooler_run_task(
        self,
        hidden_states: torch.Tensor,
        task: PoolingTask,
    ) -> PoolerOutput:
        num_tokens = hidden_states.shape[0]
        max_num_reqs = self.scheduler_config.max_num_seqs
        num_reqs = min(num_tokens, max_num_reqs)
        min_tokens_per_req = num_tokens // num_reqs
        num_scheduled_tokens_list = [min_tokens_per_req] * num_reqs
        num_scheduled_tokens_list[-1] += num_tokens % num_reqs
        assert sum(num_scheduled_tokens_list) == num_tokens
        assert len(num_scheduled_tokens_list) == num_reqs

        hidden_states_list = list(
            torch.split(hidden_states, num_scheduled_tokens_list))
        req_num_tokens = num_tokens // num_reqs

        dummy_prompt_lens = torch.tensor(
            [h.shape[0] for h in hidden_states_list],
            device=self.device,
        )
        dummy_token_ids = torch.zeros((num_reqs, req_num_tokens),
                                      dtype=torch.int32,
                                      device=self.device)

        model = cast(VllmModelForPooling, self.model)
        dummy_pooling_params = PoolingParams(task=task)
        to_update = model.pooler.get_pooling_updates(task)
        to_update.apply(dummy_pooling_params)

        dummy_metadata = PoolingMetadata(
            prompt_lens=dummy_prompt_lens,
            prompt_token_ids=dummy_token_ids,
            pooling_params=[dummy_pooling_params] * num_reqs,
        )

        try:
            return model.pooler(hidden_states=hidden_states_list,
                                pooling_metadata=dummy_metadata)
        except RuntimeError as e:
            if 'out of memory' in str(e):
                raise RuntimeError(
                    "CUDA out of memory occurred when warming up pooler "
                    f"({task=}) with {num_reqs} dummy requests. Please try "
                    "lowering `max_num_seqs` or `gpu_memory_utilization` when "
                    "initializing the engine.") from e
            else:
                raise e

    @torch.inference_mode()
    def _dummy_pooler_run(
        self,
        hidden_states: torch.Tensor,
    ) -> PoolerOutput:
        # Find the task that has the largest output for subsequent steps
        output_size = dict[PoolingTask, float]()
        for task in self.get_supported_pooling_tasks():
            # Run a full batch with each task to ensure none of them OOMs
            output = self._dummy_pooler_run_task(hidden_states, task)
            output_size[task] = output.get_data_nbytes()
            del output  # Allow GC

        max_task = max(output_size.items(), key=lambda x: x[1])[0]
        return self._dummy_pooler_run_task(hidden_states, max_task)

    def profile_run(self) -> None:
        # Profile with multimodal encoder & encoder cache.
        # TODO: handle encoder-decoder models once we support them.
        if (self.is_multimodal_model and self.max_num_encoder_input_tokens > 0
                and self.encoder_cache_size > 0):

            # NOTE: Currently model is profiled with a single non-text
            # modality with the max possible input tokens even when
            # it supports multiple.
            max_tokens_by_modality_dict = self.mm_registry \
                .get_max_tokens_per_item_by_nonzero_modality(self.model_config)
            dummy_data_modality, max_tokens_per_mm_item = max(
                max_tokens_by_modality_dict.items(), key=lambda item: item[1])

            # Check how many items of this modality can be supported by
            # the encoder budget.
            encoder_budget = min(self.max_num_encoder_input_tokens,
                                 self.encoder_cache_size)

            max_num_mm_items_encoder_budget = encoder_budget // \
                max_tokens_per_mm_item

            # Check how many items of this modality can be supported by
            # the decoder budget.
            max_mm_items_per_req = self.mm_registry.get_mm_limits_per_prompt(
                self.model_config)[dummy_data_modality]

            # NOTE: We do not consider max_num_batched_tokens on purpose
            # because the multimodal embeddings can be generated in advance
            # and chunked prefilled.
            max_num_mm_items_decoder_budget = self.max_num_reqs * \
                max_mm_items_per_req

            max_num_mm_items = max(
                1,
                min(max_num_mm_items_encoder_budget,
                    max_num_mm_items_decoder_budget))

            logger.info(
                "Encoder cache will be initialized with a budget of %s tokens,"
                " and profiled with %s %s items of the maximum feature size.",
                encoder_budget, max_num_mm_items, dummy_data_modality)

            # Create dummy batch of multimodal inputs.
            dummy_mm_kwargs = self.mm_registry.get_decoder_dummy_data(
                model_config=self.model_config,
                seq_len=max_tokens_per_mm_item,
                mm_counts={
                    dummy_data_modality: 1
                },
            ).multi_modal_data

            batched_dummy_mm_inputs = MultiModalKwargs.batch(
                [dummy_mm_kwargs] * max_num_mm_items,
                pin_memory=self.pin_memory)
            batched_dummy_mm_inputs = MultiModalKwargs.as_kwargs(
                batched_dummy_mm_inputs,
                device=self.device,
            )

            # Run multimodal encoder.
            dummy_encoder_outputs = self.model.get_multimodal_embeddings(
                **batched_dummy_mm_inputs)

            sanity_check_mm_encoder_outputs(
                dummy_encoder_outputs,
                expected_num_items=max_num_mm_items,
            )

            # Cache the dummy encoder outputs.
            self.encoder_cache["tmp"] = dict(enumerate(dummy_encoder_outputs))

        # Add `is_profile` here to pre-allocate communication buffers
        hidden_states, last_hidden_states \
            = self._dummy_run(self.max_num_tokens, is_profile=True)
        if get_pp_group().is_last_rank:
            if self.is_pooling_model:
                output = self._dummy_pooler_run(hidden_states)
            else:
                output = self._dummy_sampler_run(last_hidden_states)
        else:
            output = None
        self._sync_device()
        del hidden_states, output
        self.encoder_cache.clear()
        gc.collect()

    def capture_model(self) -> None:
        if self.cudagraph_mode == CUDAGraphMode.NONE:
            logger.warning(
                "Skipping CUDA graph capture. To turn on CUDA graph capture, "
                "ensure `cudagraph_mode` was not manually set to `NONE`")
            return

        compilation_counter.num_gpu_runner_capture_triggers += 1

        start_time = time.perf_counter()
        start_free_gpu_memory = torch.cuda.mem_get_info()[0]

        @contextmanager
        def freeze_gc():
            # Optimize garbage collection during CUDA graph capture.
            # Clean up, then freeze all remaining objects from being included
            # in future collections.
            gc.collect()
            should_freeze = not envs.VLLM_ENABLE_CUDAGRAPH_GC
            if should_freeze:
                gc.freeze()
            try:
                yield
            finally:
                if should_freeze:
                    gc.unfreeze()

        # Trigger CUDA graph capture for specific shapes.
        # Capture the large shapes first so that the smaller shapes
        # can reuse the memory pool allocated for the large shapes.
<<<<<<< HEAD
        with graph_capture(device=self.device):
            if self.capture_mixed_batches:
                # select between full cudagraph and piecewise cudagraph
                # for mixed prefill-decode batches.
                attn_cuda_graphs = self.cudagraph_mode == CUDAGraphMode.FULL \
                    and self.attn_metadata_builders[0].attn_cudagraph_support \
                    in [AttentionCGSupport.ALWAYS_UNIFIED,
                        AttentionCGSupport.ALWAYS_SEPARATE]
                cudagraph_runtime_mode = CUDAGraphMode.FULL if \
                    attn_cuda_graphs else CUDAGraphMode.PIECEWISE

                # Skip capturing batch sizes of 1 in mix prefill-decode if
                # unnecessary. As bs=1 can be treated as a uniform batch
                start_idx = 0
                if self.compilation_config.cudagraph_separate_routine \
                    and len(self.cudagraph_batch_sizes) > 0 \
                    and self.uniform_decode_query_len == 1 \
                    and self.cudagraph_batch_sizes[0] == 1:
                    start_idx = 1
                compilation_cases = list(
                    reversed(self.cudagraph_batch_sizes[start_idx:]))
                self._capture_cudagraphs(
                    compilation_cases,
                    cudagraph_runtime_mode=cudagraph_runtime_mode,
                    is_uniform=False)

            if self.compilation_config.cudagraph_separate_routine:
                # Capture full cudagraph for uniform batches (pure decode/
                # speculative decode).
                cudagraph_runtime_mode = CUDAGraphMode.FULL

                max_num_tokens = self.scheduler_config.max_num_seqs * \
                        self.uniform_decode_query_len
                decode_cudagraph_batch_sizes = [
                    x for x in self.cudagraph_batch_sizes if
                    x <= max_num_tokens and x >= self.uniform_decode_query_len
                ]
                compilation_cases_decode = list(
                    reversed(decode_cudagraph_batch_sizes))
                self._capture_cudagraphs(
                    compilation_cases=compilation_cases_decode,
                    cudagraph_runtime_mode=cudagraph_runtime_mode,
                    is_uniform=True)

        # Disable cudagraph capturing globally, so any unexpected cudagraph
        # capturing will be detected and raise an error after here.
        # Note: We don't put it into graph_capture context manager because
        # we may doing lazy capturing in future that still allows capturing
        # after here.
        set_cudagraph_capturing_enabled(False)
=======
        with freeze_gc(), graph_capture(device=self.device):
            full_cg = self.full_cuda_graph
            # Only rank 0 should print progress bar during capture
            compilation_cases = reversed(self.cudagraph_batch_sizes)
            if is_global_first_rank():
                compilation_cases = tqdm(
                    list(compilation_cases),
                    disable=not self.load_config.use_tqdm_on_load,
                    desc="Capturing CUDA graph shapes")
            for num_tokens in compilation_cases:
                # We skip EPLB here since we don't want to record dummy metrics
                for _ in range(
                        self.compilation_config.cudagraph_num_of_warmups):
                    self._dummy_run(num_tokens,
                                    capture_attn_cudagraph=full_cg,
                                    skip_eplb=True)
                self._dummy_run(num_tokens,
                                capture_attn_cudagraph=full_cg,
                                skip_eplb=True)
>>>>>>> f3137cdd

        end_time = time.perf_counter()
        end_free_gpu_memory = torch.cuda.mem_get_info()[0]
        elapsed_time = end_time - start_time
        cuda_graph_size = start_free_gpu_memory - end_free_gpu_memory
        # This usually takes 5~20 seconds.
        logger.info("Graph capturing finished in %.0f secs, took %.2f GiB",
                    elapsed_time, cuda_graph_size / (1 << 30))

    def _capture_cudagraphs(self, compilation_cases: list[int],
                            cudagraph_runtime_mode: CUDAGraphMode,
                            is_uniform: bool):
        assert cudagraph_runtime_mode != CUDAGraphMode.NONE and \
            cudagraph_runtime_mode in [CUDAGraphMode.FULL,
                                        CUDAGraphMode.PIECEWISE]
        set_cudagraph_capturing_enabled(True)

        # Only rank 0 should print progress bar during capture
        if is_global_first_rank():
            compilation_cases = tqdm(
                compilation_cases,
                disable=not self.load_config.use_tqdm_on_load,
                desc="Capturing CUDA graphs ({})".format(
                    "decode" if is_uniform else "mixed prefill-decode"))
        # We skip EPLB here since we don't want to record dummy metrics
        for num_tokens in compilation_cases:
            for _ in range(self.compilation_config.cudagraph_num_of_warmups):
                # Use CUDAGraphRuntimeStyle.NONE (default) for warmup.
                # But be careful, warm up with `NONE`is orthogonal to
                # if we want to warm up attention or not. This is
                # different from the case where `FULL` implies capture
                # attention while `PIECEWISE` implies no attention.
                force_attention = (
                    cudagraph_runtime_mode == CUDAGraphMode.FULL)
                self._dummy_run(num_tokens,
                                cudagraph_runtime_mode=CUDAGraphMode.NONE,
                                force_attention=force_attention,
                                is_uniform=is_uniform,
                                skip_eplb=True)
            self._dummy_run(num_tokens,
                            cudagraph_runtime_mode=cudagraph_runtime_mode,
                            is_uniform=is_uniform,
                            skip_eplb=True)

    def initialize_attn_backend(self, kv_cache_config: KVCacheConfig) -> None:
        """
        Initialize the attention backends and attention metadata builders.
        """
        assert len(self.attn_backends) == 0 and len(
            self.attn_metadata_builders
        ) == 0, "Attention backends are already initialized"

        # Record the attention cudagraph support of the first spec.
        attn_cg: AttentionCGSupport = None  # type: ignore
        for i, kv_cache_group_spec in enumerate(
                kv_cache_config.kv_cache_groups):
            kv_cache_spec = kv_cache_group_spec.kv_cache_spec
            if isinstance(kv_cache_spec, AttentionSpec):
                attn_backend_i = get_attn_backend(
                    kv_cache_spec.head_size,
                    self.dtype,
                    kv_cache_spec.dtype,
                    kv_cache_spec.block_size,
                    self.model_config.is_attention_free,
                    use_mla=kv_cache_spec.use_mla,
                )
                if attn_backend_i is None:
                    error_msg = (f"Error with get_attn_backend: "
                                 f"{kv_cache_spec.head_size=}, "
                                 f"{self.dtype=}, {kv_cache_spec.dtype=}, "
                                 f"{kv_cache_spec.block_size=}, "
                                 f"{self.model_config.is_attention_free=}, "
                                 f"{kv_cache_spec.use_mla=}")
                    logger.error(error_msg)
                    raise NotImplementedError(
                        "Non-Attention backend is not supported by V1 "
                        "GPUModelRunner.")
            elif isinstance(kv_cache_spec, MambaSpec):
                attn_backend_i = Mamba2AttentionBackend
            else:
                raise ValueError(
                    f"Unknown KV cache spec type: {type(kv_cache_spec)}")

            attn_metadata_builder_i = attn_backend_i.get_builder_cls()(
                kv_cache_spec,
                self.vllm_config,
                self.device,
            )

            if self.cudagraph_mode == CUDAGraphMode.FULL:
                if attn_cg is None:
                    attn_cg = attn_metadata_builder_i.attn_cudagraph_support
                else:
                    if attn_cg != attn_metadata_builder_i.\
                        attn_cudagraph_support:
                        raise ValueError(
                            "All attention backends must have the same "
                            "AttentionCGSupport type when using full "
                            "CUDAGraph. Set CompilationConfig.cudagraph_mode"
                            " to `PIECEWISE` instead.")

                if attn_cg == AttentionCGSupport.NEVER:
                    raise ValueError(
                        f"Full CUDAGraph for {attn_backend_i.__name__} is "
                        f"no supported. Set CompilationConfig.cudagraph_mode "
                        f"to `NONE` or `PIECEWISE`, or use a different "
                        f"attention backend.")

                if len(self.compilation_config.splitting_ops) == 0:
                    assert attn_cg in [
                        AttentionCGSupport.ALWAYS_UNIFIED,
                        AttentionCGSupport.ALWAYS_SEPARATE,
                    ], (f"Full CUDAGraph not supported for "
                        f"{attn_backend_i.__name__} with "
                        f"CompilationConfig.splitting_ops = []. "
                        f"Set it to None (default values) "
                        f"or use a different attention backend.")

                # check if the attention backends compatible with
                # CompilationConfig.cudagraph_separate_routine
                if attn_cg == AttentionCGSupport.ALWAYS_UNIFIED and \
                    self.compilation_config.cudagraph_separate_routine:
                    logger.warning_once(
                        f"Full CUDAGraph support for {attn_backend_i.__name__}"
                        f" is {AttentionCGSupport.ALWAYS_UNIFIED}, which expect"
                        f"CompilationConfig.cudagraph_separate_routine as "
                        f"False. Set it to False now.")
                    self.compilation_config.cudagraph_separate_routine = \
                                                                    False

                if attn_cg == AttentionCGSupport.PURE_DECODE_ONLY and \
                    not self.compilation_config.cudagraph_separate_routine:

                    logger.warning_once(
                        f"Full CUDAGraph support for {attn_backend_i.__name__}"
                        f" is {AttentionCGSupport.PURE_DECODE_ONLY}, which "
                        f"expect CompilationConfig.cudagraph_separate_routine"
                        f"as True. Set it to True now.")
                    self.compilation_config.cudagraph_separate_routine = \
                                                                    True

                # when AttentionCGSupport.ALWAYS_SEPARATE, we don't change
                # the cudagraph_separate_routine flag, but should inform
                # the user that this flag can be turned on to obtain
                # better performance.
                if attn_cg == AttentionCGSupport.ALWAYS_SEPARATE and \
                    not self.compilation_config.cudagraph_separate_routine:
                    logger.warning_once(
                        f"{attn_backend_i.__name__} generally performs better "
                        f"when capturing full cudagraph for mix prefill-"
                        f"decode batches and pure decode batches in separate. "
                        f"To enable this behavior turn on "
                        f"CompilationConfig.cudagraph_separate_routine.")

                # for attn_cg is pure decode only, and no piecewise compilation,
                # we skip capturing mix prefill-decode (general) batches.
                if attn_cg == AttentionCGSupport.PURE_DECODE_ONLY:
                    if self.no_piecewise_compilation:
                        logger.warning_once(
                            f"Skipping capturing mixed prefill-decode batches, "
                            f"since backend {attn_backend_i.__name__} "
                            f"supports full cudagraph for pure decode only and "
                            f"vllm piecewise compilation is disabled.")
                        self.capture_mixed_batches = False
                    else:
                        assert self.compilation_config.is_attention_splitting,\
                        "Invalid splitting_ops for piecewise compilation "
                        "with cudagraph_mode `FULL` for backend "
                        f"{attn_backend_i.__name__}, which support "
                        "cudagraph only for pure decode. Please include "
                        "attention ops in compilation_config.splitting_ops."

                # check if speculative decode is compatible for full cudagraph
                if self.uniform_decode_query_len > 1:
                    assert attn_cg in [
                        AttentionCGSupport.ALWAYS_UNIFIED,
                        AttentionCGSupport.ALWAYS_SEPARATE,
                    ], (f"Speculative decode is not supported with full "
                        f"cudagraph for attention backend "
                        f"{attn_backend_i.__name__}, whose cudagraph support "
                        f"is {attn_cg}. Turn off full cudagraph or try another "
                        f"attention backend.")

            self.attn_backends.append(attn_backend_i)
            self.attn_metadata_builders.append(attn_metadata_builder_i)

        # Trigger cudagraph dispatching keys initialization here (after
        # initializing attn backends).
        # TODO: move this to better place.
        self.cudagraph_dispatcher.initialize_cudagraph_keys(
            self.capture_mixed_batches, self.uniform_decode_query_len, attn_cg)

    def may_reinitialize_input_batch(self,
                                     kv_cache_config: KVCacheConfig) -> None:
        """
        Re-initialize the input batch if the block sizes are different from
        `[self.cache_config.block_size]`. This usually happens when there
        are multiple KV cache groups.

        Args:
            kv_cache_config: The KV cache configuration.
        """
        block_sizes = [
            kv_cache_group.kv_cache_spec.block_size
            for kv_cache_group in kv_cache_config.kv_cache_groups
        ]
        if block_sizes != [self.cache_config.block_size]:
            assert self.cache_config.cpu_offload_gb == 0, (
                "Cannot re-initialize the input batch when CPU weight "
                "offloading is enabled. See https://github.com/vllm-project/vllm/pull/18298 "  # noqa: E501
                "for more details.")
            self.input_batch = InputBatch(
                max_num_reqs=self.max_num_reqs,
                max_model_len=self.max_model_len,
                max_num_batched_tokens=self.max_num_tokens,
                device=self.device,
                pin_memory=self.pin_memory,
                vocab_size=self.model_config.get_vocab_size(),
                block_sizes=block_sizes,
                is_spec_decode=bool(self.vllm_config.speculative_config),
            )

    def _allocate_kv_cache_tensors(
            self, kv_cache_config: KVCacheConfig) -> dict[str, torch.Tensor]:
        """
        Initializes the KV cache buffer with the correct size. The buffer needs
        to be reshaped to the desired shape before being used by the models.

        Args:
            kv_cache_config: The KV cache config
        Returns:
            dict[str, torch.Tensor]: A map between layer names to their
            corresponding memory buffer for KV cache.
         """
        kv_cache_raw_tensors: dict[str, torch.Tensor] = {}
        for kv_cache_tensor in kv_cache_config.kv_cache_tensors:
            tensor = torch.zeros(kv_cache_tensor.size,
                                 dtype=torch.int8,
                                 device=self.device)
            for layer_name in kv_cache_tensor.shared_by:
                kv_cache_raw_tensors[layer_name] = tensor

        layer_names = set()
        for group in kv_cache_config.kv_cache_groups:
            layer_names.update(group.layer_names)
        assert layer_names == set(kv_cache_raw_tensors.keys(
        )), "Some layers are not correctly initialized"
        return kv_cache_raw_tensors

    def _reshape_kv_cache_tensors(
        self,
        kv_cache_config: KVCacheConfig,
        kv_cache_raw_tensors: dict[str, torch.Tensor],
    ) -> dict[str, torch.Tensor]:
        """
        Reshape the KV cache tensors to the desired shape and dtype.

        Args:
            kv_cache_config: The KV cache config
            kv_cache_raw_tensors: The KV cache buffer of each layer, with
            correct size but uninitialized shape.
        Returns:
            Dict[str, torch.Tensor]: A map between layer names to their
            corresponding memory buffer for KV cache.
        """
        kv_caches: dict[str, torch.Tensor] = {}
        has_attn, has_mamba = False, False
        for i, kv_cache_group_spec in enumerate(
                kv_cache_config.kv_cache_groups):
            kv_cache_spec = kv_cache_group_spec.kv_cache_spec
            for layer_name in kv_cache_group_spec.layer_names:
                raw_tensor = kv_cache_raw_tensors[layer_name]
                assert raw_tensor.numel() % kv_cache_spec.page_size_bytes == 0
                num_blocks = (raw_tensor.numel() //
                              kv_cache_spec.page_size_bytes)
                if isinstance(kv_cache_spec, AttentionSpec):
                    has_attn = True
                    kv_cache_shape = self.attn_backends[i].get_kv_cache_shape(
                        num_blocks, kv_cache_spec.block_size,
                        kv_cache_spec.num_kv_heads, kv_cache_spec.head_size)
                    dtype = kv_cache_spec.dtype
                    try:
                        kv_cache_stride_order = self.attn_backends[
                            i].get_kv_cache_stride_order()
                        assert len(kv_cache_stride_order) == len(
                            kv_cache_shape)
                    except (AttributeError, NotImplementedError):
                        kv_cache_stride_order = tuple(
                            range(len(kv_cache_shape)))
                    # The allocation respects the backend-defined stride order
                    # to ensure the semantic remains consistent for each
                    # backend. We first obtain the generic kv cache shape and
                    # then permute it according to the stride order which could
                    # result in a non-contiguous tensor.
                    kv_cache_shape = tuple(kv_cache_shape[i]
                                           for i in kv_cache_stride_order)
                    # Maintain original KV shape view.
                    inv_order = [
                        kv_cache_stride_order.index(i)
                        for i in range(len(kv_cache_stride_order))
                    ]
                    kv_caches[layer_name] = kv_cache_raw_tensors[
                        layer_name].view(dtype).view(kv_cache_shape).permute(
                            *inv_order)
                elif isinstance(kv_cache_spec, MambaSpec):
                    has_mamba = True
                    raw_tensor = kv_cache_raw_tensors[layer_name]
                    dtype = kv_cache_spec.dtype
                    num_element_per_page = (kv_cache_spec.page_size_bytes //
                                            get_dtype_size(dtype))
                    state_tensors = []
                    storage_offset = 0
                    for shape in kv_cache_spec.shapes:
                        target_shape = (num_blocks, *shape)
                        stride = torch.empty(target_shape).stride()
                        target_stride = (num_element_per_page, *stride[1:])
                        tensor = torch.as_strided(
                            raw_tensor.view(dtype),
                            size=target_shape,
                            stride=target_stride,
                            storage_offset=storage_offset,
                        )
                        state_tensors.append(tensor)
                        storage_offset += stride[0]

                    kv_caches[layer_name] = state_tensors
                else:
                    raise NotImplementedError

        if has_attn and has_mamba:
            self._verify_hybrid_attention_mamba_layout(kv_cache_config,
                                                       kv_cache_raw_tensors)

        return kv_caches

    def _verify_hybrid_attention_mamba_layout(
            self, kv_cache_config: KVCacheConfig,
            kv_cache_raw_tensors: dict[str, torch.Tensor]) -> None:
        """
        Verify that the KV cache memory layout is compatible for
        models with both attention and mamba KV cache groups.

        Args:
            kv_cache_config: The KV cache config
            kv_cache_raw_tensors: The KV cache buffer of each layer.
        """

        for i, kv_cache_group_spec in enumerate(
                kv_cache_config.kv_cache_groups):
            kv_cache_spec = kv_cache_group_spec.kv_cache_spec
            for layer_name in kv_cache_group_spec.layer_names:
                raw_tensor = kv_cache_raw_tensors[layer_name]
                num_blocks = (raw_tensor.numel() //
                              kv_cache_spec.page_size_bytes)
                if isinstance(kv_cache_spec, AttentionSpec):
                    kv_cache_shape = self.attn_backends[i].get_kv_cache_shape(
                        num_blocks, kv_cache_spec.block_size,
                        kv_cache_spec.num_kv_heads, kv_cache_spec.head_size)
                    if kv_cache_shape[0] != num_blocks or kv_cache_shape[
                            1] != 2:
                        raise ValueError(
                            "Hybrid models in V1 require an attention "
                            "backend with kv_cache_shape="
                            "(num_blocks, 2, ...). Please try setting "
                            "VLLM_ATTENTION_BACKEND=FLASHINFER")

    def initialize_kv_cache_tensors(
            self, kv_cache_config: KVCacheConfig) -> dict[str, torch.Tensor]:
        """
        Initialize the memory buffer for KV cache.

        Args:
            kv_cache_config: The KV cache config
        Returns:
            Dict[str, torch.Tensor]: A map between layer names to their
            corresponding memory buffer for KV cache.
        """
        # Initialize the memory buffer for KV cache
        kv_cache_raw_tensors = self._allocate_kv_cache_tensors(kv_cache_config)
        # Change the memory buffer to the desired shape
        kv_caches = self._reshape_kv_cache_tensors(kv_cache_config,
                                                   kv_cache_raw_tensors)

        # Setup `kv_cache_config` and `kv_caches` for models
        # with cross-layer KV sharing
        if self.shared_kv_cache_layers:
            initialize_kv_cache_for_kv_sharing(
                self.shared_kv_cache_layers,
                kv_cache_config.kv_cache_groups,
                kv_caches,
            )

        bind_kv_cache(kv_caches,
                      self.compilation_config.static_forward_context,
                      self.kv_caches)
        return kv_caches

    def initialize_kv_cache(self, kv_cache_config: KVCacheConfig) -> None:
        """
        Initialize KV cache based on `kv_cache_config`.
        Args:
            kv_cache_config: Configuration for the KV cache, including the KV
            cache size of each layer
        """
        self.kv_cache_config = kv_cache_config
        self.may_reinitialize_input_batch(kv_cache_config)
        self.initialize_attn_backend(kv_cache_config)
        kv_caches = self.initialize_kv_cache_tensors(kv_cache_config)

        if self.speculative_config and self.speculative_config.use_eagle():
            assert isinstance(self.drafter, EagleProposer)
            # validate all draft model layers belong to the same kv cache
            # group
            self.drafter.validate_same_kv_cache_group(kv_cache_config)

        if has_kv_transfer_group():
            get_kv_transfer_group().register_kv_caches(kv_caches)

    def get_kv_cache_spec(self) -> dict[str, KVCacheSpec]:
        """
        Generates the KVCacheSpec by parsing the kv cache format from each
        Attention module in the static forward context.
        Returns:
            KVCacheSpec: A dictionary mapping layer names to their KV cache
            format. Layers that do not need KV cache are not included.
        """

        block_size = self.vllm_config.cache_config.block_size
        use_mla = self.vllm_config.model_config.use_mla
        kv_cache_spec: dict[str, KVCacheSpec] = {}
        attn_layers = get_layers_from_vllm_config(self.vllm_config, Attention)
        for layer_name, attn_module in attn_layers.items():
            if (kv_tgt_layer :=
                    attn_module.kv_sharing_target_layer_name) is not None:
                # The layer doesn't need its own KV cache and will use that of
                # the target layer. We skip creating a KVCacheSpec for it, so
                # that KV cache management logic will act as this layer does
                # not exist, and doesn't allocate KV cache for the layer. This
                # enables the memory saving of cross-layer kv sharing, allowing
                # a given amount of memory to accommodate longer context lengths
                # or enable more requests to be processed simultaneously.
                self.shared_kv_cache_layers[layer_name] = kv_tgt_layer
                continue

            # TODO: Support other attention modules, e.g., cross-attention
            if attn_module.attn_type == AttentionType.DECODER:
                use_local_attention = (self.attention_chunk_size is not None
                                       and attn_module.use_irope)
                if attn_module.sliding_window is not None:
                    kv_cache_spec[layer_name] = SlidingWindowSpec(
                        block_size=block_size,
                        num_kv_heads=attn_module.num_kv_heads,
                        head_size=attn_module.head_size,
                        dtype=self.kv_cache_dtype,
                        sliding_window=attn_module.sliding_window,
                        use_mla=use_mla)
                    assert not use_local_attention, (
                        "attention module can not be with ",
                        "both local attention and sliding window")
                elif use_local_attention:
                    kv_cache_spec[layer_name] = ChunkedLocalAttentionSpec(
                        block_size=block_size,
                        num_kv_heads=attn_module.num_kv_heads,
                        head_size=attn_module.head_size,
                        dtype=self.kv_cache_dtype,
                        attention_chunk_size=self.attention_chunk_size,
                        use_mla=use_mla)
                else:
                    kv_cache_spec[layer_name] = FullAttentionSpec(
                        block_size=block_size,
                        num_kv_heads=attn_module.num_kv_heads,
                        head_size=attn_module.head_size,
                        dtype=self.kv_cache_dtype,
                        use_mla=use_mla)
            elif attn_module.attn_type in (AttentionType.ENCODER,
                                           AttentionType.ENCODER_ONLY):
                # encoder-only attention does not need KV cache.
                continue
            elif attn_module.attn_type == AttentionType.ENCODER_DECODER:
                raise NotImplementedError
            else:
                raise ValueError(
                    f"Unknown attention type: {attn_module.attn_type}")

        mamba_layers = get_layers_from_vllm_config(self.vllm_config, MambaBase)
        if len(mamba_layers) > 0:
            if self.vllm_config.speculative_config is not None:
                raise NotImplementedError(
                    "Mamba with speculative decoding is not supported yet.")
            if self.vllm_config.cache_config.enable_prefix_caching:
                raise NotImplementedError(
                    "Prefix caching is not supported for Mamba yet.")
            max_model_len = self.vllm_config.model_config.max_model_len

            page_size_padded = (
                self.vllm_config.cache_config.mamba_page_size_padded)

            # Set block_size to max_model_len, so that mamba model will always
            # have only one block in the KV cache.
            for layer_name, mamba_module in mamba_layers.items():
                kv_cache_spec[layer_name] = MambaSpec(
                    shapes=mamba_module.get_state_shape(),
                    dtype=self.kv_cache_dtype,
                    block_size=max_model_len,
                    page_size_padded=page_size_padded)

        return kv_cache_spec<|MERGE_RESOLUTION|>--- conflicted
+++ resolved
@@ -1931,22 +1931,20 @@
                 rank_mapping,
             )
 
-<<<<<<< HEAD
         # wrap the model with full cudagraph wrapper if needed.
         if self.compilation_config.cudagraph_mode not in [
                 CUDAGraphMode.NONE, CUDAGraphMode.PIECEWISE
         ]:
             self.model = CUDAGraphWrapper(self.model,
                                           self.vllm_config,
-                                          runtime_mode=CUDAGraphMode.FULL)
-=======
+                                          runtime_mode=CUDAGraphMode.FULL
+
     def reload_weights(self) -> None:
         assert getattr(self, "model", None) is not None, \
             "Cannot reload weights before model is loaded."
         model_loader = get_model_loader(self.load_config)
         logger.info("Reloading weights inplace...")
         model_loader.load_weights(self.model, model_config=self.model_config)
->>>>>>> f3137cdd
 
     def save_tensorized_model(
         self,
@@ -2534,8 +2532,7 @@
         # Trigger CUDA graph capture for specific shapes.
         # Capture the large shapes first so that the smaller shapes
         # can reuse the memory pool allocated for the large shapes.
-<<<<<<< HEAD
-        with graph_capture(device=self.device):
+        with freeze_gc(), graph_capture(device=self.device):
             if self.capture_mixed_batches:
                 # select between full cudagraph and piecewise cudagraph
                 # for mixed prefill-decode batches.
@@ -2585,27 +2582,6 @@
         # we may doing lazy capturing in future that still allows capturing
         # after here.
         set_cudagraph_capturing_enabled(False)
-=======
-        with freeze_gc(), graph_capture(device=self.device):
-            full_cg = self.full_cuda_graph
-            # Only rank 0 should print progress bar during capture
-            compilation_cases = reversed(self.cudagraph_batch_sizes)
-            if is_global_first_rank():
-                compilation_cases = tqdm(
-                    list(compilation_cases),
-                    disable=not self.load_config.use_tqdm_on_load,
-                    desc="Capturing CUDA graph shapes")
-            for num_tokens in compilation_cases:
-                # We skip EPLB here since we don't want to record dummy metrics
-                for _ in range(
-                        self.compilation_config.cudagraph_num_of_warmups):
-                    self._dummy_run(num_tokens,
-                                    capture_attn_cudagraph=full_cg,
-                                    skip_eplb=True)
-                self._dummy_run(num_tokens,
-                                capture_attn_cudagraph=full_cg,
-                                skip_eplb=True)
->>>>>>> f3137cdd
 
         end_time = time.perf_counter()
         end_free_gpu_memory = torch.cuda.mem_get_info()[0]
