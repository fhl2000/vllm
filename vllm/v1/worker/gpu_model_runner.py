# SPDX-License-Identifier: Apache-2.0
# SPDX-FileCopyrightText: Copyright contributors to the vLLM project

import gc
import itertools
import time
from collections import defaultdict
from collections.abc import Iterator
from contextlib import contextmanager
from copy import deepcopy
from functools import partial
from typing import TYPE_CHECKING, Any, Optional, Union, cast

import numpy as np
import torch
import torch.distributed
import torch.nn as nn
from tqdm import tqdm

import vllm.envs as envs
from vllm.attention import Attention, AttentionType
from vllm.attention.backends.abstract import AttentionBackend
from vllm.attention.layers.chunked_local_attention import ChunkedLocalAttention
from vllm.compilation.counter import compilation_counter
from vllm.compilation.cuda_graph import CUDAGraphWrapper
from vllm.compilation.monitor import set_cudagraph_capturing_enabled
from vllm.config import (CompilationLevel, CUDAGraphMode, VllmConfig,
                         get_layers_from_vllm_config, update_config)
from vllm.distributed.eplb.eplb_state import EplbState
from vllm.distributed.kv_transfer import (get_kv_transfer_group,
                                          has_kv_transfer_group)
from vllm.distributed.parallel_state import (
    get_pp_group, get_tp_group, graph_capture, is_global_first_rank,
    prepare_communication_buffer_for_model)
from vllm.forward_context import (BatchDescriptor, DPMetadata,
                                  set_forward_context)
from vllm.logger import init_logger
from vllm.model_executor.layers.attention_layer_base import AttentionLayerBase
from vllm.model_executor.layers.mamba.abstract import MambaBase
from vllm.model_executor.layers.rotary_embedding import MRotaryEmbedding
from vllm.model_executor.model_loader import TensorizerLoader, get_model_loader
from vllm.model_executor.models.interfaces import (is_mixture_of_experts,
                                                   supports_eagle3,
                                                   supports_transcription)
from vllm.model_executor.models.interfaces_base import (
    VllmModelForPooling, is_pooling_model, is_text_generation_model)
from vllm.multimodal import MULTIMODAL_REGISTRY
from vllm.multimodal.inputs import (BatchedTensorInputs, MultiModalKwargsItem,
                                    PlaceholderRange)
from vllm.multimodal.utils import group_mm_kwargs_by_modality
from vllm.pooling_params import PoolingParams
from vllm.sampling_params import SamplingType
from vllm.sequence import IntermediateTensors, PoolerOutput
from vllm.tasks import GenerationTask, PoolingTask, SupportedTask
from vllm.utils import (STR_DTYPE_TO_TORCH_DTYPE, DeviceMemoryProfiler,
                        GiB_bytes, LazyLoader, cdiv, check_use_alibi,
                        get_dtype_size, is_pin_memory_available,
                        supports_dynamo)
from vllm.v1.attention.backends.utils import (
    AttentionCGSupport, AttentionMetadataBuilder, CommonAttentionMetadata,
    create_fast_prefill_custom_backend,
    reorder_batch_to_split_decodes_and_prefills)
from vllm.v1.cudagraph_dispatcher import CudagraphDispatcher
from vllm.v1.kv_cache_interface import (AttentionSpec,
                                        ChunkedLocalAttentionSpec,
                                        EncoderOnlyAttentionSpec,
                                        FullAttentionSpec, KVCacheConfig,
                                        KVCacheGroupSpec, KVCacheSpec,
                                        MambaSpec, SlidingWindowSpec)
from vllm.v1.outputs import (EMPTY_MODEL_RUNNER_OUTPUT, DraftTokenIds,
                             LogprobsTensors, ModelRunnerOutput)
from vllm.v1.pool.metadata import PoolingMetadata
from vllm.v1.sample.logits_processor import LogitsProcessors, build_logitsprocs
from vllm.v1.sample.metadata import SamplingMetadata
from vllm.v1.sample.rejection_sampler import RejectionSampler
from vllm.v1.sample.sampler import Sampler
from vllm.v1.spec_decode.eagle import EagleProposer
from vllm.v1.spec_decode.medusa import MedusaProposer
from vllm.v1.spec_decode.metadata import SpecDecodeMetadata
from vllm.v1.spec_decode.ngram_proposer import NgramProposer
from vllm.v1.utils import CpuGpuBuffer
from vllm.v1.worker.gpu_input_batch import CachedRequestState, InputBatch
from vllm.v1.worker.kv_connector_model_runner_mixin import (
    KVConnectorModelRunnerMixin, KVConnectorOutput)
from vllm.v1.worker.lora_model_runner_mixin import LoRAModelRunnerMixin

from .utils import (AttentionGroup, MultiModalBudget,
                    add_kv_sharing_layers_to_kv_cache_groups, bind_kv_cache,
                    gather_mm_placeholders, sanity_check_mm_encoder_outputs,
                    scatter_mm_placeholders)

if TYPE_CHECKING:
    import xgrammar as xgr

    from vllm.model_executor.model_loader.tensorizer import TensorizerConfig
    from vllm.v1.core.sched.output import SchedulerOutput
else:
    xgr = LazyLoader("xgr", globals(), "xgrammar")

logger = init_logger(__name__)


class GPUModelRunner(LoRAModelRunnerMixin, KVConnectorModelRunnerMixin):

    def __init__(
        self,
        vllm_config: VllmConfig,
        device: torch.device,
    ):
        self.vllm_config = vllm_config
        self.model_config = vllm_config.model_config
        self.cache_config = vllm_config.cache_config
        self.compilation_config = vllm_config.compilation_config
        self.lora_config = vllm_config.lora_config
        self.load_config = vllm_config.load_config
        self.parallel_config = vllm_config.parallel_config
        self.scheduler_config = vllm_config.scheduler_config
        self.speculative_config = vllm_config.speculative_config
        self.observability_config = vllm_config.observability_config

        from vllm.model_executor.models.utils import set_cpu_offload_max_bytes
        set_cpu_offload_max_bytes(
            int(self.cache_config.cpu_offload_gb * 1024**3))

        model_config = self.model_config
        cache_config = self.cache_config
        scheduler_config = self.scheduler_config
        parallel_config = self.parallel_config
        self.device = device
        self.pin_memory = is_pin_memory_available()
        self.dtype = self.model_config.dtype
        if cache_config.cache_dtype == "auto":
            self.kv_cache_dtype = self.dtype
        else:
            self.kv_cache_dtype = STR_DTYPE_TO_TORCH_DTYPE[
                cache_config.cache_dtype]

        self.is_pooling_model = (model_config.runner_type == 'pooling')
        self.is_multimodal_raw_input_only_model = (
            model_config.is_multimodal_raw_input_only_model)

        self.max_model_len = model_config.max_model_len
        self.max_num_tokens = scheduler_config.max_num_batched_tokens
        self.max_num_reqs = scheduler_config.max_num_seqs

        # Model-related.
        self.num_query_heads = model_config.get_num_attention_heads(
            parallel_config)
        self.hidden_size = model_config.get_hidden_size()
        self.attention_chunk_size = model_config.attention_chunk_size
        # Only relevant for models using ALiBi (e.g, MPT)
        self.use_alibi = check_use_alibi(model_config)

        self.cascade_attn_enabled = not self.model_config.disable_cascade_attn

        # Multi-modal data support
        self.mm_registry = MULTIMODAL_REGISTRY
        self.uses_mrope = model_config.uses_mrope
        self.supports_mm_inputs = self.mm_registry.supports_multimodal_inputs(
            model_config)

        # Sampler
        self.sampler = Sampler(logprobs_mode=self.model_config.logprobs_mode)

        self.eplb_state: Optional[EplbState] = None
        """
        State of the expert parallelism load balancer.

        Will be lazily initialized when the model is loaded.
        """

        # Lazy initializations
        # self.model: nn.Module  # Set after load_model
        # Initialize in initialize_kv_cache
        self.kv_caches: list[torch.Tensor] = []
        # indexes: [kv_cache_group_id][attn_group]
        self.attn_groups: list[list[AttentionGroup]] = []
        # self.kv_cache_config: KVCacheConfig

        # mm_hash ->  encoder_output
        self.encoder_cache: dict[str, torch.Tensor] = {}

        self.use_aux_hidden_state_outputs = False
        # Set up speculative decoding.
        # NOTE(Jiayi): currently we put the entire draft model on
        # the last PP rank. This is not ideal if there are many
        # layers in the draft model.
        if self.speculative_config and get_pp_group().is_last_rank:
            if self.speculative_config.method == "ngram":
                self.drafter = NgramProposer(self.vllm_config)
            elif self.speculative_config.use_eagle():
                self.drafter = EagleProposer(self.vllm_config, self.device,
                                             self)  # type: ignore
                if self.speculative_config.method == "eagle3":
                    self.use_aux_hidden_state_outputs = True
            elif self.speculative_config.method == "medusa":
                self.drafter = MedusaProposer(
                    vllm_config=self.vllm_config,
                    device=self.device)  # type: ignore
            else:
                raise ValueError("Unknown speculative decoding method: "
                                 f"{self.speculative_config.method}")
            self.rejection_sampler = RejectionSampler()

        # Request states.
        self.requests: dict[str, CachedRequestState] = {}

        # Input Batch
        # NOTE(Chen): Ideally, we should initialize the input batch inside
        # `initialize_kv_cache` based on the kv cache config. However, as in
        # https://github.com/vllm-project/vllm/pull/18298, due to some unknown
        # reasons, we have to initialize the input batch before `load_model`,
        # quantization + weight offloading will fail otherwise. As a temporary
        # solution, we initialize the input batch here, and re-initialize it
        # in `initialize_kv_cache` if the block_sizes here is different from
        # the block_sizes in the kv cache config.
        self.input_batch = InputBatch(
            max_num_reqs=self.max_num_reqs,
            max_model_len=self.max_model_len,
            max_num_batched_tokens=self.max_num_tokens,
            device=self.device,
            pin_memory=self.pin_memory,
            vocab_size=self.model_config.get_vocab_size(),
            block_sizes=[self.cache_config.block_size],
            is_spec_decode=bool(self.vllm_config.speculative_config),
            logitsprocs=build_logitsprocs(
                self.vllm_config, self.device, self.pin_memory,
                self.is_pooling_model,
                self.vllm_config.model_config.logits_processors),
            is_pooling_model=self.is_pooling_model,
        )

        # TODO(woosuk): Provide an option to tune the max cudagraph batch size.
        # The convention is different.
        # self.cudagraph_batch_sizes sorts in ascending order.
        # The batch sizes in the config are in descending order.
        if self.compilation_config.cudagraph_capture_sizes and \
                self.compilation_config.cudagraph_mode != CUDAGraphMode.NONE:
            self.cudagraph_batch_sizes = list(
                reversed(self.compilation_config.cudagraph_capture_sizes))

        # Cache the device properties.
        self._init_device_properties()

        # Persistent buffers for CUDA graphs.
        self.input_ids = self._make_buffer(self.max_num_tokens,
                                           dtype=torch.int32)
        self.positions = self._make_buffer(self.max_num_tokens,
                                           dtype=torch.int64)
        self.query_start_loc = self._make_buffer(self.max_num_reqs + 1,
                                                 dtype=torch.int32)
        self.seq_lens = self._make_buffer(self.max_num_reqs, dtype=torch.int32)
        self.inputs_embeds = torch.zeros(
            (self.max_num_tokens, self.hidden_size),
            dtype=self.dtype,
            device=self.device)

        # Only relevant for models using M-RoPE (e.g, Qwen2-VL)
        if self.uses_mrope:
            # NOTE: `mrope_positions` is implemented with one additional dummy
            # position on purpose to make it non-contiguous so that it can work
            # with torch compile.
            # See detailed explanation in https://github.com/vllm-project/vllm/pull/12128#discussion_r1926431923

            # NOTE: When M-RoPE is enabled, position ids are 3D regardless of
            # the modality of inputs. For text-only inputs, each dimension has
            # identical position IDs, making M-RoPE functionally equivalent to
            # 1D-RoPE.
            # See page 5 of https://arxiv.org/abs/2409.12191
            self.mrope_positions = self._make_buffer(
                (3, self.max_num_tokens + 1), dtype=torch.int64)

        # None in the first PP rank. The rest are set after load_model.
        self.intermediate_tensors: Optional[IntermediateTensors] = None

        # OPTIMIZATION: Cache the tensors rather than creating them every step.
        # Keep in int64 to avoid overflow with long context
        self.arange_np = np.arange(max(self.max_num_reqs + 1,
                                       self.max_model_len,
                                       self.max_num_tokens),
                                   dtype=np.int64)

        # Layer pairings for cross-layer KV sharing.
        # If an Attention layer `layer_name` is in the keys of this dict, it
        # means this layer will perform attention using the keys and values
        # from the KV cache of `shared_kv_cache_layers[layer_name]`.
        self.shared_kv_cache_layers: dict[str, str] = {}
        self.kv_sharing_fast_prefill_eligible_layers: set[str] = set()

        self.kv_sharing_fast_prefill_logits_indices = None
        if self.cache_config.kv_sharing_fast_prefill:
            self.kv_sharing_fast_prefill_logits_indices = torch.zeros(
                self.max_num_tokens, dtype=torch.int32, device=self.device)

        self.uniform_decode_query_len = 1 if not self.speculative_config else \
            1 + self.speculative_config.num_speculative_tokens

        # Cudagraph dispatcher for runtime cudagraph dispatching.
        self.cudagraph_dispatcher = CudagraphDispatcher(self.vllm_config)

        self.mm_budget = (MultiModalBudget(
            self.model_config,
            self.scheduler_config,
            self.mm_registry,
        ) if self.supports_mm_inputs else None)

        self.reorder_batch_threshold: Optional[int] = None

        # Attention layers that are only in the KVCacheConfig of the runner
        # (e.g., KV sharing, encoder-only attention), but not in the
        # KVCacheConfig of the scheduler.
        self.runner_only_attn_layers: set[str] = set()

        # Cached outputs.
        self._draft_token_ids: Optional[Union[list[list[int]],
                                              torch.Tensor]] = None
        self.transfer_event = torch.cuda.Event()
        self.sampled_token_ids_pinned_cpu = torch.empty(
            (self.max_model_len, 1),
            dtype=torch.int64,
            device="cpu",
            pin_memory=self.pin_memory)

    def _make_buffer(self, *args, dtype: torch.dtype) -> CpuGpuBuffer:
        return CpuGpuBuffer(*args,
                            dtype=dtype,
                            device=self.device,
                            pin_memory=self.pin_memory)

    def _init_model_kwargs(self, num_tokens: int):
        model_kwargs = dict[str, Any]()

        if not self.is_pooling_model:
            return model_kwargs

        num_reqs = self.input_batch.num_reqs
        pooling_params = self.input_batch.get_pooling_params()

        token_type_id_requests = dict[int, Any]()
        for i, param in enumerate(pooling_params):
            if param.extra_kwargs is not None and \
            (token_types := param.extra_kwargs.get(
                "compressed_token_type_ids")) is not None:
                token_type_id_requests[i] = token_types

        if len(token_type_id_requests) == 0:
            return model_kwargs

        seq_lens = self.seq_lens.gpu[:num_reqs]
        token_type_ids = []

        for i in range(num_reqs):
            pos = token_type_id_requests.get(i, seq_lens[i])
            ids = (torch.arange(seq_lens[i]) >= pos).int()
            token_type_ids.append(ids)

        model_kwargs["token_type_ids"] = torch.concat(token_type_ids).to(
            device=self.device)
        return model_kwargs

    def _may_reorder_batch(self, scheduler_output: "SchedulerOutput") -> None:
        """
        Update the order of requests in the batch based on the attention
        backend's needs. For example, some attention backends (namely MLA) may
        want to separate requests based on if the attention computation will be
        compute-bound or memory-bound.

        Args:
            scheduler_output: The scheduler output.
        """
        # Attention free models have zero kv_cache_goups, however models
        # like Mamba are also attention free but use the kv_cache for
        # keeping its internal state. This is why we check the number
        # of kv_cache groups instead of solely checking
        # for self.model_config.is_attention_free.
        if len(self.kv_cache_config.kv_cache_groups) == 0:
            return

        if self.reorder_batch_threshold is not None:
            reorder_batch_to_split_decodes_and_prefills(
                self.input_batch,
                scheduler_output,
                decode_threshold=self.reorder_batch_threshold)

    # Note: used for model runner override.
    def _init_device_properties(self) -> None:
        """Initialize attributes from torch.cuda.get_device_properties
        """
        self.device_properties = torch.cuda.get_device_properties(self.device)
        self.num_sms = self.device_properties.multi_processor_count

    # Note: used for model runner override.
    def _sync_device(self) -> None:
        torch.cuda.synchronize()

    def _update_states(self, scheduler_output: "SchedulerOutput") -> None:
        """Update the cached states and the persistent batch with the scheduler
        output.

        The updated states are used by the `_prepare_inputs` function to create
        the input GPU tensors for the model.

        The SamplingMetadata is updated and copied to the GPU if there is a
        new/resumed/paused/finished request in the batch.
        """
        # Remove finished requests from the cached states.
        for req_id in scheduler_output.finished_req_ids:
            self.requests.pop(req_id, None)
        # Remove the finished requests from the persistent batch.
        # NOTE(woosuk): There could be an edge case where finished_req_ids and
        # scheduled_req_ids overlap. This happens when a request is aborted and
        # then resubmitted with the same ID. In this case, we treat them as two
        # distinct requests - clearing the cached states for the first request
        # and handling the second as a new request.
        for req_id in scheduler_output.finished_req_ids:
            self.input_batch.remove_request(req_id)

        # Free the cached encoder outputs.
        for mm_hash in scheduler_output.free_encoder_mm_hashes:
            self.encoder_cache.pop(mm_hash, None)

        # Remove the unscheduled requests from the persistent batch.
        # NOTE(woosuk): The unscheduled requests are either preempted requests
        # or running requests that are not scheduled in this step. We remove
        # them from the persistent batch but keep their cached states since
        # they will be scheduled again sometime in the future.
        scheduled_req_ids = scheduler_output.num_scheduled_tokens.keys()
        cached_req_ids = self.input_batch.req_id_to_index.keys()
        unscheduled_req_ids = cached_req_ids - scheduled_req_ids
        # NOTE(woosuk): The persistent batch optimization assumes that
        # consecutive batches contain mostly the same requests. If batches
        # have low request overlap (e.g., alternating between two distinct
        # sets of requests), this optimization becomes very inefficient.
        for req_id in unscheduled_req_ids:
            self.input_batch.remove_request(req_id)

        reqs_to_add: list[CachedRequestState] = []
        # Add new requests to the cached states.
        for new_req_data in scheduler_output.scheduled_new_reqs:
            req_id = new_req_data.req_id
            sampling_params = new_req_data.sampling_params
            pooling_params = new_req_data.pooling_params

            if sampling_params and \
                sampling_params.sampling_type == SamplingType.RANDOM_SEED:
                generator = torch.Generator(device=self.device)
                generator.manual_seed(sampling_params.seed)
            else:
                generator = None

            if self.is_pooling_model:
                assert pooling_params is not None
                task = pooling_params.task
                assert task is not None, "You did not set `task` in the API"

                model = cast(VllmModelForPooling, self.get_model())
                to_update = model.pooler.get_pooling_updates(task)
                to_update.apply(pooling_params)

            req_state = CachedRequestState(
                req_id=req_id,
                prompt_token_ids=new_req_data.prompt_token_ids,
                mm_kwargs=new_req_data.mm_kwargs,
                mm_positions=new_req_data.mm_positions,
                mm_hashes=new_req_data.mm_hashes,
                sampling_params=sampling_params,
                pooling_params=pooling_params,
                generator=generator,
                block_ids=new_req_data.block_ids,
                num_computed_tokens=new_req_data.num_computed_tokens,
                output_token_ids=[],
                lora_request=new_req_data.lora_request,
            )
            self.requests[req_id] = req_state

            # Only relevant for models using M-RoPE (e.g, Qwen2-VL)
            if self.uses_mrope:
                self._init_mrope_positions(req_state)

            reqs_to_add.append(req_state)

        # Update the states of the running/resumed requests.
        is_last_rank = get_pp_group().is_last_rank
        req_data = scheduler_output.scheduled_cached_reqs
        for i, req_id in enumerate(req_data.req_ids):
            req_state = self.requests[req_id]
            num_computed_tokens = req_data.num_computed_tokens[i]
            new_block_ids = req_data.new_block_ids[i]
            resumed_from_preemption = req_data.resumed_from_preemption[i]

            # Update the cached states.
            req_state.num_computed_tokens = num_computed_tokens

            if not is_last_rank:
                # When using PP, the scheduler sends the sampled tokens back,
                # because there's no direct communication between the first-
                # stage worker and the last-stage worker.
                new_token_ids = req_data.new_token_ids[i]
                # Add the sampled token(s) from the previous step (if any).
                # This doesn't include "unverified" tokens like spec tokens.
                num_new_tokens = (num_computed_tokens + len(new_token_ids) -
                                  req_state.num_tokens)
                if num_new_tokens == 1:
                    # Avoid slicing list in most common case.
                    req_state.output_token_ids.append(new_token_ids[-1])
                elif num_new_tokens > 0:
                    req_state.output_token_ids.extend(
                        new_token_ids[-num_new_tokens:])

            # Update the block IDs.
            if not resumed_from_preemption:
                if new_block_ids is not None:
                    # Append the new blocks to the existing block IDs.
                    for block_ids, new_ids in zip(req_state.block_ids,
                                                  new_block_ids):
                        block_ids.extend(new_ids)
            else:
                assert new_block_ids is not None
                # The request is resumed from preemption.
                # Replace the existing block IDs with the new ones.
                req_state.block_ids = new_block_ids

            req_index = self.input_batch.req_id_to_index.get(req_id)
            if req_index is None:
                # The request is not in the persistent batch.
                # The request was either preempted and resumed later, or was not
                # scheduled in the previous step and needs to be added again.
                reqs_to_add.append(req_state)
                continue

            # Update the persistent batch.
            self.input_batch.num_computed_tokens_cpu[req_index] = (
                num_computed_tokens)
            if new_block_ids is not None:
                self.input_batch.block_table.append_row(
                    new_block_ids, req_index)

            # For the last rank, we don't need to update the token_ids_cpu
            # because the sampled tokens are already cached.
            if not is_last_rank:
                # Add new_token_ids to token_ids_cpu.
                start_token_index = num_computed_tokens
                end_token_index = num_computed_tokens + len(new_token_ids)
                self.input_batch.token_ids_cpu[
                    req_index,
                    start_token_index:end_token_index] = new_token_ids
                self.input_batch.num_tokens_no_spec[
                    req_index] = end_token_index
                self.input_batch.num_tokens[req_index] = end_token_index

            # Add spec_token_ids to token_ids_cpu.
            spec_token_ids = (
                scheduler_output.scheduled_spec_decode_tokens.get(req_id, ()))
            if spec_token_ids:
                num_spec_tokens = len(spec_token_ids)
                start_index = self.input_batch.num_tokens_no_spec[req_index]
                end_token_index = start_index + num_spec_tokens
                self.input_batch.token_ids_cpu[
                    req_index, start_index:end_token_index] = spec_token_ids
                # NOTE(woosuk): `num_tokens` here may include spec tokens.
                self.input_batch.num_tokens[req_index] += num_spec_tokens

        # Add the new or resumed requests to the persistent batch.
        # The smaller empty indices are filled first.
        for request in reqs_to_add:
            self.input_batch.add_request(request)

        # Condense the batched states if there are gaps left by removed requests
        self.input_batch.condense()
        # Allow attention backend to reorder the batch, potentially
        self._may_reorder_batch(scheduler_output)
        # Refresh batch metadata with any pending updates.
        self.input_batch.refresh_metadata()

    def _init_mrope_positions(self, req_state: CachedRequestState):
        image_grid_thw = []
        video_grid_thw = []
        second_per_grid_ts = []
        audio_feature_lengths = []
        use_audio_in_video = False
        for mm_item in req_state.mm_kwargs:
            mm_input = mm_item.get_data()
            if (t := mm_input.get("image_grid_thw")) is not None:
                image_grid_thw.append(t.tolist())
            if (t := mm_input.get("video_grid_thw")) is not None:
                video_grid_thw.append(t.tolist())
            if (t := mm_input.get("second_per_grid_ts")) is not None:
                second_per_grid_ts.append(t)
            if (t := mm_input.get("audio_feature_lengths")) is not None:
                audio_feature_lengths.append(t)
            if mm_input.get("use_audio_in_video") is True:
                use_audio_in_video = True

        req_state.mrope_positions, req_state.mrope_position_delta = \
            MRotaryEmbedding.get_input_positions_tensor(
                req_state.prompt_token_ids,
                hf_config=self.model_config.hf_config,
                image_grid_thw=image_grid_thw,
                video_grid_thw=video_grid_thw,
                second_per_grid_ts=second_per_grid_ts,
                audio_feature_lengths=audio_feature_lengths,
                use_audio_in_video=use_audio_in_video,
            )

    def _extract_mm_kwargs(
        self,
        scheduler_output: "SchedulerOutput",
    ) -> BatchedTensorInputs:
        if not scheduler_output or not self.is_multimodal_raw_input_only_model:
            return {}

        mm_kwargs = list[MultiModalKwargsItem]()
        for req in scheduler_output.scheduled_new_reqs:
            mm_kwargs.extend(req.mm_kwargs)

        # Input all modalities at once
        mm_kwargs_combined: BatchedTensorInputs = {}
        for _, _, mm_kwargs_group in group_mm_kwargs_by_modality(
                mm_kwargs,
                device=self.device,
                pin_memory=self.pin_memory,
        ):
            mm_kwargs_combined.update(mm_kwargs_group)

        return mm_kwargs_combined

    def _dummy_mm_kwargs(self, num_seqs: int) -> BatchedTensorInputs:
        if not self.is_multimodal_raw_input_only_model:
            return {}

        mm_budget = self.mm_budget
        assert mm_budget is not None

        dummy_modality = mm_budget.get_modality_with_max_tokens()
        return self._get_mm_dummy_batch(dummy_modality, num_seqs)

    def _get_cumsum_and_arange(
        self,
        num_tokens: np.ndarray,
        cumsum_dtype: Optional[np.dtype] = None,
    ) -> tuple[np.ndarray, np.ndarray]:
        """Get the cumulative sum and batched arange of the given array.
        # E.g., [2, 5, 3] -> ([2, 7, 10], [0, 1, 0, 1, 2, 3, 4, 0, 1, 2])
        # Equivalent to but faster than:
        # np.concatenate([np.arange(n) for n in num_tokens])
        """
        # Step 1. [2, 5, 3] -> [2, 7, 10]
        cu_num_tokens = np.cumsum(num_tokens, dtype=cumsum_dtype)
        total_num_tokens = cu_num_tokens[-1]
        # Step 2. [2, 7, 10] -> [0, 0, 2, 2, 2, 2, 2, 7, 7, 7]
        cumsums_offsets = np.repeat(cu_num_tokens - num_tokens, num_tokens)
        # Step 3. [0, 1, 0, 1, 2, 3, 4, 0, 1, 2]
        arange = self.arange_np[:total_num_tokens] - cumsums_offsets

        return cu_num_tokens, arange

    def _prepare_inputs(
        self,
        scheduler_output: "SchedulerOutput",
    ) -> tuple[dict[str, Any], torch.Tensor, Optional[SpecDecodeMetadata],
               np.ndarray, Optional[CommonAttentionMetadata], int]:
        """
        :return: tuple[
            attn_metadata: layer-to-attention_metadata mapping,
            logits_indices, spec_decode_metadata
        ]
        """
        total_num_scheduled_tokens = scheduler_output.total_num_scheduled_tokens
        assert total_num_scheduled_tokens > 0
        num_reqs = self.input_batch.num_reqs
        assert num_reqs > 0

        # OPTIMIZATION: Start copying the block table first.
        # This way, we can overlap the copy with the following CPU operations.
        self.input_batch.block_table.commit_block_table(num_reqs)

        # Get the number of scheduled tokens for each request.
        req_ids = self.input_batch.req_ids
        tokens = [scheduler_output.num_scheduled_tokens[i] for i in req_ids]
        num_scheduled_tokens = np.array(tokens, dtype=np.int32)
        max_num_scheduled_tokens = max(tokens)

        # Get request indices.
        # E.g., [2, 5, 3] -> [0, 0, 1, 1, 1, 1, 1, 2, 2, 2]
        req_indices = np.repeat(self.arange_np[:num_reqs],
                                num_scheduled_tokens)

        # cu_num_tokens: [2, 5, 3] -> [2, 7, 10]
        # arange: [0, 1, 0, 1, 2, 3, 4, 0, 1, 2]
        cu_num_tokens, arange = self._get_cumsum_and_arange(
            num_scheduled_tokens)

        # Get positions.
        positions_np = self.positions.np[:total_num_scheduled_tokens]
        np.add(self.input_batch.num_computed_tokens_cpu[req_indices],
               arange,
               out=positions_np)

        # Calculate M-RoPE positions.
        # Only relevant for models using M-RoPE (e.g, Qwen2-VL)
        if self.uses_mrope:
            self._calc_mrope_positions(scheduler_output)

        # Get token indices.
        # E.g., [0, 1, 0, 1, 2, 3, 4, 0, 1, 2]
        # -> [0, 1, M, M + 1, M + 2, M + 3, M + 4, 2 * M, 2 * M + 1, 2 * M + 2]
        # where M is the max_model_len.
        token_indices = (positions_np +
                         req_indices * self.input_batch.token_ids_cpu.shape[1])

        # NOTE(woosuk): We use torch.index_select instead of np.take here
        # because torch.index_select is much faster than np.take for large
        # tensors.
        torch.index_select(self.input_batch.token_ids_cpu_tensor.flatten(),
                           0,
                           torch.from_numpy(token_indices),
                           out=self.input_ids.cpu[:total_num_scheduled_tokens])

        self.input_batch.block_table.compute_slot_mapping(
            req_indices, positions_np)
        self.input_batch.block_table.commit_slot_mapping(
            total_num_scheduled_tokens)

        # Prepare the attention metadata.
        self.query_start_loc.np[0] = 0
        self.query_start_loc.np[1:num_reqs + 1] = cu_num_tokens
        # Note: pad query_start_loc to be non-decreasing, as kernels
        # like FlashAttention requires that
        self.query_start_loc.np[num_reqs + 1:].fill(cu_num_tokens[-1])
        self.query_start_loc.copy_to_gpu()
        query_start_loc = self.query_start_loc.gpu[:num_reqs + 1]

        self.seq_lens.np[:num_reqs] = (
            self.input_batch.num_computed_tokens_cpu[:num_reqs] +
            num_scheduled_tokens)
        # Fill unused with 0 for full cuda graph mode.
        self.seq_lens.np[num_reqs:].fill(0)
        self.seq_lens.copy_to_gpu()
        seq_lens = self.seq_lens.gpu[:num_reqs]
        max_seq_len = self.seq_lens.np[:num_reqs].max().item()

        # Copy the tensors to the GPU.
        self.input_ids.copy_to_gpu(total_num_scheduled_tokens)
        if self.uses_mrope:
            # Only relevant for models using M-RoPE (e.g, Qwen2-VL)
            self.mrope_positions.gpu[:, :total_num_scheduled_tokens].copy_(
                self.mrope_positions.cpu[:, :total_num_scheduled_tokens],
                non_blocking=True)
        else:
            # Common case (1D positions)
            self.positions.copy_to_gpu(total_num_scheduled_tokens)

        use_spec_decode = len(
            scheduler_output.scheduled_spec_decode_tokens) > 0
        if not use_spec_decode:
            # NOTE(woosuk): Due to chunked prefills, the batch may contain
            # partial requests. While we should not sample any token
            # from these partial requests, we do so for simplicity.
            # We will ignore the sampled tokens from the partial requests.
            # TODO: Support prompt logprobs.
            logits_indices = query_start_loc[1:] - 1
            spec_decode_metadata = None
        else:
            # Get the number of draft tokens for each request.
            # Iterate over the dictionary rather than all requests since not all
            # requests have draft tokens.
            num_draft_tokens = np.zeros(num_reqs, dtype=np.int32)
            for req_id, draft_token_ids in (
                    scheduler_output.scheduled_spec_decode_tokens.items()):
                req_idx = self.input_batch.req_id_to_index[req_id]
                num_draft_tokens[req_idx] = len(draft_token_ids)

            spec_decode_metadata = self._calc_spec_decode_metadata(
                num_draft_tokens, cu_num_tokens)
            logits_indices = spec_decode_metadata.logits_indices

        logits_indices_padded = None
        if self.cache_config.kv_sharing_fast_prefill:
            logits_indices_padded = self._prepare_kv_sharing_fast_prefill(
                logits_indices)

        attn_metadata: dict[str, Any] = {}

        # Used in the below loop.
        query_start_loc_cpu = self.query_start_loc.cpu[:num_reqs + 1]
        seq_lens_cpu = self.seq_lens.cpu[:num_reqs]
        num_computed_tokens_cpu = (
            self.input_batch.num_computed_tokens_cpu_tensor[:num_reqs])
        spec_decode_common_attn_metadata = None

        # Prepare the attention metadata for each KV cache group and make layers
        # in the same group share the same metadata.
        for kv_cache_group_id, kv_cache_group_spec in enumerate(
                self.kv_cache_config.kv_cache_groups):

            if isinstance(kv_cache_group_spec.kv_cache_spec,
                          EncoderOnlyAttentionSpec):
                # Encoder-only layers do not have KV cache, so we need to
                # create a dummy block table and slot mapping for them.
                blk_table_tensor = torch.zeros(
                    (num_reqs, 1),
                    dtype=torch.int32,
                    device=self.device,
                )
                slot_mapping = torch.zeros(
                    (total_num_scheduled_tokens, ),
                    dtype=torch.int64,
                    device=self.device,
                )
                num_common_prefix_blocks = 0
            else:
                blk_table = self.input_batch.block_table[kv_cache_group_id]
                blk_table_tensor = blk_table.get_device_tensor()[:num_reqs]
                slot_mapping = blk_table.slot_mapping[:
                                                      total_num_scheduled_tokens]

                # Fill unused with -1. Needed for reshape_and_cache in full cuda
                # graph mode.
                blk_table.slot_mapping[total_num_scheduled_tokens:].fill_(-1)
                num_common_prefix_blocks = (
                    scheduler_output.
                    num_common_prefix_blocks[kv_cache_group_id])

            common_attn_metadata = CommonAttentionMetadata(
                query_start_loc=query_start_loc,
                query_start_loc_cpu=query_start_loc_cpu,
                seq_lens=seq_lens,
                seq_lens_cpu=seq_lens_cpu,
                num_computed_tokens_cpu=num_computed_tokens_cpu,
                num_reqs=num_reqs,
                num_actual_tokens=total_num_scheduled_tokens,
                max_query_len=max_num_scheduled_tokens,
                max_seq_len=max_seq_len,
                block_table_tensor=blk_table_tensor,
                slot_mapping=slot_mapping,
                logits_indices_padded=logits_indices_padded,
                num_logits_indices=logits_indices.size(0),
                causal=True,
            )

            if self.speculative_config and \
                spec_decode_common_attn_metadata is None:
                spec_decode_common_attn_metadata = common_attn_metadata

            for attn_group in self.attn_groups[kv_cache_group_id]:
                # Prepare for cascade attention if enabled & beneficial.
                common_prefix_len = 0
                builder = attn_group.metadata_builder
                if self.cascade_attn_enabled:
                    common_prefix_len = self._compute_cascade_attn_prefix_len(
                        num_scheduled_tokens,
                        num_common_prefix_blocks,
                        kv_cache_group_spec.kv_cache_spec,
                        builder,
                    )

                attn_metadata_i = (builder.build(
                    common_prefix_len=common_prefix_len,
                    common_attn_metadata=common_attn_metadata,
                ))

                for layer_name in attn_group.layer_names:
                    attn_metadata[layer_name] = attn_metadata_i

        # Hot-Swap lora model
        if self.lora_config:
            self.set_active_loras(self.input_batch, num_scheduled_tokens)

        return (attn_metadata, logits_indices, spec_decode_metadata,
                num_scheduled_tokens, spec_decode_common_attn_metadata,
                max_num_scheduled_tokens)

    def _compute_cascade_attn_prefix_len(
        self,
        num_scheduled_tokens: np.ndarray,
        num_common_prefix_blocks: int,
        kv_cache_spec: KVCacheSpec,
        attn_metadata_builder: AttentionMetadataBuilder,
    ) -> int:
        """Compute the length of the common prefix for cascade attention.

        NOTE(woosuk): The common prefix length returned by this function
        represents the length used specifically for cascade attention, not the
        actual number of tokens shared between requests. When cascade attention
        is disabled (use_cascade=False), this function returns 0 even if
        requests share common tokens. Additionally, the common prefix length is
        truncated to a multiple of the block size and may be further truncated
        due to implementation details explained below.

        Args:
            num_scheduled_tokens: Number of tokens scheduled per request.
            num_common_prefix_blocks: Number of shared KV cache blocks.

        Returns:
            int: Length of common prefix in tokens.
        """
        common_prefix_len = num_common_prefix_blocks * kv_cache_spec.block_size
        if common_prefix_len == 0:
            # Common case.
            return 0

        # NOTE(woosuk): Cascade attention uses two attention kernels: one
        # for the common prefix and the other for the rest. For the first
        # kernel, we concatenate all the query tokens (possibly from
        # different requests) and treat them as if they are from the same
        # request. Then, we use bi-directional attention to process the
        # common prefix in the KV cache. Importantly, this means that the
        # first kernel does not do any masking.

        # Consider the following example:
        # Request 1's input query: [D, E, X]
        # Request 1's kv cache: [A, B, C, D, E, X]
        # Request 1's num_computed_tokens: 3 (i.e., [A, B, C])
        # Request 2's input query: [E, Y]
        # Request 2's kv cache: [A, B, C, D, E, Y]
        # Request 2's num_computed_tokens: 4 (i.e., [A, B, C, D])

        # If we use [A, B, C, D, E] as the common prefix, then the
        # first kernel will compute the bi-directional attention between
        # input query [D, E, X, E, Y] and common prefix [A, B, C, D, E].
        # However, this is wrong because D in Request 1 should not attend to
        # E in the common prefix (i.e., we need masking).
        # To avoid this, [A, B, C, D] should be the common prefix.
        # That is, the common prefix should be capped by the minimum
        # num_computed_tokens among the requests, and plus one to include
        # the first token of the query.

        # In practice, we use [A, B, C] as the common prefix, instead of
        # [A, B, C, D] (i.e., the common prefix is capped by the minimum
        # num_computed_tokens, without plus one).
        # This is because of an implementation detail: We want to always
        # use two kernels for cascade attention. Let's imagine:
        # Request 3's input query: [D]
        # Request 3's kv cache: [A, B, C, D]
        # Request 3's num_computed_tokens: 3 (i.e., [A, B, C])
        # If we use [A, B, C, D] as the common prefix for Request 1-3,
        # then Request 3 will be processed only by the first kernel,
        # and the second kernel will get an empty input. While this is not
        # a fundamental problem, our current implementation does not support
        # this case.
        num_reqs = len(num_scheduled_tokens)
        common_prefix_len = min(
            common_prefix_len,
            self.input_batch.num_computed_tokens_cpu[:num_reqs].min())
        # common_prefix_len should be a multiple of the block size.
        common_prefix_len = (common_prefix_len // kv_cache_spec.block_size *
                             kv_cache_spec.block_size)
        use_sliding_window = (isinstance(kv_cache_spec, SlidingWindowSpec) or
                              (isinstance(kv_cache_spec, FullAttentionSpec)
                               and kv_cache_spec.sliding_window is not None))
        use_local_attention = (
            isinstance(kv_cache_spec, ChunkedLocalAttentionSpec)
            or (isinstance(kv_cache_spec, FullAttentionSpec)
                and kv_cache_spec.attention_chunk_size is not None))
        assert isinstance(kv_cache_spec, AttentionSpec)
        use_cascade = attn_metadata_builder.use_cascade_attention(
            common_prefix_len=common_prefix_len,
            query_lens=num_scheduled_tokens,
            num_query_heads=self.num_query_heads,
            num_kv_heads=kv_cache_spec.num_kv_heads,
            use_alibi=self.use_alibi,
            use_sliding_window=use_sliding_window,
            use_local_attention=use_local_attention,
            num_sms=self.num_sms,
        )
        return common_prefix_len if use_cascade else 0

    def _calc_mrope_positions(self, scheduler_output: "SchedulerOutput"):
        mrope_pos_ptr = 0
        for index, req_id in enumerate(self.input_batch.req_ids):
            req = self.requests[req_id]
            assert req.mrope_positions is not None

            num_computed_tokens = \
                self.input_batch.num_computed_tokens_cpu[index]
            num_scheduled_tokens = \
                scheduler_output.num_scheduled_tokens[req_id]
            num_prompt_tokens = len(req.prompt_token_ids)

            if num_computed_tokens + num_scheduled_tokens > num_prompt_tokens:
                prompt_part_len = max(0,
                                      num_prompt_tokens - num_computed_tokens)
                completion_part_len = max(
                    0, num_scheduled_tokens - prompt_part_len)
            else:
                prompt_part_len = num_scheduled_tokens
                completion_part_len = 0

            assert num_scheduled_tokens == prompt_part_len + completion_part_len

            if prompt_part_len > 0:
                # prompt's mrope_positions are pre-computed
                dst_start = mrope_pos_ptr
                dst_end = mrope_pos_ptr + prompt_part_len
                src_start = num_computed_tokens
                src_end = num_computed_tokens + prompt_part_len

                self.mrope_positions.cpu[:, dst_start:dst_end] = (
                    req.mrope_positions[:, src_start:src_end])
                mrope_pos_ptr += prompt_part_len

            if completion_part_len > 0:
                # compute completion's mrope_positions on-the-fly
                dst_start = mrope_pos_ptr
                dst_end = mrope_pos_ptr + completion_part_len

                MRotaryEmbedding.get_next_input_positions_tensor(
                    out=self.mrope_positions.np,
                    out_offset=dst_start,
                    mrope_position_delta=req.mrope_position_delta,
                    context_len=num_computed_tokens + prompt_part_len,
                    num_new_tokens=completion_part_len,
                )

                mrope_pos_ptr += completion_part_len

    def _calc_spec_decode_metadata(
        self,
        num_draft_tokens: np.ndarray,
        cu_num_scheduled_tokens: np.ndarray,
    ) -> SpecDecodeMetadata:
        # Inputs:
        # cu_num_scheduled_tokens:  [  4, 104, 107, 207, 209]
        # num_draft_tokens:         [  3,   0,   2,   0,   1]
        # Outputs:
        # cu_num_draft_tokens:      [  3,   3,   5,   5,   6]
        # logits_indices:           [  0,   1,   2,   3, 103, 104, 105, 106,
        #                            206, 207, 208]
        # target_logits_indices:    [  0,   1,   2,   5,   6,   9]
        # bonus_logits_indices:     [  3,   4,   7,   8,  10]

        # Compute the logits indices.
        # [4, 1, 3, 1, 2]
        num_sampled_tokens = num_draft_tokens + 1

        # Step 1. cu_num_sampled_tokens: [4, 5, 8, 9, 11]
        # arange: [0, 1, 2, 3, 0, 0, 1, 2, 0, 0, 1]
        cu_num_sampled_tokens, arange = self._get_cumsum_and_arange(
            num_sampled_tokens, cumsum_dtype=np.int32)
        # Step 2. [0, 0, 0, 0, 103, 104, 104, 104, 206, 207, 207]
        logits_indices = np.repeat(
            cu_num_scheduled_tokens - num_sampled_tokens, num_sampled_tokens)
        # Step 3. [0, 1, 2, 3, 103, 104, 105, 106, 206, 207, 208]
        logits_indices += arange

        # Compute the bonus logits indices.
        bonus_logits_indices = cu_num_sampled_tokens - 1

        # Compute the draft logits indices.
        # cu_num_draft_tokens: [3, 3, 5, 5, 6]
        # arange: [0, 1, 2, 0, 1, 0]
        cu_num_draft_tokens, arange = self._get_cumsum_and_arange(
            num_draft_tokens, cumsum_dtype=np.int32)
        # [0, 0, 0, 5, 5, 9]
        target_logits_indices = np.repeat(
            cu_num_sampled_tokens - num_sampled_tokens, num_draft_tokens)
        # [0, 1, 2, 5, 6, 9]
        target_logits_indices += arange

        # TODO: Optimize the CPU -> GPU copy.
        cu_num_draft_tokens = torch.from_numpy(cu_num_draft_tokens).to(
            self.device, non_blocking=True)
        logits_indices = torch.from_numpy(logits_indices).to(self.device,
                                                             non_blocking=True)
        target_logits_indices = torch.from_numpy(target_logits_indices).to(
            self.device, non_blocking=True)
        bonus_logits_indices = torch.from_numpy(bonus_logits_indices).to(
            self.device, non_blocking=True)

        # Compute the draft token ids.
        # draft_token_indices:      [  1,   2,   3, 105, 106, 208]
        draft_token_ids = self.input_ids.gpu[logits_indices]
        draft_token_ids = draft_token_ids[target_logits_indices + 1]

        metadata = SpecDecodeMetadata(
            draft_token_ids=draft_token_ids,
            num_draft_tokens=num_draft_tokens.tolist(),
            cu_num_draft_tokens=cu_num_draft_tokens,
            target_logits_indices=target_logits_indices,
            bonus_logits_indices=bonus_logits_indices,
            logits_indices=logits_indices,
        )
        return metadata

    def _prepare_kv_sharing_fast_prefill(
        self,
        logits_indices: torch.Tensor,
    ) -> torch.Tensor:
        assert self.kv_sharing_fast_prefill_logits_indices is not None
        num_logits = logits_indices.shape[0]
        assert num_logits > 0
        self.kv_sharing_fast_prefill_logits_indices[:num_logits].copy_(
            logits_indices)
        # There might have leftover indices in logits_indices[num_logits:]
        # from previous iterations, whose values may be greater than the
        # batch size in the current iteration. To ensure indices are always
        # valid, we fill the padded indices with the last index.
        self.kv_sharing_fast_prefill_logits_indices[num_logits:].fill_(
            logits_indices[-1].item())
        if (self.compilation_config.cudagraph_mode != CUDAGraphMode.NONE
                and num_logits <= self.cudagraph_batch_sizes[-1]):
            # Use piecewise CUDA graphs.
            # Add padding to the batch size.
            num_logits_padded = self.vllm_config.pad_for_cudagraph(num_logits)
        else:
            num_logits_padded = num_logits
        logits_indices_padded = (
            self.kv_sharing_fast_prefill_logits_indices[:num_logits_padded])
        return logits_indices_padded

    def _execute_mm_encoder(self, scheduler_output: "SchedulerOutput"):
        scheduled_encoder_inputs = scheduler_output.scheduled_encoder_inputs
        if not scheduled_encoder_inputs:
            return
        # Batch the multi-modal inputs.
        mm_kwargs = list[MultiModalKwargsItem]()
        # list of tuple (mm_hash, position_info)
        mm_hashes_pos = list[tuple[str, PlaceholderRange]]()
        for req_id, encoder_input_ids in scheduled_encoder_inputs.items():
            req_state = self.requests[req_id]

            for mm_input_id in encoder_input_ids:
                mm_hash = req_state.mm_hashes[mm_input_id]
                mm_kwargs.append(req_state.mm_kwargs[mm_input_id])
                mm_hashes_pos.append(
                    (mm_hash, req_state.mm_positions[mm_input_id]))

        # Batch mm inputs as much as we can: if a request in the batch has
        # multiple modalities or a different modality than the previous one,
        # we process it separately to preserve item order.
        # FIXME(ywang96): This is a hacky way to deal with multiple modalities
        # in the same batch while still being able to benefit from batching
        # multimodal inputs. The proper solution should be reordering the
        # encoder outputs.
        encoder_outputs = []
        for _, num_items, mm_kwargs_group in group_mm_kwargs_by_modality(
                mm_kwargs,
                device=self.device,
                pin_memory=self.pin_memory,
        ):
            # Run the encoder.
            # `curr_group_outputs` is either of the following:
            # 1. A tensor of shape (num_items, feature_size, hidden_size)
            # in case feature_size is fixed across all multimodal items.
            # 2. A list or tuple (length: num_items) of tensors, each of shape
            # (feature_size, hidden_size) in case the feature size is dynamic
            # depending on the input multimodal items.
            curr_group_outputs = self.model.get_multimodal_embeddings(
                **mm_kwargs_group)

            sanity_check_mm_encoder_outputs(
                curr_group_outputs,
                expected_num_items=num_items,
            )

            for output in curr_group_outputs:
                encoder_outputs.append(output)

        # Cache the encoder outputs by mm_hash
        for (mm_hash, pos_info), output in zip(mm_hashes_pos, encoder_outputs):
            self.encoder_cache[mm_hash] = scatter_mm_placeholders(
                output,
                is_embed=pos_info.is_embed,
            )

    def _gather_mm_embeddings(
        self,
        scheduler_output: "SchedulerOutput",
        shift_computed_tokens: int = 0,
    ) -> list[torch.Tensor]:
        mm_embeds: list[torch.Tensor] = []
        for req_id in self.input_batch.req_ids:
            num_scheduled_tokens = scheduler_output.num_scheduled_tokens[
                req_id]
            req_state = self.requests[req_id]
            num_computed_tokens = \
                req_state.num_computed_tokens + shift_computed_tokens
            mm_positions = req_state.mm_positions
            mm_hashes = req_state.mm_hashes
            for i, pos_info in enumerate(mm_positions):
                start_pos = pos_info.offset
                num_encoder_tokens = pos_info.length

                # The encoder output is needed if the two ranges overlap:
                # [num_computed_tokens,
                #  num_computed_tokens + num_scheduled_tokens) and
                # [start_pos, start_pos + num_encoder_tokens)
                if start_pos >= num_computed_tokens + num_scheduled_tokens:
                    # The encoder output is not needed in this step.
                    break
                if start_pos + num_encoder_tokens <= num_computed_tokens:
                    # The encoder output is already processed and stored
                    # in the decoder's KV cache.
                    continue

                start_idx = max(num_computed_tokens - start_pos, 0)
                end_idx = min(
                    num_computed_tokens - start_pos + num_scheduled_tokens,
                    num_encoder_tokens,
                )
                assert start_idx < end_idx

                mm_hash = mm_hashes[i]
                encoder_output = self.encoder_cache.get(mm_hash, None)
                assert encoder_output is not None,\
                    f"Encoder cache miss for {mm_hash}."

                if (is_embed := pos_info.is_embed) is not None:
                    is_embed = is_embed[start_idx:end_idx]

                mm_embeds_item = gather_mm_placeholders(
                    encoder_output[start_idx:end_idx],
                    is_embed=is_embed,
                )
                mm_embeds.append(mm_embeds_item)
        return mm_embeds

    def get_model(self) -> nn.Module:
        # get raw model out of the cudagraph wrapper.
        if isinstance(self.model, CUDAGraphWrapper):
            return self.model.unwrap()
        return self.model

    def get_supported_generation_tasks(self) -> list[GenerationTask]:
        model = self.get_model()
        supported_tasks = list[GenerationTask]()

        if is_text_generation_model(model):
            supported_tasks.append("generate")

        if supports_transcription(model):
            if model.supports_transcription_only:
                return ["transcription"]

            supported_tasks.append("transcription")

        return supported_tasks

    def get_supported_pooling_tasks(self) -> list[PoolingTask]:
        model = self.get_model()
        if not is_pooling_model(model):
            return []

        supported_tasks = list(model.pooler.get_supported_tasks())

        if (self.scheduler_config.chunked_prefill_enabled
                and "encode" in supported_tasks):
            supported_tasks.remove("encode")

            logger.debug_once("Chunked prefill is not supported with "
                              "encode task which using ALL pooling. "
                              "Please turn off chunked prefill by "
                              "`--no-enable-chunked-prefill` before using it.")

        if "score" in supported_tasks:
            num_labels = getattr(self.model_config.hf_config, "num_labels", 0)
            if num_labels != 1:
                supported_tasks.remove("score")
                logger.debug_once(
                    "Score API is only enabled for num_labels == 1.")

        return supported_tasks

    def get_supported_tasks(self) -> tuple[SupportedTask, ...]:
        tasks = list[SupportedTask]()

        if self.model_config.runner_type == "generate":
            tasks.extend(self.get_supported_generation_tasks())
        if self.model_config.runner_type == "pooling":
            tasks.extend(self.get_supported_pooling_tasks())

        return tuple(tasks)

    def apply_grammar_bitmask(
        self,
        scheduler_output: "SchedulerOutput",
        logits: torch.Tensor,
    ):
        grammar_bitmask = scheduler_output.grammar_bitmask
        if grammar_bitmask is None:
            return

        # We receive the structured output bitmask from the scheduler,
        # compacted to contain bitmasks only for structured output requests.
        # The order of the requests in the bitmask is not guaranteed to be the
        # same as the order of the requests in the gpu runner's batch. We need
        # to sort the bitmask to match the order of the requests used here.

        # Get the batch indices of the structured output requests.
        # Keep track of the number of speculative tokens scheduled for every
        # request in the batch, as the logit indices are offset by this amount.
        struct_out_req_batch_indices: dict[str, int] = {}
        cumulative_offset = 0
        seq = sorted(self.input_batch.req_id_to_index.items(),
                     key=lambda x: x[1])
        for req_id, batch_index in seq:
            logit_index = batch_index + cumulative_offset
            cumulative_offset += len(
                scheduler_output.scheduled_spec_decode_tokens.get(req_id, []))
            if req_id in scheduler_output.structured_output_request_ids:
                struct_out_req_batch_indices[req_id] = logit_index

        out_indices = []

        # Reorder the bitmask to match the order of the requests in the batch.
        sorted_bitmask = np.full(shape=(logits.shape[0],
                                        grammar_bitmask.shape[1]),
                                 fill_value=-1,
                                 dtype=grammar_bitmask.dtype)
        cumulative_index = 0
        seq = sorted(scheduler_output.structured_output_request_ids.items(),
                     key=lambda x: x[1])
        for req_id, _ in seq:
            logit_index = struct_out_req_batch_indices[req_id]
            num_spec_tokens = len(
                scheduler_output.scheduled_spec_decode_tokens.get(req_id, []))
            for i in range(1 + num_spec_tokens):
                sorted_bitmask[logit_index + i] = \
                    grammar_bitmask[cumulative_index + i]
                out_indices.append(logit_index + i)
            cumulative_index += 1 + num_spec_tokens
        grammar_bitmask = sorted_bitmask

        # If the length of out indices and the logits have the same shape
        # we don't need to pass indices to the kernel,
        # since the bitmask is already aligned with the logits.
        skip_out_indices = len(out_indices) == logits.shape[0]

        # Serialization of np.ndarray is much more efficient than a tensor,
        # so we receive it in that format.
        grammar_bitmask = torch.from_numpy(grammar_bitmask).contiguous()

        xgr.apply_token_bitmask_inplace(
            logits,
            grammar_bitmask.to(self.device, non_blocking=True),
            indices=out_indices if not skip_out_indices else None,
        )

    def sync_and_slice_intermediate_tensors(
            self, num_tokens: int, intermediate_tensors: IntermediateTensors,
            sync_self: bool) -> IntermediateTensors:

        assert self.intermediate_tensors is not None

        tp = self.vllm_config.parallel_config.tensor_parallel_size
        enabled_sp = self.compilation_config.pass_config. \
            enable_sequence_parallelism
        if enabled_sp:
            # When sequence parallelism is enabled, we always pad num_tokens
            # to be a multiple of tensor_parallel_size (tp) earlier
            assert num_tokens % tp == 0
        is_residual_scattered = tp > 1 and enabled_sp \
            and num_tokens % tp == 0

        # When sequence parallelism is enabled, the "residual" tensor is sharded
        # across tensor parallel ranks, so each rank only needs its own slice.
        if sync_self:
            assert intermediate_tensors is not None
            for k, v in intermediate_tensors.items():
                is_scattered = k == "residual" and is_residual_scattered
                copy_len = num_tokens // tp if is_scattered else \
                    num_tokens
                self.intermediate_tensors[k][:copy_len].copy_(
                    v[:copy_len], non_blocking=True)

        return IntermediateTensors({
            k:
            v[:num_tokens // tp]
            if k == "residual" and is_residual_scattered else v[:num_tokens]
            for k, v in self.intermediate_tensors.items()
        })

    def eplb_step(self,
                  is_dummy: bool = False,
                  is_profile: bool = False) -> None:
        """
        Step for the EPLB (Expert Parallelism Load Balancing) state.
        """
        if not self.parallel_config.enable_eplb:
            return

        assert self.eplb_state is not None
        model = self.get_model()
        assert is_mixture_of_experts(model)
        self.eplb_state.step(
            model,
            is_dummy,
            is_profile,
            log_stats=self.parallel_config.eplb_config.log_balancedness,
        )

    def get_dp_padding(self,
                       num_tokens: int) -> tuple[int, Optional[torch.Tensor]]:
        dp_size = self.vllm_config.parallel_config.data_parallel_size
        dp_rank = self.vllm_config.parallel_config.data_parallel_rank

        # For DP: Don't pad when setting enforce_eager.
        # This lets us set enforce_eager on the prefiller in a P/D setup and
        # still use CUDA graphs (enabled by this padding) on the decoder.
        #
        # TODO(tms) : There are many cases where padding is enabled for
        # prefills, causing unnecessary and excessive padding of activations.

        if dp_size == 1 or self.vllm_config.model_config.enforce_eager:
            # Early exit.
            return 0, None

        num_tokens_across_dp = DPMetadata.num_tokens_across_dp(
            num_tokens, dp_size, dp_rank)
        max_tokens_across_dp_cpu = torch.max(num_tokens_across_dp).item()
        num_tokens_after_padding = torch.tensor([max_tokens_across_dp_cpu] *
                                                dp_size,
                                                device="cpu",
                                                dtype=torch.int32)
        return max_tokens_across_dp_cpu - num_tokens, num_tokens_after_padding

    def _pool(
        self,
        hidden_states: torch.Tensor,
        num_scheduled_tokens: int,
        num_scheduled_tokens_np: np.ndarray,
        kv_connector_output: Optional[KVConnectorOutput],
    ) -> ModelRunnerOutput:
        assert self.input_batch.num_reqs ==\
            len(self.input_batch.pooling_params), \
        "Either all or none of the requests in" \
        " a batch must be pooling request"

        hidden_states = hidden_states[:num_scheduled_tokens]
        pooling_metadata = self.input_batch.get_pooling_metadata()
        pooling_metadata.build_pooling_cursor(num_scheduled_tokens_np.tolist(),
                                              device=hidden_states.device)
        seq_lens_cpu = self.seq_lens.cpu[:self.input_batch.num_reqs]

        # Pooling models D2H & synchronize occurs in pooler.py:build_output
        raw_pooler_output = self.model.pooler(
            hidden_states=hidden_states, pooling_metadata=pooling_metadata)

        pooler_output: list[Optional[torch.Tensor]] = []
        for raw_output, seq_len, prompt_len in zip(
                raw_pooler_output, seq_lens_cpu, pooling_metadata.prompt_lens):

            output = raw_output.data if seq_len == prompt_len else None
            pooler_output.append(output)

        return ModelRunnerOutput(
            req_ids=self.input_batch.req_ids,
            req_id_to_index=self.input_batch.req_id_to_index,
            sampled_token_ids=[],
            logprobs=None,
            prompt_logprobs_dict={},
            pooler_output=pooler_output,
            kv_connector_output=kv_connector_output,
        )

    @torch.inference_mode()
    def execute_model(
        self,
        scheduler_output: "SchedulerOutput",
        intermediate_tensors: Optional[IntermediateTensors] = None,
    ) -> Union[ModelRunnerOutput, IntermediateTensors]:
        self._update_states(scheduler_output)
        if not scheduler_output.total_num_scheduled_tokens:
            if not has_kv_transfer_group():
                # Return empty ModelRunnerOutput if there's no work to do.
                return EMPTY_MODEL_RUNNER_OUTPUT

            return self.kv_connector_no_forward(scheduler_output,
                                                self.vllm_config)

        if self.cache_config.kv_sharing_fast_prefill:
            assert not self.input_batch.num_prompt_logprobs, (
                "--kv-sharing-fast-prefill produces incorrect logprobs for "
                "prompt tokens, tokens, please disable it when the requests "
                "need prompt logprobs")

        # Prepare the decoder inputs.
        (attn_metadata, logits_indices, spec_decode_metadata,
         num_scheduled_tokens_np, spec_decode_common_attn_metadata,
         max_query_len) = self._prepare_inputs(scheduler_output)

        num_scheduled_tokens = scheduler_output.total_num_scheduled_tokens
<<<<<<< HEAD
        # dispatcher planning
        cudagraph_runtime_mode, batch_descriptor, num_input_tokens = \
            self.cudagraph_dispatcher.plan(
                num_scheduled_tokens=num_scheduled_tokens,
                num_reqs=self.input_batch.num_reqs,
                max_query_len=max_query_len)
=======
        if (self.compilation_config.cudagraph_mode != CUDAGraphMode.NONE
                and not envs.VLLM_DISABLE_PAD_FOR_CUDAGRAPH
                and num_scheduled_tokens <= self.cudagraph_batch_sizes[-1]):
            # Use CUDA graphs.
            # Add padding to the batch size.
            num_input_tokens = self.vllm_config.pad_for_cudagraph(
                num_scheduled_tokens)
        else:
            # Eager mode.
            # Pad tokens to multiple of tensor_parallel_size when
            # enabled collective fusion for SP
            tp_size = self.vllm_config.parallel_config.tensor_parallel_size
            if self.compilation_config.pass_config. \
                enable_sequence_parallelism and tp_size > 1:
                num_input_tokens = round_up(num_scheduled_tokens, tp_size)
            else:
                num_input_tokens = num_scheduled_tokens
>>>>>>> cb55ad86

        # Padding for DP
        num_pad, num_tokens_across_dp = self.get_dp_padding(num_input_tokens)
        num_input_tokens += num_pad

        # _prepare_inputs may reorder the batch, so we must gather multi
        # modal outputs after that to ensure the correct order
        if self.supports_mm_inputs:
            # Run the multimodal encoder if any.
            self._execute_mm_encoder(scheduler_output)
            mm_embeds = self._gather_mm_embeddings(scheduler_output)
        else:
            mm_embeds = []

        if self.supports_mm_inputs and get_pp_group().is_first_rank:
            # NOTE(woosuk): To unify token ids and soft tokens (vision
            # embeddings), we always use embeddings (rather than token ids)
            # as input to the multimodal model, even when the input is text.
            inputs_embeds_scheduled = self.model.get_input_embeddings(
                input_ids=self.input_ids.gpu[:num_scheduled_tokens],
                multimodal_embeddings=mm_embeds or None,
            )

            # TODO(woosuk): Avoid the copy. Optimize.
            self.inputs_embeds[:num_scheduled_tokens].copy_(
                inputs_embeds_scheduled)

            input_ids = None
            inputs_embeds = self.inputs_embeds[:num_input_tokens]
            model_kwargs = {
                **self._init_model_kwargs(num_scheduled_tokens),
                **self._extract_mm_kwargs(scheduler_output),
            }
        else:
            # For text-only models, we use token ids as input.
            # While it is possible to use embeddings as input just like the
            # multimodal models, it is not desirable for performance since
            # then the embedding layer is not included in the CUDA graph.
            input_ids = self.input_ids.gpu[:num_input_tokens]
            inputs_embeds = None
            model_kwargs = self._init_model_kwargs(num_input_tokens)
        if self.uses_mrope:
            positions = self.mrope_positions.gpu[:, :num_input_tokens]
        else:
            positions = self.positions.gpu[:num_input_tokens]

        if get_pp_group().is_first_rank:
            intermediate_tensors = None
        else:
            intermediate_tensors = self.sync_and_slice_intermediate_tensors(
                num_input_tokens, intermediate_tensors, True)

        # Run the model.
        # Use persistent buffers for CUDA graphs.
        with set_forward_context(
                attn_metadata,
                self.vllm_config,
                num_tokens=num_input_tokens,
                num_tokens_across_dp=num_tokens_across_dp,
                cudagraph_runtime_mode=cudagraph_runtime_mode,
                batch_descriptor=batch_descriptor,
        ), self.maybe_get_kv_connector_output(
                scheduler_output) as kv_connector_output:

            model_output = self.model(
                input_ids=input_ids,
                positions=positions,
                intermediate_tensors=intermediate_tensors,
                inputs_embeds=inputs_embeds,
                **model_kwargs,
            )

        if self.use_aux_hidden_state_outputs:
            hidden_states, aux_hidden_states = model_output
        else:
            hidden_states = model_output
            aux_hidden_states = None

        # Broadcast PP output for external_launcher (torchrun)
        # to make sure we are synced across pp ranks
        # TODO: Support overlapping mirco-batches
        # https://github.com/vllm-project/vllm/issues/18019
        broadcast_pp_output = \
            self.parallel_config.distributed_executor_backend \
            == "external_launcher" and len(get_pp_group().ranks) > 0
        if not get_pp_group().is_last_rank:
            # For mid-pipeline stages, return the hidden states.
            assert isinstance(hidden_states, IntermediateTensors)
            if not broadcast_pp_output:
                hidden_states.kv_connector_output = kv_connector_output
                return hidden_states
            get_pp_group().send_tensor_dict(hidden_states.tensors,
                                            all_gather_group=get_tp_group())
            logits = None
        else:
            if self.is_pooling_model:
                return self._pool(hidden_states, num_scheduled_tokens,
                                  num_scheduled_tokens_np, kv_connector_output)

            sample_hidden_states = hidden_states[logits_indices]
            logits = self.model.compute_logits(sample_hidden_states, None)
        if broadcast_pp_output:
            model_output_broadcast_data = {
                "logits": logits.contiguous(),
            } if logits is not None else {}
            model_output_broadcast_data = get_pp_group().broadcast_tensor_dict(
                model_output_broadcast_data, src=len(get_pp_group().ranks) - 1)
            assert model_output_broadcast_data is not None
            logits = model_output_broadcast_data["logits"]

        # Apply structured output bitmasks if present
        if scheduler_output.grammar_bitmask is not None:
            self.apply_grammar_bitmask(scheduler_output, logits)

        # Sample the next token and get logprobs if needed.
        sampling_metadata = self.input_batch.sampling_metadata
        if spec_decode_metadata is None:
            sampler_output = self.sampler(
                logits=logits,
                sampling_metadata=sampling_metadata,
            )
        else:
            # When indexing with a tensor (bonus_logits_indices), PyTorch
            # creates a new tensor with separate storage from the original
            # logits tensor. This means any in-place operations on bonus_logits
            # won't affect the original logits tensor.
            assert logits is not None
            bonus_logits = logits[spec_decode_metadata.bonus_logits_indices]
            sampler_output = self.sampler(
                logits=bonus_logits,
                sampling_metadata=sampling_metadata,
            )
            bonus_token_ids = sampler_output.sampled_token_ids

            # Just like `bonus_logits`, `target_logits` is a new tensor with
            # separate storage from the original `logits` tensor. Therefore,
            # it is safe to update `target_logits` in place.
            target_logits = logits[spec_decode_metadata.target_logits_indices]
            output_token_ids = self.rejection_sampler(
                spec_decode_metadata,
                None,  # draft_probs
                target_logits,
                bonus_token_ids,
                sampling_metadata,
            )
            sampler_output.sampled_token_ids = output_token_ids

        num_nans_in_logits = {}
        if envs.VLLM_COMPUTE_NANS_IN_LOGITS:
            num_nans_in_logits = self._get_nans_in_logits(logits)

        # TODO(woosuk): The following loop can be slow since it iterates over
        # the requests one by one. Optimize.
        discard_sampled_tokens_req_indices = []
        for i, req_id in enumerate(self.input_batch.req_ids):
            req_state = self.requests[req_id]
            seq_len = (req_state.num_computed_tokens +
                       scheduler_output.num_scheduled_tokens[req_id])
            if seq_len < req_state.num_tokens:
                # Ignore the sampled token for partial prefills.
                # Rewind the generator state as if the token was not sampled.
                # This relies on cuda-specific torch-internal impl details
                generator = self.input_batch.generators.get(i)
                if generator is not None:
                    generator.set_offset(generator.get_offset() - 4)
                # Record the index of the request that should not be sampled,
                # so that we could clear the sampled tokens before returning.
                discard_sampled_tokens_req_indices.append(i)

        # NOTE: GPU -> CPU Sync happens here.
        # Move as many CPU operations as possible before this sync point.
        logprobs_tensors = sampler_output.logprobs_tensors
        logprobs_lists = logprobs_tensors.tolists() \
            if logprobs_tensors is not None else None

        # Compute prompt logprobs if needed.
        prompt_logprobs_dict = self._get_prompt_logprobs_dict(
            hidden_states[:num_scheduled_tokens],
            scheduler_output.num_scheduled_tokens,
        )

        # Get the valid generated tokens.
        sampled_token_ids = sampler_output.sampled_token_ids
        max_gen_len = sampled_token_ids.shape[-1]
        if max_gen_len == 1:
            # No spec decode tokens.
            valid_sampled_token_ids = self._to_list(sampled_token_ids)
        else:
            # Includes spec decode tokens.
            valid_sampled_token_ids = self.rejection_sampler.parse_output(
                sampled_token_ids,
                self.input_batch.vocab_size,
            )
        # Mask out the sampled tokens that should not be sampled.
        for i in discard_sampled_tokens_req_indices:
            valid_sampled_token_ids[i].clear()

        # Cache the sampled tokens in the model runner, so that the scheduler
        # doesn't need to send them back.
        # NOTE(woosuk): As an exception, when using PP, the scheduler sends
        # the sampled tokens back, because there's no direct communication
        # between the first-stage worker and the last-stage worker.
        req_ids = self.input_batch.req_ids
        for req_idx, sampled_ids in enumerate(valid_sampled_token_ids):
            if not sampled_ids:
                continue

            start_idx = self.input_batch.num_tokens_no_spec[req_idx]
            end_idx = start_idx + len(sampled_ids)
            assert end_idx <= self.max_model_len, (
                "Sampled token IDs exceed the max model length. "
                f"Total number of tokens: {end_idx} > max_model_len: "
                f"{self.max_model_len}")

            self.input_batch.token_ids_cpu[req_idx,
                                           start_idx:end_idx] = sampled_ids
            self.input_batch.num_tokens_no_spec[req_idx] = end_idx
            self.input_batch.num_tokens[req_idx] = end_idx
            req_id = req_ids[req_idx]
            req_state = self.requests[req_id]
            req_state.output_token_ids.extend(sampled_ids)

        if self.speculative_config:
            assert spec_decode_common_attn_metadata is not None
            self._draft_token_ids = self.propose_draft_token_ids(
                scheduler_output,
                valid_sampled_token_ids,
                sampling_metadata,
                hidden_states,
                sample_hidden_states,
                aux_hidden_states,
                spec_decode_metadata,
                spec_decode_common_attn_metadata,
            )

        self.eplb_step()

        return ModelRunnerOutput(
            req_ids=self.input_batch.req_ids,
            req_id_to_index=self.input_batch.req_id_to_index,
            sampled_token_ids=valid_sampled_token_ids,
            logprobs=logprobs_lists,
            prompt_logprobs_dict=prompt_logprobs_dict,
            pooler_output=[],
            kv_connector_output=kv_connector_output,
            num_nans_in_logits=num_nans_in_logits,
        )

    def take_draft_token_ids(self) -> Optional[DraftTokenIds]:
        if self._draft_token_ids is None:
            return None
        req_ids = self.input_batch.req_ids
        if isinstance(self._draft_token_ids, torch.Tensor):
            draft_token_ids = self._draft_token_ids.tolist()
        else:
            draft_token_ids = self._draft_token_ids
        self._draft_token_ids = None
        return DraftTokenIds(req_ids, draft_token_ids)

    def propose_draft_token_ids(
        self,
        scheduler_output: "SchedulerOutput",
        sampled_token_ids: list[list[int]],
        sampling_metadata: SamplingMetadata,
        hidden_states: torch.Tensor,
        sample_hidden_states: torch.Tensor,
        aux_hidden_states: Optional[torch.Tensor],
        spec_decode_metadata: Optional[SpecDecodeMetadata],
        common_attn_metadata: CommonAttentionMetadata,
    ) -> Union[list[list[int]], torch.Tensor]:
        num_scheduled_tokens = scheduler_output.total_num_scheduled_tokens
        if self.speculative_config.method == "ngram":
            assert isinstance(self.drafter, NgramProposer)
            draft_token_ids = self.propose_ngram_draft_token_ids(
                sampled_token_ids)
        elif self.speculative_config.method == "medusa":
            assert isinstance(self.drafter, MedusaProposer)
            if sample_hidden_states.shape[0] == len(sampled_token_ids):
                # The input to the target model does not include draft tokens.
                hidden_states = sample_hidden_states
            else:
                indices = []
                offset = 0
                for num_draft, tokens in zip(
                        spec_decode_metadata.num_draft_tokens,
                        sampled_token_ids):
                    indices.append(offset + len(tokens) - 1)
                    offset += num_draft + 1
                indices = torch.tensor(indices, device=self.device)
                hidden_states = sample_hidden_states[indices]

            draft_token_ids = self.drafter.propose(
                target_hidden_states=hidden_states,
                sampling_metadata=sampling_metadata,
            )
        elif self.speculative_config.use_eagle():
            assert isinstance(self.drafter, EagleProposer)
            # TODO(woosuk): Refactor the loop.
            req_ids = self.input_batch.req_ids
            next_token_ids: list[int] = []
            for i, token_ids in enumerate(sampled_token_ids):
                if token_ids:
                    # Common case.
                    next_token_id = token_ids[-1]
                else:
                    # Partial prefill (rare case).
                    # Get the next token id from the request state.
                    req_id = req_ids[i]
                    req_state = self.requests[req_id]
                    seq_len = (req_state.num_computed_tokens +
                               scheduler_output.num_scheduled_tokens[req_id])
                    next_token_id = req_state.get_token_id(seq_len)
                next_token_ids.append(next_token_id)
            next_token_ids = torch.tensor(next_token_ids,
                                          dtype=torch.int32,
                                          device=self.device)

            if spec_decode_metadata is None:
                # input_ids can be None for multimodal models.
                target_token_ids = self.input_ids.gpu[:num_scheduled_tokens]
                # TODO(woosuk): Support M-RoPE.
                target_positions = self.positions.gpu[:num_scheduled_tokens]
                if self.use_aux_hidden_state_outputs:
                    target_hidden_states = torch.cat(
                        [h[:num_scheduled_tokens] for h in aux_hidden_states],
                        dim=-1)
                else:
                    target_hidden_states = hidden_states[:num_scheduled_tokens]
            else:
                # TODO(woosuk): Refactor this.
                num_draft_tokens = spec_decode_metadata.num_draft_tokens
                num_rejected_tokens = [
                    n + 1 - len(sampled_token_ids[i]) if n > 0 else 0
                    for i, n in enumerate(num_draft_tokens)
                ]
                num_rejected_tokens_cpu = torch.tensor(num_rejected_tokens,
                                                       dtype=torch.int32)
                common_attn_metadata, token_indices =\
                    self.drafter.prepare_inputs(
                    common_attn_metadata, num_rejected_tokens_cpu)

                target_token_ids = self.input_ids.gpu[token_indices]
                # TODO(woosuk): Support M-RoPE.
                target_positions = self.positions.gpu[token_indices]
                if self.use_aux_hidden_state_outputs:
                    target_hidden_states = torch.cat(
                        [h[token_indices] for h in aux_hidden_states], dim=-1)
                else:
                    target_hidden_states = hidden_states[token_indices]
            mm_embeds = None
            if self.supports_mm_inputs:
                mm_embeds = self._gather_mm_embeddings(scheduler_output,
                                                       shift_computed_tokens=1)

            draft_token_ids = self.drafter.propose(
                target_token_ids=target_token_ids,
                target_positions=target_positions,
                target_hidden_states=target_hidden_states,
                next_token_ids=next_token_ids,
                sampling_metadata=sampling_metadata,
                common_attn_metadata=common_attn_metadata,
                mm_embeds=mm_embeds,
            )
        return draft_token_ids

    def propose_ngram_draft_token_ids(
        self,
        sampled_token_ids: list[list[int]],
    ) -> list[list[int]]:
        # TODO(woosuk): Optimize.
        req_ids = self.input_batch.req_ids
        draft_token_ids: list[list[int]] = []
        for i, sampled_ids in enumerate(sampled_token_ids):
            num_sampled_ids = len(sampled_ids)
            if not num_sampled_ids:
                # Skip speculative decoding.
                draft_token_ids.append([])
                continue

            # Skip requests that require sampling parameters that are not
            # supported with speculative decoding.
            req_id = req_ids[i]
            if req_id in self.input_batch.spec_decode_unsupported_reqs:
                draft_token_ids.append([])
                continue

            num_tokens = self.input_batch.num_tokens_no_spec[i]
            if num_tokens >= self.max_model_len:
                # Skip requests that have already reached the max model length.
                draft_token_ids.append([])
                continue

            drafter_output = self.drafter.propose(
                self.input_batch.token_ids_cpu[i, :num_tokens])
            if drafter_output is None or len(drafter_output) == 0:
                draft_token_ids.append([])
            else:
                draft_token_ids.append(drafter_output.tolist())
        return draft_token_ids

    def update_config(self, overrides: dict[str, Any]) -> None:
        allowed_config_names = {"load_config", "model_config"}
        for config_name, config_overrides in overrides.items():
            assert config_name in allowed_config_names, \
                f"Config `{config_name}` not supported. " \
                f"Allowed configs: {allowed_config_names}"
            config = getattr(self, config_name)
            new_config = update_config(config, config_overrides)
            setattr(self, config_name, new_config)

    def load_model(self, eep_scale_up: bool = False) -> None:
        """
        Args:
            eep_scale_up: the model loading is for elastic EP scale up.
        """
        logger.info("Starting to load model %s...", self.model_config.model)
        if eep_scale_up:
            from vllm.distributed.parallel_state import get_ep_group
            num_local_physical_experts = torch.empty(1,
                                                     dtype=torch.int32,
                                                     device="cpu")
            torch.distributed.broadcast(num_local_physical_experts,
                                        group=get_ep_group().cpu_group,
                                        group_src=0)
            num_local_physical_experts = int(num_local_physical_experts.item())
            new_ep_size = get_ep_group().world_size
            global_expert_load, old_global_expert_indices = (
                EplbState.recv_state())
            num_logical_experts = global_expert_load.shape[1]
            self.parallel_config.eplb_config.num_redundant_experts = (
                num_local_physical_experts * new_ep_size - num_logical_experts)
            assert old_global_expert_indices.shape[
                1] % num_local_physical_experts == 0
            old_ep_size = old_global_expert_indices.shape[
                1] // num_local_physical_experts
            rank_mapping = {
                old_ep_rank: old_ep_rank
                for old_ep_rank in range(old_ep_size)
            }
        else:
            global_expert_load = None
            old_global_expert_indices = None
            rank_mapping = None

        with DeviceMemoryProfiler() as m:
            time_before_load = time.perf_counter()
            model_loader = get_model_loader(self.load_config)
            logger.info("Loading model from scratch...")
            self.model = model_loader.load_model(
                vllm_config=self.vllm_config, model_config=self.model_config)
            if self.lora_config:
                self.model = self.load_lora_model(self.model,
                                                  self.model_config,
                                                  self.scheduler_config,
                                                  self.lora_config,
                                                  self.device)
            if hasattr(self, "drafter"):
                logger.info("Loading drafter model...")
                self.drafter.load_model(self.model)
            if self.use_aux_hidden_state_outputs:
                if supports_eagle3(self.model):
                    self.model.set_aux_hidden_state_layers(
                        self.model.get_eagle3_aux_hidden_state_layers())
                else:
                    raise RuntimeError(
                        "Model does not support EAGLE3 interface but "
                        "aux_hidden_state_outputs was requested")
            time_after_load = time.perf_counter()
        self.model_memory_usage = m.consumed_memory
        logger.info("Model loading took %.4f GiB and %.6f seconds",
                    self.model_memory_usage / GiB_bytes,
                    time_after_load - time_before_load)
        prepare_communication_buffer_for_model(self.model)

        if is_mixture_of_experts(
                self.model) and self.parallel_config.enable_eplb:
            logger.info("EPLB is enabled for model %s.",
                        self.model_config.model)
            self.eplb_state = EplbState.build(
                self.model,
                self.device,
                self.parallel_config,
                global_expert_load,
                old_global_expert_indices,
                rank_mapping,
            )

        if (
            self.vllm_config.compilation_config.level == \
                CompilationLevel.DYNAMO_AS_IS and supports_dynamo()
        ):
            backend = self.vllm_config.compilation_config.init_backend(
                self.vllm_config)
            compilation_counter.dynamo_as_is_count += 1
            self.model.compile(
                fullgraph=envs.VLLM_TEST_DYNAMO_FULLGRAPH_CAPTURE,
                backend=backend)
            return
        # for other compilation levels, cudagraph behavior is controlled by
        # CudagraphWraper and CudagraphDispatcher of vllm.

        # wrap the model with full cudagraph wrapper if needed.
        if self.compilation_config.cudagraph_mode.has_full_cudagraphs():
            self.model = CUDAGraphWrapper(self.model,
                                          self.vllm_config,
                                          runtime_mode=CUDAGraphMode.FULL)

    def reload_weights(self) -> None:
        assert getattr(self, "model", None) is not None, \
            "Cannot reload weights before model is loaded."
        model_loader = get_model_loader(self.load_config)
        logger.info("Reloading weights inplace...")
        model = self.get_model()
        model_loader.load_weights(model, model_config=self.model_config)

    def save_tensorized_model(
        self,
        tensorizer_config: "TensorizerConfig",
    ) -> None:
        model = self.get_model()
        TensorizerLoader.save_model(
            model,
            tensorizer_config=tensorizer_config,
            model_config=self.model_config,
        )

    def _get_prompt_logprobs_dict(
        self,
        hidden_states: torch.Tensor,
        num_scheduled_tokens: dict[str, int],
    ) -> dict[str, Optional[LogprobsTensors]]:
        num_prompt_logprobs_dict = self.input_batch.num_prompt_logprobs
        if not num_prompt_logprobs_dict:
            return {}

        in_progress_dict = self.input_batch.in_progress_prompt_logprobs_cpu
        prompt_logprobs_dict: dict[str, Optional[LogprobsTensors]] = {}

        # Since prompt logprobs are a rare feature, prioritize simple,
        # maintainable loop over optimal performance.
        completed_prefill_reqs = []
        for req_id, num_prompt_logprobs in num_prompt_logprobs_dict.items():
            num_tokens = num_scheduled_tokens[req_id]

            # Get metadata for this request.
            request = self.requests[req_id]
            num_prompt_tokens = len(request.prompt_token_ids)
            prompt_token_ids = torch.tensor(request.prompt_token_ids).to(
                self.device, non_blocking=True)

            # Set up target LogprobsTensors object.
            logprobs_tensors = in_progress_dict.get(req_id)
            if not logprobs_tensors:
                # Create empty logprobs CPU tensors for the entire prompt.
                # If chunked, we'll copy in slice by slice.
                logprobs_tensors = LogprobsTensors.empty_cpu(
                    num_prompt_tokens - 1, num_prompt_logprobs + 1)
                in_progress_dict[req_id] = logprobs_tensors

            # Determine number of logits to retrieve.
            start_idx = request.num_computed_tokens
            start_tok = start_idx + 1
            num_remaining_tokens = num_prompt_tokens - start_tok
            if num_tokens <= num_remaining_tokens:
                # This is a chunk, more tokens remain.
                # In the == case, there are no more prompt logprobs to produce
                # but we want to defer returning them to the next step where we
                # have new generated tokens to return.
                num_logits = num_tokens
            else:
                # This is the last chunk of prompt tokens to return.
                num_logits = num_remaining_tokens
                completed_prefill_reqs.append(req_id)
                prompt_logprobs_dict[req_id] = logprobs_tensors

            if num_logits <= 0:
                # This can happen for the final chunk if we prefilled exactly
                # (num_prompt_tokens - 1) tokens for this request in the prior
                # step. There are no more prompt logprobs to produce.
                continue

            # Get the logits corresponding to this req's prompt tokens.
            # If this is a partial request (i.e. chunked prefill),
            # then there is prompt logprob generated for each index.
            req_idx = self.input_batch.req_id_to_index[req_id]
            offset = self.query_start_loc.np[req_idx].item()
            prompt_hidden_states = hidden_states[offset:offset + num_logits]
            logits = self.model.compute_logits(prompt_hidden_states, None)

            # Get the "target" tokens for each index. For prompt at index i,
            # the token at prompt index i+1 is the "sampled" token we want
            # to gather the logprob for.
            tgt_token_ids = prompt_token_ids[start_tok:start_tok + num_logits]

            # Compute prompt logprobs.
            logprobs = self.sampler.compute_logprobs(logits)
            token_ids, logprobs, ranks = self.sampler.gather_logprobs(
                logprobs, num_prompt_logprobs, tgt_token_ids)

            # Transfer GPU->CPU async.
            chunk_slice = slice(start_idx, start_idx + num_logits)
            logprobs_tensors.logprob_token_ids[chunk_slice].copy_(
                token_ids, non_blocking=True)
            logprobs_tensors.logprobs[chunk_slice].copy_(logprobs,
                                                         non_blocking=True)
            logprobs_tensors.selected_token_ranks[chunk_slice].copy_(
                ranks, non_blocking=True)

        # Remove requests that have completed prefill from the batch
        # num_prompt_logprobs_dict.
        for req_id in completed_prefill_reqs:
            del num_prompt_logprobs_dict[req_id]
            del in_progress_dict[req_id]

        # Must synchronize the non-blocking GPU->CPU transfers.
        if prompt_logprobs_dict:
            self._sync_device()

        return prompt_logprobs_dict

    def _get_nans_in_logits(
        self,
        logits: Optional[torch.Tensor],
    ) -> dict[str, int]:
        try:
            if logits is None:
                return {req_id: 0 for req_id in self.input_batch.req_ids}

            num_nans_in_logits = {}
            num_nans_for_index = logits.isnan().sum(dim=-1).cpu().numpy()
            for req_id in self.input_batch.req_ids:
                req_index = self.input_batch.req_id_to_index[req_id]
                num_nans_in_logits[req_id] = (
                    int(num_nans_for_index[req_index])
                    if num_nans_for_index is not None
                    and req_index < logits.shape[0] else 0)
            return num_nans_in_logits
        except IndexError:
            return {}

    @contextmanager
    def maybe_randomize_inputs(self, input_ids: torch.Tensor):
        """
        Randomize input_ids if VLLM_RANDOMIZE_DP_DUMMY_INPUTS is set.
        This is to help balance expert-selection
         - during profile_run
         - during DP rank dummy run
        """
        dp_size = self.vllm_config.parallel_config.data_parallel_size
        randomize_inputs = envs.VLLM_RANDOMIZE_DP_DUMMY_INPUTS and dp_size > 1
        if not randomize_inputs:
            yield
        else:
            import functools

            @functools.cache
            def rand_input_ids() -> torch.Tensor:
                return torch.randint_like(
                    self.input_ids.gpu,
                    low=0,
                    high=self.model_config.get_vocab_size(),
                    dtype=input_ids.dtype)

            logger.debug_once("Randomizing dummy data for DP Rank")
            input_ids.copy_(rand_input_ids()[:input_ids.size(0)],
                            non_blocking=True)
            yield
            input_ids.fill_(0)

    def _get_mm_dummy_batch(
        self,
        modality: str,
        max_items_per_batch: int,
    ) -> BatchedTensorInputs:
        """Dummy data for profiling and precompiling multimodal models."""
        assert self.mm_budget is not None

        dummy_decoder_data = self.mm_registry.get_decoder_dummy_data(
            model_config=self.model_config,
            seq_len=self.max_num_tokens,
            mm_counts={modality: 1},
            cache=self.mm_budget.cache,
        )
        dummy_mm_data = dummy_decoder_data.multi_modal_data

        # Result in the maximum GPU consumption of the model
        dummy_mm_item = dummy_mm_data[modality][0]
        dummy_mm_items = [dummy_mm_item] * max_items_per_batch

        return next(mm_kwargs_group
                    for _, _, mm_kwargs_group in group_mm_kwargs_by_modality(
                        dummy_mm_items,
                        device=self.device,
                        pin_memory=self.pin_memory,
                    ))

    @torch.inference_mode()
    def _dummy_run(
        self,
        num_tokens: int,
        cudagraph_runtime_mode: CUDAGraphMode = CUDAGraphMode.NONE,
        force_attention: bool = False,
        batch_descriptor: Optional[BatchDescriptor] = None,
        skip_eplb: bool = False,
        is_profile: bool = False,
        remove_lora: bool = True,
    ) -> tuple[torch.Tensor, torch.Tensor]:
        """
        Run a dummy forward pass to warm up/profile run or capture the
        CUDA graph for the model.

        Args:
            num_tokens: Number of tokens to run the dummy forward pass.
            cudagraph_runtime_mode: used to control the behavior.
                - CUDAGraphMode.NONE: No cudagraph, for warm up and profile run
                - CUDAGraphMode.PIECEWISE: Piecewise cudagraph.
                - CUDAGraphMode.FULL: Full cudagraph, attention metadata is
                    needed.
            force_attention: If True, always create attention metadata. Used to
                warm up attention backend when mode is NONE.
            batch_descriptor: Batch descriptor for the cudagraph capture.
                If None, it is a mixed prefill-decode batch of eager mode.
            skip_eplb: If True, skip EPLB state update.
            is_profile: If True, this is a profile run.
            remove_lora: If False, dummy LoRAs are not destroyed after the run
        """
        assert cudagraph_runtime_mode in {
            CUDAGraphMode.NONE, CUDAGraphMode.PIECEWISE, CUDAGraphMode.FULL
        }
        uniform_decode = batch_descriptor is not None and \
            batch_descriptor.uniform_decode

        # Padding for DP
        num_pad, num_tokens_across_dp = self.get_dp_padding(num_tokens)
        num_tokens += num_pad

        # If cudagraph_mode.decode_mode() == FULL and
        # cudagraph_mode.seperate_routine(). This means that we are using
        # different graphs and/or modes for mixed prefill-decode batches vs.
        # uniform decode batches. A uniform decode batch means that all
        # requests have identical query length, except a potential virtual
        # request (shorter) in the batch account for padding.
        # Uniform decode batch could either be common pure decode, where
        # max_query_len == 1, or speculative decode, where
        # max_query_len == 1 + num_spec_decode_tokens.

        # When setting max_query_len = 1, we switch to and capture the optimized
        # routine of FA2 for pure decode, i.e., Flashdecode + an optimization
        # for GQA/MQA.
        max_query_len = self.uniform_decode_query_len if uniform_decode else \
                                                                num_tokens
        if batch_descriptor is not None:
            assert batch_descriptor.num_tokens == num_tokens
            if batch_descriptor.uniform_decode:
                assert max_query_len == batch_descriptor.uniform_query_len

        # Set num_scheduled_tokens based on num_tokens and max_num_seqs
        # for dummy run with LoRA so that the num_reqs collectively
        # has num_tokens in total.
        assert num_tokens <= self.scheduler_config.max_num_batched_tokens
        max_num_reqs = self.scheduler_config.max_num_seqs
        if uniform_decode:
            num_reqs = cdiv(num_tokens, max_query_len)
            assert num_reqs <= max_num_reqs, \
                "Do not capture num_reqs > max_num_reqs for uniform batch"
            num_scheduled_tokens_list = [max_query_len] * num_reqs
            if num_tokens % max_query_len != 0:
                num_scheduled_tokens_list[-1] = num_tokens % max_query_len
        else:
            num_reqs = min(num_tokens, max_num_reqs)
            min_tokens_per_req = num_tokens // num_reqs
            num_scheduled_tokens_list = [min_tokens_per_req] * num_reqs
            num_scheduled_tokens_list[-1] += num_tokens % num_reqs

        assert sum(num_scheduled_tokens_list) == num_tokens
        assert len(num_scheduled_tokens_list) == num_reqs
        num_scheduled_tokens = np.array(num_scheduled_tokens_list,
                                        dtype=np.int32)

        attn_metadata: Optional[dict[str, Any]] = None

        # If force_attention is True, we always capture attention. Otherwise,
        # it only happens for cudagraph_runtime_mode=FULL.
        if force_attention or cudagraph_runtime_mode == CUDAGraphMode.FULL:
            attn_metadata = {}

            # Make sure max_model_len is used at the graph capture time.
            self.seq_lens.np[:num_reqs] = self.max_model_len
            self.seq_lens.np[num_reqs:] = 0
            self.seq_lens.copy_to_gpu()

            for kv_cache_group_id, kv_cache_group_spec in enumerate(
                    self.kv_cache_config.kv_cache_groups):
                common_attn_metadata = CommonAttentionMetadata(
                    query_start_loc=self.query_start_loc.gpu[:num_reqs + 1],
                    query_start_loc_cpu=self.query_start_loc.cpu[:num_reqs +
                                                                 1],
                    seq_lens=self.seq_lens.gpu[:num_reqs],
                    seq_lens_cpu=self.seq_lens.cpu[:num_reqs],
                    num_computed_tokens_cpu=self.input_batch.
                    num_computed_tokens_cpu_tensor[:num_reqs],
                    num_reqs=num_reqs,
                    num_actual_tokens=num_tokens,
                    max_query_len=max_query_len,
                    max_seq_len=self.max_model_len,
                    block_table_tensor=self.input_batch.block_table[
                        kv_cache_group_id].get_device_tensor()[:num_reqs],
                    slot_mapping=self.input_batch.
                    block_table[kv_cache_group_id].slot_mapping[:num_tokens],
                    causal=True)

                for attn_group in self.attn_groups[kv_cache_group_id]:
                    attn_metadata_i = attn_group.metadata_builder\
                        .build(0, common_attn_metadata)
                    for layer_name in kv_cache_group_spec.layer_names:
                        attn_metadata[layer_name] = attn_metadata_i

        with self.maybe_dummy_run_with_lora(self.lora_config,
                                            num_scheduled_tokens, remove_lora):
            if self.supports_mm_inputs:
                input_ids = None
                inputs_embeds = self.inputs_embeds[:num_tokens]
                model_kwargs = {
                    **self._init_model_kwargs(num_tokens),
                    **self._dummy_mm_kwargs(num_reqs),
                }
            else:
                input_ids = self.input_ids.gpu[:num_tokens]
                inputs_embeds = None
                model_kwargs = self._init_model_kwargs(num_tokens)

            if self.uses_mrope:
                positions = self.mrope_positions.gpu[:, :num_tokens]
            else:
                positions = self.positions.gpu[:num_tokens]

            if get_pp_group().is_first_rank:
                intermediate_tensors = None
            else:
                if self.intermediate_tensors is None:
                    self.intermediate_tensors = (
                        self.model.make_empty_intermediate_tensors(
                            batch_size=self.max_num_tokens,
                            dtype=self.model_config.dtype,
                            device=self.device))

                intermediate_tensors = self.sync_and_slice_intermediate_tensors(
                    num_tokens, None, False)
            if cudagraph_runtime_mode == CUDAGraphMode.NONE:
                batch_descriptor = None
            else:
                assert batch_descriptor is not None, \
                    "batch_descriptor should be provided for cudagraph capture"
                # sanity check
                _cg_mode, batch_descriptor = \
                    self.cudagraph_dispatcher.dispatch(batch_descriptor)
                assert cudagraph_runtime_mode == _cg_mode, (
                    f"Cudagraph runtime mode mismatch at dummy_run. "
                    f"Expected {_cg_mode}, but got {cudagraph_runtime_mode}.")

            with self.maybe_randomize_inputs(input_ids), set_forward_context(
                    attn_metadata,
                    self.vllm_config,
                    num_tokens=num_tokens,
                    num_tokens_across_dp=num_tokens_across_dp,
                    cudagraph_runtime_mode=cudagraph_runtime_mode,
                    batch_descriptor=batch_descriptor):
                outputs = self.model(
                    input_ids=input_ids,
                    positions=positions,
                    intermediate_tensors=intermediate_tensors,
                    inputs_embeds=inputs_embeds,
                    **model_kwargs,
                )

            if self.use_aux_hidden_state_outputs:
                hidden_states, _ = outputs
            else:
                hidden_states = outputs

            # Only trigger drafter's dummy run for profile run. Otherwise, the
            # dummy run logic of drafter is separated from the main model's
            # dummy run.
            if is_profile and self.speculative_config and \
                self.speculative_config.use_eagle():
                assert isinstance(self.drafter, EagleProposer)
                self.drafter.dummy_run(num_tokens)

        # This is necessary to avoid blocking DP.
        # For dummy runs, we typically skip EPLB since we don't have any real
        # requests to process.
        # However, in DP settings, there may be cases when some DP ranks do
        # not have any requests to process, so they're executing dummy batches.
        # In such cases, we still have to trigger EPLB to make sure
        # ranks execute the rearrangement in synchronization.
        if not skip_eplb:
            self.eplb_step(is_dummy=True, is_profile=is_profile)

        logit_indices = np.cumsum(num_scheduled_tokens) - 1
        return hidden_states, hidden_states[logit_indices]

    @torch.inference_mode()
    def _dummy_sampler_run(
        self,
        hidden_states: torch.Tensor,
    ) -> torch.Tensor:
        # The dummy hidden states may contain special values,
        # like `inf` or `nan`.
        # To avoid breaking the sampler, we use a random tensor here instead.
        hidden_states = torch.rand_like(hidden_states)

        logits = self.model.compute_logits(hidden_states, None)
        num_reqs = logits.size(0)

        dummy_tensors = lambda v: torch.full(
            (num_reqs, ), v, device=self.device)

        dummy_metadata = SamplingMetadata(
            temperature=dummy_tensors(0.5),
            all_greedy=False,
            all_random=False,
            top_p=dummy_tensors(0.9),
            top_k=dummy_tensors(logits.size(1) - 1),
            generators={},
            max_num_logprobs=None,
            no_penalties=True,
            prompt_token_ids=None,
            frequency_penalties=dummy_tensors(0.1),
            presence_penalties=dummy_tensors(0.1),
            repetition_penalties=dummy_tensors(0.1),
            output_token_ids=[[] for _ in range(num_reqs)],
            allowed_token_ids_mask=None,
            bad_words_token_ids={},
            logitsprocs=LogitsProcessors(),
        )
        try:
            sampler_output = self.sampler(logits=logits,
                                          sampling_metadata=dummy_metadata)
        except RuntimeError as e:
            if 'out of memory' in str(e):
                raise RuntimeError(
                    "CUDA out of memory occurred when warming up sampler with "
                    f"{num_reqs} dummy requests. Please try lowering "
                    "`max_num_seqs` or `gpu_memory_utilization` when "
                    "initializing the engine.") from e
            else:
                raise e
        if self.speculative_config:
            draft_token_ids = [[0] for _ in range(num_reqs)]
            dummy_spec_decode_metadata = SpecDecodeMetadata.make_dummy(
                draft_token_ids, self.device)

            num_tokens = sum(len(ids) for ids in draft_token_ids)
            # draft_probs = torch.randn(
            #     num_tokens, logits.shape[-1], device=self.device,
            #     dtype=logits.dtype)
            draft_probs = None
            target_logits = torch.randn(num_tokens,
                                        logits.shape[-1],
                                        device=self.device,
                                        dtype=logits.dtype)
            # NOTE(woosuk): Here, we should use int32 because the sampler uses
            # int32 for bonus_token_ids. If the dtype mismatches, re-compilation
            # will occur at runtime.
            bonus_token_ids = torch.zeros(num_reqs,
                                          device=self.device,
                                          dtype=torch.int32)
            self.rejection_sampler(
                dummy_spec_decode_metadata,
                draft_probs,
                target_logits,
                bonus_token_ids,
                dummy_metadata,
            )
        return sampler_output

    def _dummy_pooler_run_task(
        self,
        hidden_states: torch.Tensor,
        task: PoolingTask,
    ) -> PoolerOutput:
        num_tokens = hidden_states.shape[0]
        max_num_reqs = self.scheduler_config.max_num_seqs
        num_reqs = min(num_tokens, max_num_reqs)
        min_tokens_per_req = num_tokens // num_reqs
        num_scheduled_tokens_list = [min_tokens_per_req] * num_reqs
        num_scheduled_tokens_list[-1] += num_tokens % num_reqs
        assert sum(num_scheduled_tokens_list) == num_tokens
        assert len(num_scheduled_tokens_list) == num_reqs

        req_num_tokens = num_tokens // num_reqs

        dummy_prompt_lens = torch.tensor(
            num_scheduled_tokens_list,
            device="cpu",
        )
        dummy_token_ids = torch.zeros((num_reqs, req_num_tokens),
                                      dtype=torch.int32,
                                      device=self.device)

        model = cast(VllmModelForPooling, self.get_model())
        dummy_pooling_params = PoolingParams(task=task)
        to_update = model.pooler.get_pooling_updates(task)
        to_update.apply(dummy_pooling_params)

        dummy_metadata = PoolingMetadata(
            prompt_lens=dummy_prompt_lens,
            prompt_token_ids=dummy_token_ids,
            pooling_params=[dummy_pooling_params] * num_reqs,
        )

        dummy_metadata.build_pooling_cursor(num_scheduled_tokens_list,
                                            device=hidden_states.device)

        try:
            return model.pooler(hidden_states=hidden_states,
                                pooling_metadata=dummy_metadata)
        except RuntimeError as e:
            if 'out of memory' in str(e):
                raise RuntimeError(
                    "CUDA out of memory occurred when warming up pooler "
                    f"({task=}) with {num_reqs} dummy requests. Please try "
                    "lowering `max_num_seqs` or `gpu_memory_utilization` when "
                    "initializing the engine.") from e
            else:
                raise e

    @torch.inference_mode()
    def _dummy_pooler_run(
        self,
        hidden_states: torch.Tensor,
    ) -> PoolerOutput:
        # Find the task that has the largest output for subsequent steps
        output_size = dict[PoolingTask, float]()
        for task in self.get_supported_pooling_tasks():
            # Run a full batch with each task to ensure none of them OOMs
            output = self._dummy_pooler_run_task(hidden_states, task)
            output_size[task] = output.get_data_nbytes()
            del output  # Allow GC

        max_task = max(output_size.items(), key=lambda x: x[1])[0]
        return self._dummy_pooler_run_task(hidden_states, max_task)

    def profile_run(self) -> None:
        # Profile with multimodal encoder & encoder cache.
        if self.supports_mm_inputs:
            if self.model_config.multimodal_config.skip_mm_profiling:
                logger.info(
                    "Skipping memory profiling for multimodal encoder and "
                    "encoder cache.")
            else:
                mm_budget = self.mm_budget
                assert mm_budget is not None

                # TODO: handle encoder-decoder models once we support them.
                if (encoder_budget := mm_budget.get_encoder_budget()) > 0:
                    # NOTE: Currently model is profiled with a single non-text
                    # modality with the max possible input tokens even when
                    # it supports multiple.
                    dummy_modality = mm_budget.get_modality_with_max_tokens()
                    max_mm_items_per_batch = mm_budget \
                        .max_items_per_batch_by_modality[dummy_modality]

                    logger.info(
                        "Encoder cache will be initialized with a budget of "
                        "%s tokens, and profiled with %s %s items of the "
                        "maximum feature size.",
                        encoder_budget,
                        max_mm_items_per_batch,
                        dummy_modality,
                    )

                    # Create dummy batch of multimodal inputs.
                    batched_dummy_mm_inputs = self._get_mm_dummy_batch(
                        dummy_modality,
                        max_mm_items_per_batch,
                    )

                    # Run multimodal encoder.
                    dummy_encoder_outputs = \
                        self.model.get_multimodal_embeddings(
                        **batched_dummy_mm_inputs)

                    sanity_check_mm_encoder_outputs(
                        dummy_encoder_outputs,
                        expected_num_items=max_mm_items_per_batch,
                    )

                    # Cache the dummy encoder outputs.
                    self.encoder_cache["tmp"] = dict(
                        enumerate(dummy_encoder_outputs))

        # Add `is_profile` here to pre-allocate communication buffers
        hidden_states, last_hidden_states \
            = self._dummy_run(self.max_num_tokens, is_profile=True)
        if get_pp_group().is_last_rank:
            if self.is_pooling_model:
                output = self._dummy_pooler_run(hidden_states)
            else:
                output = self._dummy_sampler_run(last_hidden_states)
        else:
            output = None
        self._sync_device()
        del hidden_states, output
        self.encoder_cache.clear()
        gc.collect()

    def capture_model(self) -> None:
        if self.compilation_config.cudagraph_mode == CUDAGraphMode.NONE:
            logger.warning(
                "Skipping CUDA graph capture. To turn on CUDA graph capture, "
                "ensure `cudagraph_mode` was not manually set to `NONE`")
            return
        else:
            self.initialize_cudagraph_capture()

        compilation_counter.num_gpu_runner_capture_triggers += 1

        start_time = time.perf_counter()
        start_free_gpu_memory = torch.cuda.mem_get_info()[0]

        @contextmanager
        def freeze_gc():
            # Optimize garbage collection during CUDA graph capture.
            # Clean up, then freeze all remaining objects from being included
            # in future collections.
            gc.collect()
            should_freeze = not envs.VLLM_ENABLE_CUDAGRAPH_GC
            if should_freeze:
                gc.freeze()
            try:
                yield
            finally:
                if should_freeze:
                    gc.unfreeze()

        # Trigger CUDA graph capture for specific shapes.
        # Capture the large shapes first so that the smaller shapes
        # can reuse the memory pool allocated for the large shapes.
        set_cudagraph_capturing_enabled(True)
        with freeze_gc(), graph_capture(device=self.device):
            cudagraph_mode = self.compilation_config.cudagraph_mode
            logger.info("Start capturing cudagraphs for main model...")
            if cudagraph_mode.mixed_mode() != CUDAGraphMode.NONE:
                capture_sizes, keys, runtime_mode = \
                    self.cudagraph_dispatcher.get_capture_cases(
                        uniform_decode=False, uniform_query_len=0)
                self._capture_cudagraphs_with_callable(
                    capture_sizes=capture_sizes,
                    keys=keys,
                    cudagraph_runtime_mode=runtime_mode,
                    dummy_run_callable=partial(self._dummy_run,
                                               skip_eplb=True))

            # Capture full cudagraph for uniform decode batches if we have
            # dont already have full mixed prefill-decode cudagraphs
            if cudagraph_mode.decode_mode() == CUDAGraphMode.FULL and \
                cudagraph_mode.separate_routine():
                capture_sizes, keys, runtime_mode = \
                    self.cudagraph_dispatcher.get_capture_cases(
                        uniform_decode=True,
                        uniform_query_len=self.uniform_decode_query_len)

                self._capture_cudagraphs_with_callable(
                    capture_sizes=capture_sizes,
                    keys=keys,
                    cudagraph_runtime_mode=runtime_mode,
                    dummy_run_callable=partial(self._dummy_run,
                                               skip_eplb=True))

            # Capture drafter cudagraphs.
            # Note: Currently only PIECEWISE mode is supported for eagle
            # drafter.
            # TODO: add full cudagraph support for drafter.
            if self.speculative_config and self.speculative_config.use_eagle():
                assert isinstance(self.drafter, EagleProposer)
                logger.info("Start capturing cudagraphs for drafter...")
                if cudagraph_mode.mixed_mode() != CUDAGraphMode.NONE:
                    capture_sizes, keys, runtime_mode = \
                        self.drafter.cudagraph_dispatcher.\
                            get_capture_cases(uniform_decode=False,
                                              uniform_query_len=0)
                    self._capture_cudagraphs_with_callable(
                        capture_sizes=capture_sizes,
                        keys=keys,
                        cudagraph_runtime_mode=runtime_mode,
                        dummy_run_callable=self.drafter.dummy_run,
                    )
                # the following code would not be triggered at present since
                # only PIECEWISE mode is supported. But it is kept and prepared
                # for full cudagraphs.

                #TODO: support multiple uniform_query_lens for drafter once
                # Padded speculation is supported. i.e.,
                # [1, self.uniform_decode_query_len] for drafter.
                if cudagraph_mode.decode_mode() == CUDAGraphMode.FULL and \
                    cudagraph_mode.separate_routine():
                    capture_sizes, keys, runtime_mode = \
                        self.drafter.cudagraph_dispatcher.\
                            get_capture_cases(uniform_decode=True,
                                              uniform_query_len=1)
                    self._capture_cudagraphs_with_callable(
                        capture_sizes=capture_sizes,
                        keys=keys,
                        cudagraph_runtime_mode=runtime_mode,
                        dummy_run_callable=self.drafter.dummy_run,
                    )

        # Disable cudagraph capturing globally, so any unexpected cudagraph
        # capturing will be detected and raise an error after here.
        # Note: We don't put it into graph_capture context manager because
        # we may doing lazy capturing in future that still allows capturing
        # after here.
        set_cudagraph_capturing_enabled(False)

        end_time = time.perf_counter()
        end_free_gpu_memory = torch.cuda.mem_get_info()[0]
        elapsed_time = end_time - start_time
        cuda_graph_size = start_free_gpu_memory - end_free_gpu_memory
        # This usually takes 5~20 seconds.
        logger.info("Graph capturing finished in %.0f secs, took %.2f GiB",
                    elapsed_time, cuda_graph_size / (1 << 30))

    def _capture_cudagraphs_with_callable(
            self, capture_sizes: list[int], keys: list[BatchDescriptor],
            cudagraph_runtime_mode: CUDAGraphMode, dummy_run_callable: Any):
        assert cudagraph_runtime_mode != CUDAGraphMode.NONE and \
            cudagraph_runtime_mode in [CUDAGraphMode.FULL,
                                        CUDAGraphMode.PIECEWISE]
        assert len(keys) > 0, "keys must be non-empty"
        assert len(capture_sizes) == len(keys), \
            "capture_sizes and keys must have the same length"
        uniform_decode = keys[0].uniform_decode
        uniform_query_len = keys[0].uniform_query_len

        # Only rank 0 should print progress bar during capture
        if is_global_first_rank():
            capture_sizes = tqdm(
                capture_sizes,
                disable=not self.load_config.use_tqdm_on_load,
                desc="Capturing CUDA graphs ({}, {})".format(
                    f"decode(query_len={uniform_query_len})" if uniform_decode
                    else "mixed prefill-decode", cudagraph_runtime_mode.name))
        # We skip EPLB here since we don't want to record dummy metrics
        for num_tokens, key in zip(capture_sizes, keys):
            for _ in range(self.compilation_config.cudagraph_num_of_warmups):
                # Use CUDAGraphRuntimeStyle.NONE (default) for warmup.
                # But be careful, warm up with `NONE`is orthogonal to
                # if we want to warm up attention or not. This is
                # different from the case where `FULL` implies capture
                # attention while `PIECEWISE` implies no attention.
                force_attention = (
                    cudagraph_runtime_mode == CUDAGraphMode.FULL)
<<<<<<< HEAD
                dummy_run_callable(num_tokens,
                                   cudagraph_runtime_mode=CUDAGraphMode.NONE,
                                   force_attention=force_attention,
                                   batch_descriptor=key)
            dummy_run_callable(num_tokens,
                               cudagraph_runtime_mode=cudagraph_runtime_mode,
                               batch_descriptor=key)
=======
                self._dummy_run(num_tokens,
                                cudagraph_runtime_mode=CUDAGraphMode.NONE,
                                force_attention=force_attention,
                                uniform_decode=uniform_decode,
                                skip_eplb=True,
                                remove_lora=False)
            self._dummy_run(num_tokens,
                            cudagraph_runtime_mode=cudagraph_runtime_mode,
                            uniform_decode=uniform_decode,
                            skip_eplb=True,
                            remove_lora=False)
        self.maybe_remove_all_loras(self.lora_config)
>>>>>>> cb55ad86

    def initialize_attn_backend(self, kv_cache_config: KVCacheConfig) -> None:
        """
        Initialize the attention backends and attention metadata builders.
        """
        assert len(self.attn_groups) == 0, \
            "Attention backends are already initialized"

        def get_attn_backends_for_layers(
                layer_names: list[str]
        ) -> dict[type[AttentionBackend], list[str]]:
            layers = get_layers_from_vllm_config(self.vllm_config,
                                                 AttentionLayerBase,
                                                 layer_names)
            attn_backends = {}
            attn_backend_layers = defaultdict(list)
            # Dedupe based on full class name; this is a bit safer than
            # using the class itself as the key because when we create dynamic
            # attention backend subclasses (e.g. ChunkedLocalAttention) unless
            # they are cached correctly, there will be different objects per
            # layer.
            for layer_name in layer_names:
                attn_backend = layers[layer_name].get_attn_backend()

                if layer_name in self.kv_sharing_fast_prefill_eligible_layers:
                    attn_backend = create_fast_prefill_custom_backend(
                        "FastPrefill",
                        attn_backend,
                    )

                key = attn_backend.full_cls_name()
                attn_backends[key] = attn_backend
                attn_backend_layers[key].append(layer_name)
            return {
                attn_backends[k]: v
                for k, v in attn_backend_layers.items()
            }

        def create_attn_groups(
            attn_backends_map: dict[AttentionBackend, list[str]],
            kv_cache_spec: KVCacheSpec,
        ) -> list[AttentionGroup]:
            attn_groups: list[AttentionGroup] = []
            for attn_backend, layer_names in attn_backends_map.items():
                attn_metadata_builder_i = attn_backend.get_builder_cls()(
                    kv_cache_spec,
                    layer_names,
                    self.vllm_config,
                    self.device,
                )
                attn_group = AttentionGroup(attn_backend,
                                            attn_metadata_builder_i,
                                            layer_names)
                attn_groups.append(attn_group)
            return attn_groups

        for kv_cache_group_spec in kv_cache_config.kv_cache_groups:
            kv_cache_spec = kv_cache_group_spec.kv_cache_spec
            attn_backends = get_attn_backends_for_layers(
                kv_cache_group_spec.layer_names)
            self.attn_groups.append(
                create_attn_groups(attn_backends, kv_cache_spec))

        # Calculate reorder batch threshold (if needed)
        self.calculate_reorder_batch_threshold()

    def initialize_cudagraph_capture(self) -> None:
        min_cg_support = AttentionCGSupport.ALWAYS
        min_cg_builder_name = None

        for attn_group in self._attn_group_iterator():
            builder = attn_group.metadata_builder
            if builder.cudagraph_support.value < min_cg_support.value:
                min_cg_support = builder.cudagraph_support
                min_cg_builder_name = builder.__class__.__name__

        # Flexible resolve the cudagraph mode
        cudagraph_mode = self.compilation_config.cudagraph_mode
        # check cudagraph for mixed batch is supported
        if cudagraph_mode.mixed_mode() == CUDAGraphMode.FULL \
            and min_cg_support != AttentionCGSupport.ALWAYS:
            msg = (f"CUDAGraphMode.{cudagraph_mode.name} is not supported "
                   f"with {min_cg_builder_name} backend (support: "
                   f"{min_cg_support})")
            if min_cg_support == AttentionCGSupport.NEVER:
                # if not supported any full cudagraphs, just raise it.
                msg += "; please try cudagraph_mode=PIECEWISE, and "\
                    "make sure compilation level is piecewise"
                raise ValueError(msg)

            # attempt to resolve the full cudagraph related mode
            if self.compilation_config.splitting_ops_contain_attention():
                msg += "; setting cudagraph_mode=FULL_AND_PIECEWISE"
                cudagraph_mode = self.compilation_config.cudagraph_mode = \
                    CUDAGraphMode.FULL_AND_PIECEWISE
            else:
                msg += "; setting cudagraph_mode=FULL_DECODE_ONLY"
                cudagraph_mode = self.compilation_config.cudagraph_mode = \
                    CUDAGraphMode.FULL_DECODE_ONLY
            logger.warning(msg)

        # check that if we are doing spec-decode + decode full-cudagraphs it is
        # supported
        if (cudagraph_mode.decode_mode() == CUDAGraphMode.FULL
                and self.uniform_decode_query_len > 1 and min_cg_support.value
                < AttentionCGSupport.UNIFORM_BATCH.value):
            msg = (f"CUDAGraphMode.{cudagraph_mode.name} is not supported"
                   f" with spec-decode for attention backend "
                   f"{min_cg_builder_name} (support: {min_cg_support})")
            if self.compilation_config.splitting_ops_contain_attention():
                msg += "; setting cudagraph_mode=PIECEWISE"
                cudagraph_mode = self.compilation_config.cudagraph_mode = \
                    CUDAGraphMode.PIECEWISE
            else:
                msg += "; setting cudagraph_mode=NONE"
                cudagraph_mode = self.compilation_config.cudagraph_mode = \
                    CUDAGraphMode.NONE
            logger.warning(msg)

        # double check that we can support full cudagraph if they are requested
        # even after automatic downgrades
        if cudagraph_mode.has_full_cudagraphs() \
            and min_cg_support == AttentionCGSupport.NEVER:
            raise ValueError(f"CUDAGraphMode.{cudagraph_mode.name} is not "
                             f"supported with {min_cg_builder_name} backend ("
                             f"support:{min_cg_support}) "
                             "; please try cudagraph_mode=PIECEWISE, "
                             "and make sure compilation level is piecewise")

        # Trigger cudagraph dispatching keys initialization here (after
        # initializing attn backends).
        self.cudagraph_dispatcher.initialize_cudagraph_keys(
            self.compilation_config.cudagraph_mode,
            self.uniform_decode_query_len)

        # At this moment, we assume the drafter and main model shares the
        # same cudagraph_mode
        if self.speculative_config and self.speculative_config.use_eagle():
            assert isinstance(self.drafter, EagleProposer)
            assert not cudagraph_mode.has_full_cudagraphs(), \
                "Eagle drafter does not support full cudagraphs yet"
            # uniform_query_len is 1 for drafter
            # TODO: let uniform_query_lens = [1, self.uniform_decode_query_len]
            # for drafter once Padded speculation is supported. See:
            # https://github.com/vllm-project/vllm/issues/21984 for details
            # and an implementation in https://github.com/vllm-project/vllm/pull/22684  # noqa: E501
            self.drafter.cudagraph_dispatcher.initialize_cudagraph_keys(
                self.compilation_config.cudagraph_mode, uniform_query_lens=1)

    def calculate_reorder_batch_threshold(self) -> None:
        """
        Check that if any backends reorder batches; that the reordering
        is compatible (e.g., decode threshold is the same)
        """
        for group in self._attn_group_iterator():
            attn_metadata_builder_i = group.metadata_builder

            # check that if any backends reorder batches; that the reordering
            # is compatible (e.g., decode threshold is the same)
            reorder_batch_threshold_i = (
                attn_metadata_builder_i.reorder_batch_threshold)
            if reorder_batch_threshold_i is not None:
                if self.reorder_batch_threshold is not None:
                    if reorder_batch_threshold_i != \
                        self.reorder_batch_threshold:
                        raise ValueError(
                            f"Attention backend reorders decodes with "
                            f"threshold {reorder_batch_threshold_i} but other "
                            f"backend uses threshold "
                            f"{self.reorder_batch_threshold}")
                else:
                    self.reorder_batch_threshold = reorder_batch_threshold_i

    def may_reinitialize_input_batch(self,
                                     kv_cache_config: KVCacheConfig) -> None:
        """
        Re-initialize the input batch if the block sizes are different from
        `[self.cache_config.block_size]`. This usually happens when there
        are multiple KV cache groups.

        Args:
            kv_cache_config: The KV cache configuration.
        """
        block_sizes = [
            kv_cache_group.kv_cache_spec.block_size
            for kv_cache_group in kv_cache_config.kv_cache_groups
        ]
        if block_sizes != [self.cache_config.block_size]:
            assert self.cache_config.cpu_offload_gb == 0, (
                "Cannot re-initialize the input batch when CPU weight "
                "offloading is enabled. See https://github.com/vllm-project/vllm/pull/18298 "  # noqa: E501
                "for more details.")
            self.input_batch = InputBatch(
                max_num_reqs=self.max_num_reqs,
                max_model_len=self.max_model_len,
                max_num_batched_tokens=self.max_num_tokens,
                device=self.device,
                pin_memory=self.pin_memory,
                vocab_size=self.model_config.get_vocab_size(),
                block_sizes=block_sizes,
                is_spec_decode=bool(self.vllm_config.speculative_config),
                logitsprocs=self.input_batch.logitsprocs,
                is_pooling_model=self.is_pooling_model,
            )

    def _allocate_kv_cache_tensors(
            self, kv_cache_config: KVCacheConfig) -> dict[str, torch.Tensor]:
        """
        Initializes the KV cache buffer with the correct size. The buffer needs
        to be reshaped to the desired shape before being used by the models.

        Args:
            kv_cache_config: The KV cache config
        Returns:
            dict[str, torch.Tensor]: A map between layer names to their
            corresponding memory buffer for KV cache.
         """
        kv_cache_raw_tensors: dict[str, torch.Tensor] = {}
        for kv_cache_tensor in kv_cache_config.kv_cache_tensors:
            tensor = torch.zeros(kv_cache_tensor.size,
                                 dtype=torch.int8,
                                 device=self.device)
            for layer_name in kv_cache_tensor.shared_by:
                kv_cache_raw_tensors[layer_name] = tensor

        layer_names = set()
        for group in kv_cache_config.kv_cache_groups:
            for layer_name in group.layer_names:
                if layer_name in self.runner_only_attn_layers:
                    continue
                layer_names.add(layer_name)
        assert layer_names == set(kv_cache_raw_tensors.keys(
        )), "Some layers are not correctly initialized"
        return kv_cache_raw_tensors

    def _attn_group_iterator(self) -> Iterator[AttentionGroup]:
        return itertools.chain.from_iterable(self.attn_groups)

    def _kv_cache_spec_attn_group_iterator(
            self) -> Iterator[tuple[KVCacheSpec, AttentionGroup]]:
        if not self.kv_cache_config.kv_cache_groups:
            return
        for kv_cache_spec_id, attn_groups in enumerate(self.attn_groups):
            for attn_group in attn_groups:
                yield self.kv_cache_config.kv_cache_groups[
                    kv_cache_spec_id].kv_cache_spec, attn_group

    def _reshape_kv_cache_tensors(
        self,
        kv_cache_config: KVCacheConfig,
        kv_cache_raw_tensors: dict[str, torch.Tensor],
    ) -> dict[str, torch.Tensor]:
        """
        Reshape the KV cache tensors to the desired shape and dtype.

        Args:
            kv_cache_config: The KV cache config
            kv_cache_raw_tensors: The KV cache buffer of each layer, with
                correct size but uninitialized shape.
        Returns:
            Dict[str, torch.Tensor]: A map between layer names to their
            corresponding memory buffer for KV cache.
        """
        kv_caches: dict[str, torch.Tensor] = {}
        has_attn, has_mamba = False, False
        for kv_cache_spec, group in self._kv_cache_spec_attn_group_iterator():
            attn_backend = group.backend
            for layer_name in group.layer_names:
                if layer_name in self.runner_only_attn_layers:
                    continue
                raw_tensor = kv_cache_raw_tensors[layer_name]
                assert raw_tensor.numel() % kv_cache_spec.page_size_bytes == 0
                num_blocks = (raw_tensor.numel() //
                              kv_cache_spec.page_size_bytes)
                if isinstance(kv_cache_spec, AttentionSpec):
                    has_attn = True
                    kv_cache_shape = attn_backend.get_kv_cache_shape(
                        num_blocks, kv_cache_spec.block_size,
                        kv_cache_spec.num_kv_heads, kv_cache_spec.head_size)
                    dtype = kv_cache_spec.dtype
                    try:
                        kv_cache_stride_order = \
                            attn_backend.get_kv_cache_stride_order()
                        assert len(kv_cache_stride_order) == len(
                            kv_cache_shape)
                    except (AttributeError, NotImplementedError):
                        kv_cache_stride_order = tuple(
                            range(len(kv_cache_shape)))
                    # The allocation respects the backend-defined stride order
                    # to ensure the semantic remains consistent for each
                    # backend. We first obtain the generic kv cache shape and
                    # then permute it according to the stride order which could
                    # result in a non-contiguous tensor.
                    kv_cache_shape = tuple(kv_cache_shape[i]
                                           for i in kv_cache_stride_order)
                    # Maintain original KV shape view.
                    inv_order = [
                        kv_cache_stride_order.index(i)
                        for i in range(len(kv_cache_stride_order))
                    ]
                    kv_caches[layer_name] = kv_cache_raw_tensors[
                        layer_name].view(dtype).view(kv_cache_shape).permute(
                            *inv_order)
                elif isinstance(kv_cache_spec, MambaSpec):
                    has_mamba = True
                    raw_tensor = kv_cache_raw_tensors[layer_name]
                    state_tensors = []
                    storage_offset_bytes = 0
                    for (shape, dtype) in zip(kv_cache_spec.shapes,
                                              kv_cache_spec.dtypes):
                        dtype_size = get_dtype_size(dtype)
                        num_element_per_page = (
                            kv_cache_spec.page_size_bytes // dtype_size)
                        target_shape = (num_blocks, *shape)
                        stride = torch.empty(target_shape).stride()
                        target_stride = (num_element_per_page, *stride[1:])
                        assert storage_offset_bytes % dtype_size == 0
                        tensor = torch.as_strided(
                            raw_tensor.view(dtype),
                            size=target_shape,
                            stride=target_stride,
                            storage_offset=storage_offset_bytes // dtype_size,
                        )
                        state_tensors.append(tensor)
                        storage_offset_bytes += stride[0] * dtype_size

                    kv_caches[layer_name] = state_tensors
                else:
                    raise NotImplementedError

        if has_attn and has_mamba:
            self._update_hybrid_attention_mamba_layout(kv_caches)

        return kv_caches

    def _update_hybrid_attention_mamba_layout(
            self, kv_caches: dict[str, torch.Tensor]) -> None:
        """
        Update the layout of attention layers from (2, num_blocks, ...) to
        (num_blocks, 2, ...).

        Args:
            kv_caches: The KV cache buffer of each layer.
        """

        for kv_cache_spec, group in self._kv_cache_spec_attn_group_iterator():
            for layer_name in group.layer_names:
                kv_cache = kv_caches[layer_name]
                if (isinstance(kv_cache_spec, AttentionSpec)
                        and kv_cache.shape[0] == 2):
                    assert kv_cache.shape[1] != 2, \
                        "Fail to determine whether the layout is " \
                        "(2, num_blocks, ...) or (num_blocks, 2, ...) for " \
                        f"a tensor of shape {kv_cache.shape}"
                    hidden_size = kv_cache.shape[2:].numel()
                    kv_cache.as_strided_(size=kv_cache.shape,
                                         stride=(hidden_size, 2 * hidden_size,
                                                 *kv_cache.stride()[2:]))

    def initialize_kv_cache_tensors(
            self, kv_cache_config: KVCacheConfig) -> dict[str, torch.Tensor]:
        """
        Initialize the memory buffer for KV cache.

        Args:
            kv_cache_config: The KV cache config
        Returns:
            Dict[str, torch.Tensor]: A map between layer names to their
            corresponding memory buffer for KV cache.
        """
        # Initialize the memory buffer for KV cache
        kv_cache_raw_tensors = self._allocate_kv_cache_tensors(kv_cache_config)
        # Change the memory buffer to the desired shape
        kv_caches = self._reshape_kv_cache_tensors(kv_cache_config,
                                                   kv_cache_raw_tensors)

        # Set up cross-layer KV cache sharing
        for layer_name, target_layer_name in self.shared_kv_cache_layers.items(
        ):
            logger.debug("%s reuses KV cache of %s", layer_name,
                         target_layer_name)
            kv_caches[layer_name] = kv_caches[target_layer_name]

        bind_kv_cache(kv_caches,
                      self.compilation_config.static_forward_context,
                      self.kv_caches)
        return kv_caches

    def maybe_add_kv_sharing_layers_to_kv_cache_groups(
            self, kv_cache_config: KVCacheConfig) -> None:
        """
        Add layers that re-use KV cache to KV cache group of its target layer.
        Mapping of KV cache tensors happens in `initialize_kv_cache_tensors()`
        """
        if not self.shared_kv_cache_layers:
            # No cross-layer KV sharing, return
            return

        add_kv_sharing_layers_to_kv_cache_groups(
            self.shared_kv_cache_layers,
            kv_cache_config.kv_cache_groups,
            self.runner_only_attn_layers,
        )

        if self.cache_config.kv_sharing_fast_prefill:
            # In You Only Cache Once (https://arxiv.org/abs/2405.05254) or other
            # similar KV sharing setups, only the layers that generate KV caches
            # are involved in the prefill phase, enabling prefill to early exit.
            attn_layers = get_layers_from_vllm_config(self.vllm_config,
                                                      Attention)
            for layer_name in reversed(attn_layers):
                if layer_name in self.shared_kv_cache_layers:
                    self.kv_sharing_fast_prefill_eligible_layers.add(
                        layer_name)
                else:
                    break

    def initialize_kv_cache(self, kv_cache_config: KVCacheConfig) -> None:
        """
        Initialize KV cache based on `kv_cache_config`.
        Args:
            kv_cache_config: Configuration for the KV cache, including the KV
            cache size of each layer
        """
        kv_cache_config = deepcopy(kv_cache_config)
        self.kv_cache_config = kv_cache_config
        self.may_reinitialize_input_batch(kv_cache_config)
        self.may_add_encoder_only_layers_to_kv_cache_config()
        self.maybe_add_kv_sharing_layers_to_kv_cache_groups(kv_cache_config)
        self.initialize_attn_backend(kv_cache_config)
        kv_caches = self.initialize_kv_cache_tensors(kv_cache_config)

        if self.speculative_config and self.speculative_config.use_eagle():
            assert isinstance(self.drafter, EagleProposer)
            # validate all draft model layers belong to the same kv cache
            # group
            self.drafter.validate_same_kv_cache_group(kv_cache_config)

        if has_kv_transfer_group():
            get_kv_transfer_group().register_kv_caches(kv_caches)

    def may_add_encoder_only_layers_to_kv_cache_config(self) -> None:
        """
        Add encoder-only layers to the KV cache config.
        """
        block_size = self.vllm_config.cache_config.block_size
        use_mla = self.vllm_config.model_config.use_mla
        encoder_only_attn_specs: dict[AttentionSpec,
                                      list[str]] = defaultdict(list)
        attn_layers = get_layers_from_vllm_config(self.vllm_config, Attention)
        for layer_name, attn_module in attn_layers.items():
            if attn_module.attn_type == AttentionType.ENCODER_ONLY:
                attn_spec = EncoderOnlyAttentionSpec(
                    block_size=block_size,
                    num_kv_heads=attn_module.num_kv_heads,
                    head_size=attn_module.head_size,
                    dtype=self.kv_cache_dtype,
                    use_mla=use_mla)
                encoder_only_attn_specs[attn_spec].append(layer_name)
                self.runner_only_attn_layers.add(layer_name)
        if len(encoder_only_attn_specs) > 0:
            assert len(
                encoder_only_attn_specs
            ) == 1, "Only support one encoder-only attention spec now"
            spec, layer_names = encoder_only_attn_specs.popitem()
            self.kv_cache_config.kv_cache_groups.append(
                KVCacheGroupSpec(layer_names=layer_names, kv_cache_spec=spec))

    def get_kv_cache_spec(self) -> dict[str, KVCacheSpec]:
        """
        Generates the KVCacheSpec by parsing the kv cache format from each
        Attention module in the static forward context.
        Returns:
            KVCacheSpec: A dictionary mapping layer names to their KV cache
            format. Layers that do not need KV cache are not included.
        """

        block_size = self.vllm_config.cache_config.block_size
        use_mla = self.vllm_config.model_config.use_mla
        kv_cache_spec: dict[str, KVCacheSpec] = {}
        attn_layers = get_layers_from_vllm_config(self.vllm_config, Attention)
        for layer_name, attn_module in attn_layers.items():
            if (kv_tgt_layer :=
                    attn_module.kv_sharing_target_layer_name) is not None:
                # The layer doesn't need its own KV cache and will use that of
                # the target layer. We skip creating a KVCacheSpec for it, so
                # that KV cache management logic will act as this layer does
                # not exist, and doesn't allocate KV cache for the layer. This
                # enables the memory saving of cross-layer kv sharing, allowing
                # a given amount of memory to accommodate longer context lengths
                # or enable more requests to be processed simultaneously.
                self.shared_kv_cache_layers[layer_name] = kv_tgt_layer
                continue

            # TODO: Support other attention modules, e.g., cross-attention
            # TODO(lucas): move the attention specs into the model layers like
            # the attention backends
            if attn_module.attn_type == AttentionType.DECODER:
                if attn_module.sliding_window is not None:
                    kv_cache_spec[layer_name] = SlidingWindowSpec(
                        block_size=block_size,
                        num_kv_heads=attn_module.num_kv_heads,
                        head_size=attn_module.head_size,
                        dtype=self.kv_cache_dtype,
                        sliding_window=attn_module.sliding_window,
                        use_mla=use_mla)
                elif self.attention_chunk_size is not None \
                        and isinstance(attn_module, ChunkedLocalAttention):
                    kv_cache_spec[layer_name] = ChunkedLocalAttentionSpec(
                        block_size=block_size,
                        num_kv_heads=attn_module.num_kv_heads,
                        head_size=attn_module.head_size,
                        dtype=self.kv_cache_dtype,
                        attention_chunk_size=self.attention_chunk_size,
                        use_mla=use_mla)
                else:
                    kv_cache_spec[layer_name] = FullAttentionSpec(
                        block_size=block_size,
                        num_kv_heads=attn_module.num_kv_heads,
                        head_size=attn_module.head_size,
                        dtype=self.kv_cache_dtype,
                        use_mla=use_mla)
            elif attn_module.attn_type in (AttentionType.ENCODER,
                                           AttentionType.ENCODER_ONLY):
                # encoder-only attention does not need KV cache.
                continue
            elif attn_module.attn_type == AttentionType.ENCODER_DECODER:
                raise NotImplementedError
            else:
                raise ValueError(
                    f"Unknown attention type: {attn_module.attn_type}")

        mamba_layers = get_layers_from_vllm_config(self.vllm_config, MambaBase)
        if len(mamba_layers) > 0:
            if self.vllm_config.speculative_config is not None:
                raise NotImplementedError(
                    "Mamba with speculative decoding is not supported yet.")
            if self.vllm_config.cache_config.enable_prefix_caching:
                raise NotImplementedError(
                    "Prefix caching is not supported for Mamba yet.")
            max_model_len = self.vllm_config.model_config.max_model_len

            page_size_padded = (
                self.vllm_config.cache_config.mamba_page_size_padded)

            # Set block_size to max_model_len, so that mamba model will always
            # have only one block in the KV cache.
            for layer_name, mamba_module in mamba_layers.items():
                kv_cache_spec[layer_name] = MambaSpec(
                    shapes=mamba_module.get_state_shape(),
                    dtypes=mamba_module.get_state_dtype(),
                    block_size=max_model_len,
                    page_size_padded=page_size_padded,
                    mamba_type=mamba_module.mamba_type)

        return kv_cache_spec

    def _to_list(self, sampled_token_ids: torch.Tensor) -> list[list[int]]:
        # This is a short term mitigation for issue mentioned in
        # https://github.com/vllm-project/vllm/issues/22754.
        # `tolist` would trigger a cuda wise stream sync, which
        # would block other copy ops from other cuda streams.
        # A cuda event sync would avoid such a situation. Since
        # this is in the critical path of every single model
        # forward loop, this has caused perf issue for a disagg
        # setup.
        pinned = self.sampled_token_ids_pinned_cpu[:sampled_token_ids.shape[0]]
        pinned.copy_(sampled_token_ids, non_blocking=True)
        self.transfer_event.record()
        self.transfer_event.synchronize()
        return pinned.tolist()<|MERGE_RESOLUTION|>--- conflicted
+++ resolved
@@ -1480,32 +1480,12 @@
          max_query_len) = self._prepare_inputs(scheduler_output)
 
         num_scheduled_tokens = scheduler_output.total_num_scheduled_tokens
-<<<<<<< HEAD
         # dispatcher planning
         cudagraph_runtime_mode, batch_descriptor, num_input_tokens = \
             self.cudagraph_dispatcher.plan(
                 num_scheduled_tokens=num_scheduled_tokens,
                 num_reqs=self.input_batch.num_reqs,
                 max_query_len=max_query_len)
-=======
-        if (self.compilation_config.cudagraph_mode != CUDAGraphMode.NONE
-                and not envs.VLLM_DISABLE_PAD_FOR_CUDAGRAPH
-                and num_scheduled_tokens <= self.cudagraph_batch_sizes[-1]):
-            # Use CUDA graphs.
-            # Add padding to the batch size.
-            num_input_tokens = self.vllm_config.pad_for_cudagraph(
-                num_scheduled_tokens)
-        else:
-            # Eager mode.
-            # Pad tokens to multiple of tensor_parallel_size when
-            # enabled collective fusion for SP
-            tp_size = self.vllm_config.parallel_config.tensor_parallel_size
-            if self.compilation_config.pass_config. \
-                enable_sequence_parallelism and tp_size > 1:
-                num_input_tokens = round_up(num_scheduled_tokens, tp_size)
-            else:
-                num_input_tokens = num_scheduled_tokens
->>>>>>> cb55ad86
 
         # Padding for DP
         num_pad, num_tokens_across_dp = self.get_dp_padding(num_input_tokens)
@@ -2658,7 +2638,8 @@
                     keys=keys,
                     cudagraph_runtime_mode=runtime_mode,
                     dummy_run_callable=partial(self._dummy_run,
-                                               skip_eplb=True))
+                                               skip_eplb=True,
+                                               remove_lora=False))
 
             # Capture full cudagraph for uniform decode batches if we have
             # dont already have full mixed prefill-decode cudagraphs
@@ -2674,7 +2655,9 @@
                     keys=keys,
                     cudagraph_runtime_mode=runtime_mode,
                     dummy_run_callable=partial(self._dummy_run,
-                                               skip_eplb=True))
+                                               skip_eplb=True,
+                                               remove_lora=False))
+            self.maybe_remove_all_loras(self.lora_config)
 
             # Capture drafter cudagraphs.
             # Note: Currently only PIECEWISE mode is supported for eagle
@@ -2759,7 +2742,6 @@
                 # attention while `PIECEWISE` implies no attention.
                 force_attention = (
                     cudagraph_runtime_mode == CUDAGraphMode.FULL)
-<<<<<<< HEAD
                 dummy_run_callable(num_tokens,
                                    cudagraph_runtime_mode=CUDAGraphMode.NONE,
                                    force_attention=force_attention,
@@ -2767,20 +2749,6 @@
             dummy_run_callable(num_tokens,
                                cudagraph_runtime_mode=cudagraph_runtime_mode,
                                batch_descriptor=key)
-=======
-                self._dummy_run(num_tokens,
-                                cudagraph_runtime_mode=CUDAGraphMode.NONE,
-                                force_attention=force_attention,
-                                uniform_decode=uniform_decode,
-                                skip_eplb=True,
-                                remove_lora=False)
-            self._dummy_run(num_tokens,
-                            cudagraph_runtime_mode=cudagraph_runtime_mode,
-                            uniform_decode=uniform_decode,
-                            skip_eplb=True,
-                            remove_lora=False)
-        self.maybe_remove_all_loras(self.lora_config)
->>>>>>> cb55ad86
 
     def initialize_attn_backend(self, kv_cache_config: KVCacheConfig) -> None:
         """
