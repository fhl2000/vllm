--- conflicted
+++ resolved
@@ -45,13 +45,9 @@
 from vllm.sequence import IntermediateTensors, PoolerOutput
 from vllm.tasks import GenerationTask, PoolingTask, SupportedTask
 from vllm.utils import (STR_DTYPE_TO_TORCH_DTYPE, DeviceMemoryProfiler,
-<<<<<<< HEAD
                         GiB_bytes, LazyLoader, cdiv, check_use_alibi,
-                        get_dtype_size, is_pin_memory_available, round_up)
-=======
-                        GiB_bytes, LazyLoader, check_use_alibi, get_dtype_size,
-                        is_pin_memory_available, round_up, supports_dynamo)
->>>>>>> 04e38500
+                        get_dtype_size, is_pin_memory_available, round_up,
+                        supports_dynamo)
 from vllm.v1.attention.backends.mamba_selectors import get_mamba_attn_backend
 from vllm.v1.attention.backends.utils import (
     AttentionCGSupport, AttentionMetadataBuilder, CommonAttentionMetadata,
@@ -1958,15 +1954,6 @@
                 rank_mapping,
             )
 
-<<<<<<< HEAD
-        # wrap the model with full cudagraph wrapper if needed.
-        if self.compilation_config.cudagraph_mode not in [
-                CUDAGraphMode.NONE, CUDAGraphMode.PIECEWISE
-        ]:
-            self.model = CUDAGraphWrapper(self.model,
-                                          self.vllm_config,
-                                          runtime_mode=CUDAGraphMode.FULL)
-=======
         if (
             self.vllm_config.compilation_config.level == \
                 CompilationLevel.DYNAMO_AS_IS and supports_dynamo()
@@ -1977,7 +1964,17 @@
             self.model.compile(
                 fullgraph=envs.VLLM_TEST_DYNAMO_FULLGRAPH_CAPTURE,
                 backend=backend)
->>>>>>> 04e38500
+            return
+        # for other compilation level, cudagraph behavior is controlled by 
+        # vllm cudagraph wraper and cudagraph dispatcher
+          
+        # wrap the model with full cudagraph wrapper if needed.
+        if self.compilation_config.cudagraph_mode not in [
+                CUDAGraphMode.NONE, CUDAGraphMode.PIECEWISE
+        ]:
+            self.model = CUDAGraphWrapper(self.model,
+                                          self.vllm_config,
+                                          runtime_mode=CUDAGraphMode.FULL)
 
     def reload_weights(self) -> None:
         assert getattr(self, "model", None) is not None, \
