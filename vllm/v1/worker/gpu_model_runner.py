# SPDX-License-Identifier: Apache-2.0
# SPDX-FileCopyrightText: Copyright contributors to the vLLM project

import gc
import itertools
import time
from collections import defaultdict
from collections.abc import Iterator
from contextlib import contextmanager
from copy import deepcopy
from functools import partial
from typing import TYPE_CHECKING, Any, NamedTuple, Optional, Union, cast

import numpy as np
import torch
import torch.distributed
import torch.nn as nn
from tqdm import tqdm
from typing_extensions import TypeAlias

import vllm.envs as envs
from vllm.attention import Attention, AttentionType
from vllm.attention.backends.abstract import AttentionBackend
from vllm.attention.layers.chunked_local_attention import ChunkedLocalAttention
from vllm.compilation.counter import compilation_counter
from vllm.compilation.cuda_graph import CUDAGraphWrapper
from vllm.compilation.monitor import set_cudagraph_capturing_enabled
from vllm.config import (
    CompilationLevel,
    CUDAGraphMode,
    VllmConfig,
    get_layers_from_vllm_config,
    update_config,
)
from vllm.distributed.eplb.eplb_state import EplbState
from vllm.distributed.kv_transfer import get_kv_transfer_group, has_kv_transfer_group
from vllm.distributed.kv_transfer.kv_connector.utils import copy_kv_blocks
from vllm.distributed.parallel_state import (
    get_pp_group,
    get_tp_group,
    graph_capture,
    is_global_first_rank,
    prepare_communication_buffer_for_model,
)
from vllm.forward_context import BatchDescriptor, DPMetadata, set_forward_context
from vllm.logger import init_logger
from vllm.model_executor.layers.attention_layer_base import AttentionLayerBase
from vllm.model_executor.layers.mamba.abstract import MambaBase
from vllm.model_executor.layers.rotary_embedding import MRotaryEmbedding
from vllm.model_executor.model_loader import TensorizerLoader, get_model_loader
from vllm.model_executor.models.deepseek_v2 import DeepseekV32IndexerCache
from vllm.model_executor.models.interfaces import (
    SupportsMultiModal,
    is_mixture_of_experts,
    supports_eagle3,
    supports_mrope,
    supports_multimodal_pruning,
    supports_transcription,
)
from vllm.model_executor.models.interfaces_base import (
    VllmModelForPooling,
    is_pooling_model,
    is_text_generation_model,
)
from vllm.multimodal import MULTIMODAL_REGISTRY
from vllm.multimodal.inputs import (
    BatchedTensorInputs,
    MultiModalKwargsItem,
    PlaceholderRange,
)
from vllm.multimodal.utils import group_mm_kwargs_by_modality
from vllm.pooling_params import PoolingParams
from vllm.sampling_params import SamplingType
from vllm.sequence import IntermediateTensors
from vllm.tasks import GenerationTask, PoolingTask, SupportedTask
<<<<<<< HEAD
from vllm.utils import (STR_DTYPE_TO_TORCH_DTYPE, DeviceMemoryProfiler,
                        GiB_bytes, cdiv, check_use_alibi, get_dtype_size,
                        is_pin_memory_available,
                        length_from_prompt_token_ids_or_embeds,
                        supports_dynamo)
=======
from vllm.utils import (
    STR_DTYPE_TO_TORCH_DTYPE,
    DeviceMemoryProfiler,
    GiB_bytes,
    cdiv,
    check_use_alibi,
    get_dtype_size,
    is_pin_memory_available,
    length_from_prompt_token_ids_or_embeds,
    round_up,
    supports_dynamo,
)
>>>>>>> fc679696
from vllm.utils.jsontree import json_map_leaves
from vllm.v1.attention.backends.flash_attn import AttentionMetadata
from vllm.v1.attention.backends.gdn_attn import GDNAttentionMetadataBuilder
from vllm.v1.attention.backends.utils import (
    AttentionCGSupport,
    AttentionMetadataBuilder,
    CommonAttentionMetadata,
    create_fast_prefill_custom_backend,
    reorder_batch_to_split_decodes_and_prefills,
    split_attn_metadata,
)
from vllm.v1.cudagraph_dispatcher import CudagraphDispatcher
from vllm.v1.kv_cache_interface import (
    AttentionSpec,
    ChunkedLocalAttentionSpec,
    CrossAttentionSpec,
    EncoderOnlyAttentionSpec,
    FullAttentionSpec,
    KVCacheConfig,
    KVCacheGroupSpec,
    KVCacheSpec,
    MambaSpec,
    MLAAttentionSpec,
    SlidingWindowSpec,
    UniformTypeKVCacheSpecs,
)
from vllm.v1.outputs import (
    EMPTY_MODEL_RUNNER_OUTPUT,
    AsyncModelRunnerOutput,
    DraftTokenIds,
    LogprobsLists,
    LogprobsTensors,
    ModelRunnerOutput,
    PoolerOutput,
    SamplerOutput,
)
from vllm.v1.pool.metadata import PoolingMetadata
from vllm.v1.sample.logits_processor import LogitsProcessors, build_logitsprocs
from vllm.v1.sample.metadata import SamplingMetadata
from vllm.v1.sample.rejection_sampler import RejectionSampler
from vllm.v1.sample.sampler import Sampler
from vllm.v1.spec_decode.eagle import EagleProposer
from vllm.v1.spec_decode.medusa import MedusaProposer
from vllm.v1.spec_decode.metadata import SpecDecodeMetadata
from vllm.v1.spec_decode.ngram_proposer import NgramProposer
from vllm.v1.structured_output.utils import apply_grammar_bitmask
from vllm.v1.utils import CpuGpuBuffer, record_function_or_nullcontext
from vllm.v1.worker.gpu_input_batch import CachedRequestState, InputBatch
from vllm.v1.worker.gpu_ubatch_wrapper import UBatchWrapper
from vllm.v1.worker.kv_connector_model_runner_mixin import KVConnectorModelRunnerMixin
from vllm.v1.worker.lora_model_runner_mixin import LoRAModelRunnerMixin
from vllm.v1.worker.ubatch_splitting import check_ubatch_thresholds, ubatch_split
from vllm.v1.worker.ubatch_utils import UBatchSlice, UBatchSlices
from vllm.v1.worker.utils import is_residual_scattered_for_sp

from .utils import (
    AttentionGroup,
    MultiModalBudget,
    add_kv_sharing_layers_to_kv_cache_groups,
    bind_kv_cache,
    gather_mm_placeholders,
    sanity_check_mm_encoder_outputs,
    scatter_mm_placeholders,
)

if TYPE_CHECKING:
    from vllm.model_executor.model_loader.tensorizer import TensorizerConfig
    from vllm.v1.core.sched.output import SchedulerOutput

logger = init_logger(__name__)

AttnMetadataDict: TypeAlias = dict[str, AttentionMetadata]
# list when ubatching is enabled
PerLayerAttnMetadata: TypeAlias = Union[list[AttnMetadataDict], AttnMetadataDict]


# Wrapper for ModelRunnerOutput to support overlapped execution.
class AsyncGPUModelRunnerOutput(AsyncModelRunnerOutput):
    def __init__(
        self,
        model_runner_output: ModelRunnerOutput,
        sampled_token_ids: torch.Tensor,
        invalid_req_indices: list[int],
        async_output_copy_stream: torch.cuda.Stream,
    ):
        self._model_runner_output = model_runner_output
        self._invalid_req_indices = invalid_req_indices

        # Event on the copy stream so we can synchronize the non-blocking copy.
        self._async_copy_ready_event = torch.cuda.Event()

        # Keep a reference to the device tensor to avoid it being
        # deallocated until we finish copying it to the host.
        self._sampled_token_ids = sampled_token_ids

        # Initiate the copy on a separate stream, but do not synchronize it.
        default_stream = torch.cuda.current_stream()
        with torch.cuda.stream(async_output_copy_stream):
            async_output_copy_stream.wait_stream(default_stream)
            self._sampled_token_ids_cpu = self._sampled_token_ids.to(
                "cpu", non_blocking=True
            )
            self._async_copy_ready_event.record()

    def get_output(self) -> ModelRunnerOutput:
        """Copy the device tensors to the host and return a ModelRunnerOutput.

        This function blocks until the copy is finished.
        """
        self._async_copy_ready_event.synchronize()

        # Release the device tensor once the copy has completed
        del self._sampled_token_ids

        valid_sampled_token_ids = self._sampled_token_ids_cpu.tolist()
        for i in self._invalid_req_indices:
            valid_sampled_token_ids[i].clear()

        output = self._model_runner_output
        output.sampled_token_ids = valid_sampled_token_ids
        return output


class GPUModelRunner(LoRAModelRunnerMixin, KVConnectorModelRunnerMixin):
    def __init__(
        self,
        vllm_config: VllmConfig,
        device: torch.device,
    ):
        self.vllm_config = vllm_config
        self.model_config = vllm_config.model_config
        self.cache_config = vllm_config.cache_config
        self.compilation_config = vllm_config.compilation_config
        self.lora_config = vllm_config.lora_config
        self.load_config = vllm_config.load_config
        self.parallel_config = vllm_config.parallel_config
        self.scheduler_config = vllm_config.scheduler_config
        self.speculative_config = vllm_config.speculative_config
        self.observability_config = vllm_config.observability_config

        from vllm.model_executor.models.utils import set_cpu_offload_max_bytes

        set_cpu_offload_max_bytes(int(self.cache_config.cpu_offload_gb * 1024**3))
        from vllm.model_executor.layers.batch_invariant import init_batch_invariance

        init_batch_invariance()

        model_config = self.model_config
        cache_config = self.cache_config
        scheduler_config = self.scheduler_config
        parallel_config = self.parallel_config
        self.device = device
        self.pin_memory = is_pin_memory_available()
        self.dtype = self.model_config.dtype
        if cache_config.cache_dtype == "auto":
            self.kv_cache_dtype = self.dtype
        else:
            self.kv_cache_dtype = STR_DTYPE_TO_TORCH_DTYPE[cache_config.cache_dtype]

        self.is_pooling_model = model_config.runner_type == "pooling"
        self.enable_prompt_embeds = model_config.enable_prompt_embeds
        self.is_multimodal_raw_input_only_model = (
            model_config.is_multimodal_raw_input_only_model
        )
        # This will be overridden in load_model()
        self.is_multimodal_pruning_enabled = False
        self.max_model_len = model_config.max_model_len
        self.dcp_world_size = self.parallel_config.decode_context_parallel_size
        self.max_num_tokens = scheduler_config.max_num_batched_tokens
        self.max_num_reqs = scheduler_config.max_num_seqs

        # Broadcast PP output for external_launcher (torchrun)
        # to make sure we are synced across pp ranks
        # TODO: Support overlapping mirco-batches
        # https://github.com/vllm-project/vllm/issues/18019
        self.broadcast_pp_output = (
            self.parallel_config.distributed_executor_backend == "external_launcher"
            and len(get_pp_group().ranks) > 0
        )

        # Model-related.
        self.num_query_heads = model_config.get_num_attention_heads(parallel_config)
        self.hidden_size = model_config.get_hidden_size()
        self.attention_chunk_size = model_config.attention_chunk_size
        # Only relevant for models using ALiBi (e.g, MPT)
        self.use_alibi = check_use_alibi(model_config)

        self.cascade_attn_enabled = not self.model_config.disable_cascade_attn

        # Multi-modal data support
        self.mm_registry = MULTIMODAL_REGISTRY
        self.uses_mrope = model_config.uses_mrope
        self.supports_mm_inputs = self.mm_registry.supports_multimodal_inputs(
            model_config
        )

        if self.model_config.is_encoder_decoder:
            # Maximum length of the encoder input, only for encoder-decoder
            # models.
            self.max_encoder_len = scheduler_config.max_num_encoder_input_tokens
        else:
            self.max_encoder_len = 0

        # Sampler
        self.sampler = Sampler(logprobs_mode=self.model_config.logprobs_mode)

        self.eplb_state: Optional[EplbState] = None
        """
        State of the expert parallelism load balancer.

        Will be lazily initialized when the model is loaded.
        """

        # Lazy initializations
        # self.model: nn.Module  # Set after load_model
        # Initialize in initialize_kv_cache
        self.kv_caches: list[torch.Tensor] = []
        # indexes: [kv_cache_group_id][attn_group]
        self.attn_groups: list[list[AttentionGroup]] = []
        # self.kv_cache_config: KVCacheConfig

        # mm_hash ->  encoder_output
        self.encoder_cache: dict[str, torch.Tensor] = {}

        self.use_aux_hidden_state_outputs = False
        # Set up speculative decoding.
        # NOTE(Jiayi): currently we put the entire draft model on
        # the last PP rank. This is not ideal if there are many
        # layers in the draft model.
        if self.speculative_config and get_pp_group().is_last_rank:
            if self.speculative_config.method == "ngram":
                self.drafter = NgramProposer(self.vllm_config)
            elif self.speculative_config.use_eagle():
                self.drafter = EagleProposer(self.vllm_config, self.device, self)  # type: ignore
                if self.speculative_config.method == "eagle3":
                    self.use_aux_hidden_state_outputs = True
            elif self.speculative_config.method == "medusa":
                self.drafter = MedusaProposer(
                    vllm_config=self.vllm_config, device=self.device
                )  # type: ignore
            else:
                raise ValueError(
                    "Unknown speculative decoding method: "
                    f"{self.speculative_config.method}"
                )
            self.rejection_sampler = RejectionSampler()

        # Request states.
        self.requests: dict[str, CachedRequestState] = {}
        self.comm_stream = torch.cuda.Stream()

        # Input Batch
        # NOTE(Chen): Ideally, we should initialize the input batch inside
        # `initialize_kv_cache` based on the kv cache config. However, as in
        # https://github.com/vllm-project/vllm/pull/18298, due to some unknown
        # reasons, we have to initialize the input batch before `load_model`,
        # quantization + weight offloading will fail otherwise. As a temporary
        # solution, we initialize the input batch here, and re-initialize it
        # in `initialize_kv_cache` if the block_sizes here is different from
        # the block_sizes in the kv cache config.
        self.input_batch = InputBatch(
            max_num_reqs=self.max_num_reqs,
            # We need to use the encoder length for encoder-decoer
            # because of KV cache for cross-attention.
            max_model_len=max(self.max_model_len, self.max_encoder_len),
            max_num_batched_tokens=self.max_num_tokens,
            device=self.device,
            pin_memory=self.pin_memory,
            vocab_size=self.model_config.get_vocab_size(),
            block_sizes=[self.cache_config.block_size],
            is_spec_decode=bool(self.vllm_config.speculative_config),
            logitsprocs=build_logitsprocs(
                self.vllm_config,
                self.device,
                self.pin_memory,
                self.is_pooling_model,
                self.vllm_config.model_config.logits_processors,
            ),
            is_pooling_model=self.is_pooling_model,
        )

        self.use_async_scheduling = self.scheduler_config.async_scheduling
        self.async_output_copy_stream = (
            torch.cuda.Stream() if self.use_async_scheduling else None
        )

        # TODO(woosuk): Provide an option to tune the max cudagraph batch size.
        # The convention is different.
        # self.cudagraph_batch_sizes sorts in ascending order.
        # The batch sizes in the config are in descending order.
        if (
            self.compilation_config.cudagraph_capture_sizes
            and self.compilation_config.cudagraph_mode != CUDAGraphMode.NONE
        ):
            self.cudagraph_batch_sizes = list(
                reversed(self.compilation_config.cudagraph_capture_sizes)
            )

        # Cache the device properties.
        self._init_device_properties()

        # Persistent buffers for CUDA graphs.
        self.input_ids = self._make_buffer(self.max_num_tokens, dtype=torch.int32)
        self.positions = self._make_buffer(self.max_num_tokens, dtype=torch.int64)
        self.query_start_loc = self._make_buffer(
            self.max_num_reqs + 1, dtype=torch.int32
        )
        self.seq_lens = self._make_buffer(self.max_num_reqs, dtype=torch.int32)
        # Because inputs_embeds may be bfloat16 and we don't need a numpy
        # version of this tensor, avoid a RuntimeError by not creating a
        # numpy buffer.
        self.inputs_embeds = self._make_buffer(
            self.max_num_tokens, self.hidden_size, dtype=self.dtype, numpy=False
        )
        self.is_token_ids = self._make_buffer(self.max_num_tokens, dtype=torch.bool)
        self.discard_request_indices = self._make_buffer(
            self.max_num_reqs, dtype=torch.int64
        )
        self.num_discarded_requests = 0

        self.num_decode_draft_tokens = self._make_buffer(
            self.max_num_reqs, dtype=torch.int32
        )
        self.num_accepted_tokens = self._make_buffer(
            self.max_num_reqs, dtype=torch.int64
        )

        # Only relevant for multimodal models
        if self.supports_mm_inputs:
            self.is_mm_embed = self._make_buffer(self.max_num_tokens, dtype=torch.bool)

        # Only relevant for models using M-RoPE (e.g, Qwen2-VL)
        if self.uses_mrope:
            # NOTE: `mrope_positions` is implemented with one additional dummy
            # position on purpose to make it non-contiguous so that it can work
            # with torch compile.
            # See detailed explanation in https://github.com/vllm-project/vllm/pull/12128#discussion_r1926431923

            # NOTE: When M-RoPE is enabled, position ids are 3D regardless of
            # the modality of inputs. For text-only inputs, each dimension has
            # identical position IDs, making M-RoPE functionally equivalent to
            # 1D-RoPE.
            # See page 5 of https://arxiv.org/abs/2409.12191
            self.mrope_positions = self._make_buffer(
                (3, self.max_num_tokens + 1), dtype=torch.int64
            )

        # CUDA event to synchronize use of reused CPU tensors between steps
        # when async scheduling is enabled.
        self.prepare_inputs_event: Optional[torch.cuda.Event] = None
        if self.use_async_scheduling:
            self.prepare_inputs_event = torch.cuda.Event()
            # Start in a completed state.
            self.prepare_inputs_event.record(torch.cuda.default_stream())

        # None in the first PP rank. The rest are set after load_model.
        self.intermediate_tensors: Optional[IntermediateTensors] = None

        # OPTIMIZATION: Cache the tensors rather than creating them every step.
        # Keep in int64 to avoid overflow with long context
        self.arange_np = np.arange(
            max(self.max_num_reqs + 1, self.max_model_len, self.max_num_tokens),
            dtype=np.int64,
        )

        # Layer pairings for cross-layer KV sharing.
        # If an Attention layer `layer_name` is in the keys of this dict, it
        # means this layer will perform attention using the keys and values
        # from the KV cache of `shared_kv_cache_layers[layer_name]`.
        self.shared_kv_cache_layers: dict[str, str] = {}
        self.kv_sharing_fast_prefill_eligible_layers: set[str] = set()

        self.kv_sharing_fast_prefill_logits_indices = None
        if self.cache_config.kv_sharing_fast_prefill:
            self.kv_sharing_fast_prefill_logits_indices = torch.zeros(
                self.max_num_tokens, dtype=torch.int32, device=self.device
            )

        self.uniform_decode_query_len = (
            1
            if not self.speculative_config
            else 1 + self.speculative_config.num_speculative_tokens
        )

        # Cudagraph dispatcher for runtime cudagraph dispatching.
        self.cudagraph_dispatcher = CudagraphDispatcher(self.vllm_config,
                                                        is_drafter=False,
                                                        runner=self)

        self.mm_budget = (
            MultiModalBudget(
                self.model_config,
                self.scheduler_config,
                self.mm_registry,
            )
            if self.supports_mm_inputs
            else None
        )

        self.reorder_batch_threshold: Optional[int] = None

        # Attention layers that are only in the KVCacheConfig of the runner
        # (e.g., KV sharing, encoder-only attention), but not in the
        # KVCacheConfig of the scheduler.
        self.runner_only_attn_layers: set[str] = set()

        # Cached outputs.
        self._draft_token_ids: Optional[Union[list[list[int]], torch.Tensor]] = None
        self.transfer_event = torch.cuda.Event()
        self.sampled_token_ids_pinned_cpu = torch.empty(
            (self.max_model_len, 1),
            dtype=torch.int64,
            device="cpu",
            pin_memory=self.pin_memory,
        )

    def _get_positions(self, num_tokens: Any):
        if isinstance(num_tokens, int):
            if self.uses_mrope:
                return self.mrope_positions.gpu[:, :num_tokens]
            return self.positions.gpu[:num_tokens]
        else:
            if self.uses_mrope:
                return self.mrope_positions.gpu[:, num_tokens]
            return self.positions.gpu[num_tokens]

    def _make_buffer(
        self, *size: Union[int, torch.SymInt], dtype: torch.dtype, numpy: bool = True
    ) -> CpuGpuBuffer:
        return CpuGpuBuffer(
            *size,
            dtype=dtype,
            device=self.device,
            pin_memory=self.pin_memory,
            with_numpy=numpy,
        )

    def _init_model_kwargs(self, num_tokens: int):
        model_kwargs = dict[str, Any]()

        if not self.is_pooling_model:
            return model_kwargs

        num_reqs = self.input_batch.num_reqs
        pooling_params = self.input_batch.get_pooling_params()

        token_type_id_requests = dict[int, Any]()
        for i, param in enumerate(pooling_params):
            if (
                param.extra_kwargs is not None
                and (token_types := param.extra_kwargs.get("compressed_token_type_ids"))
                is not None
            ):
                token_type_id_requests[i] = token_types

        if len(token_type_id_requests) == 0:
            return model_kwargs

        seq_lens = self.seq_lens.gpu[:num_reqs]
        token_type_ids = []

        for i in range(num_reqs):
            pos = token_type_id_requests.get(i, seq_lens[i])
            ids = (torch.arange(seq_lens[i]) >= pos).int()
            token_type_ids.append(ids)

        model_kwargs["token_type_ids"] = torch.concat(token_type_ids).to(
            device=self.device
        )
        return model_kwargs

    def _may_reorder_batch(self, scheduler_output: "SchedulerOutput") -> None:
        """
        Update the order of requests in the batch based on the attention
        backend's needs. For example, some attention backends (namely MLA) may
        want to separate requests based on if the attention computation will be
        compute-bound or memory-bound.

        Args:
            scheduler_output: The scheduler output.
        """
        # Attention free models have zero kv_cache_goups, however models
        # like Mamba are also attention free but use the kv_cache for
        # keeping its internal state. This is why we check the number
        # of kv_cache groups instead of solely checking
        # for self.model_config.is_attention_free.
        if len(self.kv_cache_config.kv_cache_groups) == 0:
            return

        if self.reorder_batch_threshold is not None:
            # NOTE(lucas): currently no backend supports the custom masking
            #  required for DCP with q_len > 1, so we assert here. Remove this
            #  assert once the custom mask is support is added to FA3.
            if self.dcp_world_size > 1:
                assert self.reorder_batch_threshold == 1, (
                    "DCP not support reorder_batch_threshold > 1 now."
                )
            reorder_batch_to_split_decodes_and_prefills(
                self.input_batch,
                scheduler_output,
                decode_threshold=self.reorder_batch_threshold,
            )

    # Note: used for model runner override.
    def _init_device_properties(self) -> None:
        """Initialize attributes from torch.cuda.get_device_properties"""
        self.device_properties = torch.cuda.get_device_properties(self.device)
        self.num_sms = self.device_properties.multi_processor_count

    # Note: used for model runner override.
    def _sync_device(self) -> None:
        torch.cuda.synchronize()

    def _update_states(self, scheduler_output: "SchedulerOutput") -> None:
        """Update the cached states and the persistent batch with the scheduler
        output.

        The updated states are used by the `_prepare_inputs` function to create
        the input GPU tensors for the model.

        The SamplingMetadata is updated and copied to the GPU if there is a
        new/resumed/paused/finished request in the batch.
        """
        # Remove finished requests from the cached states.
        for req_id in scheduler_output.finished_req_ids:
            self.requests.pop(req_id, None)
        # Remove the finished requests from the persistent batch.
        # NOTE(woosuk): There could be an edge case where finished_req_ids and
        # scheduled_req_ids overlap. This happens when a request is aborted and
        # then resubmitted with the same ID. In this case, we treat them as two
        # distinct requests - clearing the cached states for the first request
        # and handling the second as a new request.
        for req_id in scheduler_output.finished_req_ids:
            self.input_batch.remove_request(req_id)

        # Free the cached encoder outputs.
        for mm_hash in scheduler_output.free_encoder_mm_hashes:
            self.encoder_cache.pop(mm_hash, None)

        # Remove the unscheduled requests from the persistent batch.
        # NOTE(woosuk): The unscheduled requests are either preempted requests
        # or running requests that are not scheduled in this step. We remove
        # them from the persistent batch but keep their cached states since
        # they will be scheduled again sometime in the future.
        scheduled_req_ids = scheduler_output.num_scheduled_tokens.keys()
        cached_req_ids = self.input_batch.req_id_to_index.keys()
        unscheduled_req_ids = cached_req_ids - scheduled_req_ids
        # NOTE(woosuk): The persistent batch optimization assumes that
        # consecutive batches contain mostly the same requests. If batches
        # have low request overlap (e.g., alternating between two distinct
        # sets of requests), this optimization becomes very inefficient.
        for req_id in unscheduled_req_ids:
            self.input_batch.remove_request(req_id)

        reqs_to_add: list[CachedRequestState] = []
        # Add new requests to the cached states.
        for new_req_data in scheduler_output.scheduled_new_reqs:
            req_id = new_req_data.req_id
            sampling_params = new_req_data.sampling_params
            pooling_params = new_req_data.pooling_params

            if (
                sampling_params
                and sampling_params.sampling_type == SamplingType.RANDOM_SEED
            ):
                generator = torch.Generator(device=self.device)
                generator.manual_seed(sampling_params.seed)
            else:
                generator = None

            if self.is_pooling_model:
                assert pooling_params is not None
                task = pooling_params.task
                assert task is not None, "You did not set `task` in the API"

                model = cast(VllmModelForPooling, self.get_model())
                to_update = model.pooler.get_pooling_updates(task)
                to_update.apply(pooling_params)

            req_state = CachedRequestState(
                req_id=req_id,
                prompt_token_ids=new_req_data.prompt_token_ids,
                prompt_embeds=new_req_data.prompt_embeds,
                mm_features=new_req_data.mm_features,
                sampling_params=sampling_params,
                pooling_params=pooling_params,
                generator=generator,
                block_ids=new_req_data.block_ids,
                num_computed_tokens=new_req_data.num_computed_tokens,
                output_token_ids=[],
                lora_request=new_req_data.lora_request,
            )
            self.requests[req_id] = req_state

            # Only relevant for models using M-RoPE (e.g, Qwen2-VL)
            if self.uses_mrope:
                self._init_mrope_positions(req_state)

            reqs_to_add.append(req_state)

        # Update the states of the running/resumed requests.
        is_last_rank = get_pp_group().is_last_rank
        req_data = scheduler_output.scheduled_cached_reqs
        for i, req_id in enumerate(req_data.req_ids):
            req_state = self.requests[req_id]
            num_computed_tokens = req_data.num_computed_tokens[i]
            new_block_ids = req_data.new_block_ids[i]
            resumed_from_preemption = req_data.resumed_from_preemption[i]
            num_output_tokens = req_data.num_output_tokens[i]

            # Update the cached states.

            req_state.num_computed_tokens = num_computed_tokens

            if not is_last_rank:
                # When using PP, the scheduler sends the sampled tokens back,
                # because there's no direct communication between the first-
                # stage worker and the last-stage worker.
                new_token_ids = req_data.new_token_ids[i]
                # Add the sampled token(s) from the previous step (if any).
                # This doesn't include "unverified" tokens like spec tokens.
                num_new_tokens = (
                    num_computed_tokens + len(new_token_ids) - req_state.num_tokens
                )
                if num_new_tokens == 1:
                    # Avoid slicing list in most common case.
                    req_state.output_token_ids.append(new_token_ids[-1])
                elif num_new_tokens > 0:
                    req_state.output_token_ids.extend(new_token_ids[-num_new_tokens:])
            elif num_output_tokens < len(req_state.output_token_ids):
                # Some output tokens were discarded due to a sync-KV-load
                # failure. Align the cached state.
                del req_state.output_token_ids[num_output_tokens:]

                req_index = self.input_batch.req_id_to_index.get(req_id)
                if req_index is not None:
                    old_end_idx = self.input_batch.num_tokens_no_spec[req_index]
                    end_idx = (
                        self.input_batch.num_prompt_tokens[req_index]
                        + num_output_tokens
                    )
                    self.input_batch.num_tokens[req_index] = end_idx
                    self.input_batch.num_tokens_no_spec[req_index] = end_idx
                    self.input_batch.is_token_ids[req_index, end_idx:old_end_idx] = (
                        False
                    )

            # Update the block IDs.
            if not resumed_from_preemption:
                if new_block_ids is not None:
                    # Append the new blocks to the existing block IDs.
                    for block_ids, new_ids in zip(req_state.block_ids, new_block_ids):
                        block_ids.extend(new_ids)
            else:
                assert new_block_ids is not None
                # The request is resumed from preemption.
                # Replace the existing block IDs with the new ones.
                req_state.block_ids = new_block_ids

            req_index = self.input_batch.req_id_to_index.get(req_id)
            if req_index is None:
                # The request is not in the persistent batch.
                # The request was either preempted and resumed later, or was not
                # scheduled in the previous step and needs to be added again.
                reqs_to_add.append(req_state)
                continue

            # Update the persistent batch.
            self.input_batch.num_computed_tokens_cpu[req_index] = num_computed_tokens
            if new_block_ids is not None:
                self.input_batch.block_table.append_row(new_block_ids, req_index)

            # For the last rank, we don't need to update the token_ids_cpu
            # because the sampled tokens are already cached.
            if not is_last_rank:
                # Add new_token_ids to token_ids_cpu.
                start_token_index = num_computed_tokens
                end_token_index = num_computed_tokens + len(new_token_ids)
                self.input_batch.token_ids_cpu[
                    req_index, start_token_index:end_token_index
                ] = new_token_ids
                self.input_batch.num_tokens_no_spec[req_index] = end_token_index
                self.input_batch.num_tokens[req_index] = end_token_index

            # Add spec_token_ids to token_ids_cpu.
            spec_token_ids = scheduler_output.scheduled_spec_decode_tokens.get(
                req_id, ()
            )
            if spec_token_ids:
                num_spec_tokens = len(spec_token_ids)
                start_index = self.input_batch.num_tokens_no_spec[req_index]
                end_token_index = start_index + num_spec_tokens
                self.input_batch.token_ids_cpu[
                    req_index, start_index:end_token_index
                ] = spec_token_ids
                # NOTE(woosuk): `num_tokens` here may include spec tokens.
                self.input_batch.num_tokens[req_index] += num_spec_tokens

        # Add the new or resumed requests to the persistent batch.
        # The smaller empty indices are filled first.
        for request in reqs_to_add:
            self.input_batch.add_request(request)

        # Condense the batched states if there are gaps left by removed requests
        self.input_batch.condense()
        # Allow attention backend to reorder the batch, potentially
        self._may_reorder_batch(scheduler_output)
        # Refresh batch metadata with any pending updates.
        self.input_batch.refresh_metadata()

    def _update_states_after_model_execute(
        self, output_token_ids: torch.Tensor
    ) -> None:
        """Update the cached states after model execution.

        This is used for MTP/EAGLE for hybrid models, as in linear attention,
        only the last token's state is kept. In MTP/EAGLE, for draft tokens
        the state are kept util we decide how many tokens are accepted for
        each sequence, and a shifting is done during the next iteration
        based on the number of accepted tokens.
        """
        if not self.model_config.is_hybrid or not self.speculative_config:
            return

        # Find the number of accepted tokens for each sequence.
        num_accepted_tokens = (
            (
                torch.cat(
                    [
                        output_token_ids,
                        torch.full(
                            (output_token_ids.size(0), 1),
                            -1,
                            device=output_token_ids.device,
                        ),
                    ],
                    dim=1,
                )
                == -1
            )
            .int()
            .argmax(-1)
            .cpu()
            .numpy()
        )
        for i, num_tokens in enumerate(num_accepted_tokens):
            self.input_batch.num_accepted_tokens_cpu[i] = num_tokens

    def _init_mrope_positions(self, req_state: CachedRequestState):
        image_grid_thw = []
        video_grid_thw = []
        second_per_grid_ts = []
        audio_feature_lengths = []
        use_audio_in_video = False
        for mm_feature in req_state.mm_features:
            mm_item = mm_feature.data
            if mm_item is None:
                continue
            mm_input = mm_item.get_data()
            if (t := mm_input.get("image_grid_thw")) is not None:
                image_grid_thw.append(t.tolist())
            if (t := mm_input.get("video_grid_thw")) is not None:
                video_grid_thw.append(t.tolist())
            if (t := mm_input.get("second_per_grid_ts")) is not None:
                second_per_grid_ts.append(t)
            if (t := mm_input.get("audio_feature_lengths")) is not None:
                audio_feature_lengths.append(t)
            if mm_input.get("use_audio_in_video") is True:
                use_audio_in_video = True

        if supports_mrope(self.model):
            req_state.mrope_positions, req_state.mrope_position_delta = (
                self.model.get_mrope_input_positions(
                    req_state.prompt_token_ids,
                    hf_config=self.model_config.hf_config,
                    image_grid_thw=image_grid_thw,
                    video_grid_thw=video_grid_thw,
                    second_per_grid_ts=second_per_grid_ts,
                    audio_feature_lengths=audio_feature_lengths,
                    use_audio_in_video=use_audio_in_video,
                )
            )
        else:
            req_state.mrope_positions, req_state.mrope_position_delta = (
                MRotaryEmbedding.get_input_positions_tensor(
                    req_state.prompt_token_ids,
                    hf_config=self.model_config.hf_config,
                    image_grid_thw=image_grid_thw,
                    video_grid_thw=video_grid_thw,
                    second_per_grid_ts=second_per_grid_ts,
                    audio_feature_lengths=audio_feature_lengths,
                    use_audio_in_video=use_audio_in_video,
                )
            )

    def _extract_mm_kwargs(
        self,
        scheduler_output: "SchedulerOutput",
    ) -> BatchedTensorInputs:
        if not scheduler_output or not self.is_multimodal_raw_input_only_model:
            return {}

        mm_kwargs = list[MultiModalKwargsItem]()
        for req in scheduler_output.scheduled_new_reqs:
            for feature in req.mm_features:
                if feature.data is not None:
                    mm_kwargs.append(feature.data)

        # Input all modalities at once
        model = cast(SupportsMultiModal, self.model)
        mm_kwargs_combined: BatchedTensorInputs = {}
        for _, _, mm_kwargs_group in group_mm_kwargs_by_modality(
            mm_kwargs,
            device=self.device,
            pin_memory=self.pin_memory,
            merge_by_field_config=model.merge_by_field_config,
        ):
            mm_kwargs_combined.update(mm_kwargs_group)

        return mm_kwargs_combined

    def _dummy_mm_kwargs(self, num_seqs: int) -> BatchedTensorInputs:
        if not self.is_multimodal_raw_input_only_model:
            return {}

        mm_budget = self.mm_budget
        assert mm_budget is not None

        dummy_modality = mm_budget.get_modality_with_max_tokens()
        return self._get_mm_dummy_batch(dummy_modality, num_seqs)

    def _get_cumsum_and_arange(
        self,
        num_tokens: np.ndarray,
        cumsum_dtype: Optional[np.dtype] = None,
    ) -> tuple[np.ndarray, np.ndarray]:
        """Get the cumulative sum and batched arange of the given array.
        # E.g., [2, 5, 3] -> ([2, 7, 10], [0, 1, 0, 1, 2, 3, 4, 0, 1, 2])
        # Equivalent to but faster than:
        # np.concatenate([np.arange(n) for n in num_tokens])
        """
        # Step 1. [2, 5, 3] -> [2, 7, 10]
        cu_num_tokens = np.cumsum(num_tokens, dtype=cumsum_dtype)
        total_num_tokens = cu_num_tokens[-1]
        # Step 2. [2, 7, 10] -> [0, 0, 2, 2, 2, 2, 2, 7, 7, 7]
        cumsums_offsets = np.repeat(cu_num_tokens - num_tokens, num_tokens)
        # Step 3. [0, 1, 0, 1, 2, 3, 4, 0, 1, 2]
        arange = self.arange_np[:total_num_tokens] - cumsums_offsets

        return cu_num_tokens, arange

    def _prepare_input_ids(
        self, total_num_scheduled_tokens: int, cu_num_tokens: np.ndarray
    ) -> None:
        """Prepare the input IDs for the current batch.

        Carefully handles the `prev_sampled_token_ids` which can be cached
        from the previous engine iteration, in which case those tokens on the
        GPU need to be copied into the corresponding slots into input_ids."""

        if self.input_batch.prev_sampled_token_ids is None:
            # Normal scheduling case
            self.input_ids.copy_to_gpu(total_num_scheduled_tokens)
            if self.enable_prompt_embeds:
                self.inputs_embeds.copy_to_gpu(total_num_scheduled_tokens)
                self.is_token_ids.copy_to_gpu(total_num_scheduled_tokens)
            return

        # Async scheduling case, where some decode requests from the previous
        # iteration won't have entries in input_ids_cpu and need to be copied
        # on the GPU from prev_sampled_token_ids.
        prev_req_id_to_index = self.input_batch.prev_req_id_to_index
        assert prev_req_id_to_index is not None
        flattened_indices = []
        prev_common_req_indices = []
        indices_match = True
        max_flattened_index = -1
        for req_id, cur_index in self.input_batch.req_id_to_index.items():
            if (prev_index := prev_req_id_to_index.get(req_id)) is not None:
                prev_common_req_indices.append(prev_index)
                # We need to compute the flattened input_ids index of the
                # last token in each common request.
                flattened_index = cu_num_tokens[cur_index].item() - 1
                flattened_indices.append(flattened_index)
                indices_match &= prev_index == flattened_index
                max_flattened_index = max(max_flattened_index, flattened_index)
        num_commmon_tokens = len(flattened_indices)
        if num_commmon_tokens < total_num_scheduled_tokens:
            # If not all requests are decodes from the last iteration,
            # We need to copy the input_ids_cpu to the GPU first.
            self.input_ids.copy_to_gpu(total_num_scheduled_tokens)
            if self.enable_prompt_embeds:
                self.inputs_embeds.copy_to_gpu(total_num_scheduled_tokens)
                self.is_token_ids.copy_to_gpu(total_num_scheduled_tokens)
        if num_commmon_tokens == 0:
            # No requests in common with the previous iteration
            # So input_ids_cpu will have all the input ids.
            return
        if indices_match and max_flattened_index == (num_commmon_tokens - 1):
            # Common-case optimization: the batch is unchanged
            # and no reordering happened.
            # The indices are both the same permutation of 0..N-1 so
            # we can copy directly using a single slice.
            self.input_ids.gpu[:num_commmon_tokens].copy_(
                self.input_batch.prev_sampled_token_ids[:num_commmon_tokens, 0],
                non_blocking=True,
            )
            if self.enable_prompt_embeds:
                self.is_token_ids.gpu[:num_commmon_tokens] = True
            return
        # Upload the index tensors asynchronously
        # so the scatter can be non-blocking.
        input_ids_index_tensor = torch.tensor(
            flattened_indices, dtype=torch.int64, pin_memory=self.pin_memory
        ).to(self.device, non_blocking=True)
        prev_common_req_indices_tensor = torch.tensor(
            prev_common_req_indices, dtype=torch.int64, pin_memory=self.pin_memory
        ).to(self.device, non_blocking=True)
        self.input_ids.gpu.scatter_(
            dim=0,
            index=input_ids_index_tensor,
            src=self.input_batch.prev_sampled_token_ids[
                prev_common_req_indices_tensor, 0
            ],
        )

    def _get_encoder_seq_lens(
        self,
        scheduler_output: "SchedulerOutput",
        kv_cache_spec: KVCacheSpec,
        num_reqs: int,
    ) -> Optional[np.ndarray]:
        if not isinstance(kv_cache_spec, CrossAttentionSpec):
            return None

        # Build encoder_seq_lens array mapping request indices to
        # encoder lengths for inputs scheduled in this batch
        encoder_seq_lens = np.zeros(num_reqs, dtype=np.int32)
        for req_id in scheduler_output.scheduled_encoder_inputs:
            req_index = self.input_batch.req_id_to_index[req_id]
            encoder_seq_lens[req_index] = self.max_encoder_len

        return encoder_seq_lens

    def _prepare_inputs(
        self, scheduler_output: "SchedulerOutput"
    ) -> tuple[
        PerLayerAttnMetadata,
        torch.Tensor,
        Optional[SpecDecodeMetadata],
        np.ndarray,
        Optional[CommonAttentionMetadata],
        int,
        Optional[UBatchSlices],
        Optional[torch.Tensor],
        bool,
    ]:
        """
        :return: tuple[
            attn_metadata: layer-to-attention_metadata mapping,
            logits_indices, spec_decode_metadata,
            num_scheduled_tokens, spec_decode_common_attn_metadata,
            max_num_scheduled_tokens, use_cascade_attn
        ]
        """
        total_num_scheduled_tokens = scheduler_output.total_num_scheduled_tokens
        assert total_num_scheduled_tokens > 0
        num_reqs = self.input_batch.num_reqs
        assert num_reqs > 0

        # OPTIMIZATION: Start copying the block table first.
        # This way, we can overlap the copy with the following CPU operations.
        self.input_batch.block_table.commit_block_table(num_reqs)

        # Get the number of scheduled tokens for each request.
        req_ids = self.input_batch.req_ids
        tokens = [scheduler_output.num_scheduled_tokens[i] for i in req_ids]
        num_scheduled_tokens = np.array(tokens, dtype=np.int32)
        max_num_scheduled_tokens = max(tokens)

        # Get request indices.
        # E.g., [2, 5, 3] -> [0, 0, 1, 1, 1, 1, 1, 2, 2, 2]
        req_indices = np.repeat(self.arange_np[:num_reqs], num_scheduled_tokens)

        # cu_num_tokens: [2, 5, 3] -> [2, 7, 10]
        # arange: [0, 1, 0, 1, 2, 3, 4, 0, 1, 2]
        cu_num_tokens, arange = self._get_cumsum_and_arange(num_scheduled_tokens)

        # Get positions.
        positions_np = self.positions.np[:total_num_scheduled_tokens]
        np.add(
            self.input_batch.num_computed_tokens_cpu[req_indices],
            arange,
            out=positions_np,
        )

        # Calculate M-RoPE positions.
        # Only relevant for models using M-RoPE (e.g, Qwen2-VL)
        if self.uses_mrope:
            self._calc_mrope_positions(scheduler_output)

        # Get token indices.
        # E.g., [0, 1, 0, 1, 2, 3, 4, 0, 1, 2]
        # -> [0, 1, M, M + 1, M + 2, M + 3, M + 4, 2 * M, 2 * M + 1, 2 * M + 2]
        # where M is the max_model_len.
        token_indices = (
            positions_np + req_indices * self.input_batch.token_ids_cpu.shape[1]
        )
        token_indices_tensor = torch.from_numpy(token_indices)

        # NOTE(woosuk): We use torch.index_select instead of np.take here
        # because torch.index_select is much faster than np.take for large
        # tensors.
        torch.index_select(
            self.input_batch.token_ids_cpu_tensor.flatten(),
            0,
            token_indices_tensor,
            out=self.input_ids.cpu[:total_num_scheduled_tokens],
        )
        if self.enable_prompt_embeds:
            is_token_ids = self.input_batch.is_token_ids.flatten()
            torch.index_select(
                is_token_ids,
                0,
                token_indices_tensor,
                out=self.is_token_ids.cpu[:total_num_scheduled_tokens],
            )

        # Because we did not pre-allocate a massive prompt_embeds CPU tensor on
        # the InputBatch, we need to fill in the prompt embeds into the expected
        # spots in the GpuModelRunner's pre-allocated prompt_embeds tensor.
        if self.input_batch.req_prompt_embeds:
            output_idx = 0
            for req_idx in range(num_reqs):
                num_sched = num_scheduled_tokens[req_idx]

                # Skip if this request doesn't have embeddings
                if req_idx not in self.input_batch.req_prompt_embeds:
                    output_idx += num_sched
                    continue

                # Skip if no tokens scheduled
                if num_sched <= 0:
                    output_idx += num_sched
                    continue

                req_embeds = self.input_batch.req_prompt_embeds[req_idx]
                start_pos = self.input_batch.num_computed_tokens_cpu[req_idx]

                # Skip if trying to read beyond available embeddings
                if start_pos >= req_embeds.shape[0]:
                    output_idx += num_sched
                    continue

                # Copy available embeddings
                end_pos = start_pos + num_sched
                actual_end = min(end_pos, req_embeds.shape[0])
                actual_num_sched = actual_end - start_pos

                if actual_num_sched > 0:
                    self.inputs_embeds.cpu[
                        output_idx : output_idx + actual_num_sched
                    ].copy_(req_embeds[start_pos:actual_end])

                output_idx += num_sched

        self.input_batch.block_table.compute_slot_mapping(req_indices, positions_np)
        self.input_batch.block_table.commit_slot_mapping(total_num_scheduled_tokens)

        # Prepare the attention metadata.
        self.query_start_loc.np[0] = 0
        self.query_start_loc.np[1 : num_reqs + 1] = cu_num_tokens
        # Note: pad query_start_loc to be non-decreasing, as kernels
        # like FlashAttention requires that
        self.query_start_loc.np[num_reqs + 1 :].fill(cu_num_tokens[-1])
        self.query_start_loc.copy_to_gpu()
        query_start_loc = self.query_start_loc.gpu[: num_reqs + 1]

        num_tokens_unpadded = scheduler_output.total_num_scheduled_tokens
<<<<<<< HEAD
        num_tokens_padded = self._get_num_input_tokens(
            num_tokens_unpadded, num_reqs, max_num_scheduled_tokens)
        uniform_decode = \
            (max_num_scheduled_tokens == self.uniform_decode_query_len) and \
            (total_num_scheduled_tokens == num_reqs * max_num_scheduled_tokens)
        ubatch_slices, num_tokens_after_padding = \
            ubatch_split(num_scheduled_tokens,
                         num_tokens_unpadded,
                         num_tokens_padded,
                         uniform_decode=uniform_decode,
                         vllm_config=self.vllm_config)
=======
        num_tokens_padded = num_tokens_unpadded + self.get_local_padding(
            num_tokens_unpadded
        )
        uniform_decode = (
            max_num_scheduled_tokens == self.uniform_decode_query_len
        ) and (total_num_scheduled_tokens == num_reqs * max_num_scheduled_tokens)
        ubatch_slices, num_tokens_after_padding = ubatch_split(
            num_scheduled_tokens,
            num_tokens_unpadded,
            num_tokens_padded,
            uniform_decode=uniform_decode,
            vllm_config=self.vllm_config,
        )
>>>>>>> fc679696

        self.seq_lens.np[:num_reqs] = (
            self.input_batch.num_computed_tokens_cpu[:num_reqs] + num_scheduled_tokens
        )
        # Fill unused with 0 for full cuda graph mode.
        self.seq_lens.np[num_reqs:].fill(0)
        self.seq_lens.copy_to_gpu()
        seq_lens = self.seq_lens.gpu[:num_reqs]
        max_seq_len = self.seq_lens.np[:num_reqs].max().item()

        num_tokens = [self.requests[r].num_tokens for r in self.input_batch.req_ids]
        num_tokens_np = np.array(num_tokens, dtype=np.int32)

        # Record the index of requests that should not be sampled,
        # so that we could clear the sampled tokens before returning
        discard_requests_mask = self.seq_lens.np[:num_reqs] < num_tokens_np
        discard_request_indices = np.nonzero(discard_requests_mask)[0]
        self.num_discarded_requests = len(discard_request_indices)
        self.discard_request_indices.np[: self.num_discarded_requests] = (
            discard_request_indices
        )

        self.discard_request_indices.copy_to_gpu(self.num_discarded_requests)

        # Copy the tensors to the GPU.
        self._prepare_input_ids(total_num_scheduled_tokens, cu_num_tokens)

        if self.uses_mrope:
            # Only relevant for models using M-RoPE (e.g, Qwen2-VL)
            self.mrope_positions.gpu[:, :total_num_scheduled_tokens].copy_(
                self.mrope_positions.cpu[:, :total_num_scheduled_tokens],
                non_blocking=True,
            )
        else:
            # Common case (1D positions)
            self.positions.copy_to_gpu(total_num_scheduled_tokens)

        use_spec_decode = len(scheduler_output.scheduled_spec_decode_tokens) > 0
        if not use_spec_decode:
            # NOTE(woosuk): Due to chunked prefills, the batch may contain
            # partial requests. While we should not sample any token
            # from these partial requests, we do so for simplicity.
            # We will ignore the sampled tokens from the partial requests.
            # TODO: Support prompt logprobs.
            logits_indices = query_start_loc[1:] - 1
            num_draft_tokens = None
            spec_decode_metadata = None
        else:
            # Get the number of draft tokens for each request.
            # Iterate over the dictionary rather than all requests since not all
            # requests have draft tokens.
            num_draft_tokens = np.zeros(num_reqs, dtype=np.int32)
            # For chunked prefills, use -1 as mask rather than 0, as guided
            # decoding may rollback speculative tokens.
            num_decode_draft_tokens = np.full(num_reqs, -1, dtype=np.int32)
            for (
                req_id,
                draft_token_ids,
            ) in scheduler_output.scheduled_spec_decode_tokens.items():
                req_idx = self.input_batch.req_id_to_index[req_id]
                num_draft_tokens[req_idx] = len(draft_token_ids)
                num_decode_draft_tokens[req_idx] = (
                    len(draft_token_ids)
                    if (
                        self.input_batch.num_computed_tokens_cpu[req_idx]
                        >= self.input_batch.num_prompt_tokens[req_idx]
                    )
                    else -1
                )
            spec_decode_metadata = self._calc_spec_decode_metadata(
                num_draft_tokens, cu_num_tokens
            )
            logits_indices = spec_decode_metadata.logits_indices

            # For DECODE only cuda graph of some attention backends (e.g., GDN).
            self.num_decode_draft_tokens.np[:num_reqs] = num_decode_draft_tokens
            self.num_decode_draft_tokens.np[num_reqs:].fill(-1)
            self.num_decode_draft_tokens.copy_to_gpu()

        logits_indices_padded = None
        if self.cache_config.kv_sharing_fast_prefill:
            logits_indices_padded = self._prepare_kv_sharing_fast_prefill(
                logits_indices
            )

        attn_metadata: PerLayerAttnMetadata = {}
        if ubatch_slices is not None:
            attn_metadata = [dict() for _ in range(len(ubatch_slices))]
        use_cascade_attn = False

        # Used in the below loop.
        query_start_loc_cpu = self.query_start_loc.cpu[: num_reqs + 1]
        seq_lens_cpu = self.seq_lens.cpu[:num_reqs]
        num_computed_tokens_cpu = self.input_batch.num_computed_tokens_cpu_tensor[
            :num_reqs
        ]
        spec_decode_common_attn_metadata = None
        if use_spec_decode:
            self.num_accepted_tokens.np[:num_reqs] = (
                self.input_batch.num_accepted_tokens_cpu[:num_reqs]
            )
            self.num_accepted_tokens.np[num_reqs:].fill(1)
            self.num_accepted_tokens.copy_to_gpu()

        # Prepare the attention metadata for each KV cache group and make layers
        # in the same group share the same metadata.
        for kv_cache_group_id, kv_cache_group_spec in enumerate(
            self.kv_cache_config.kv_cache_groups
        ):
            encoder_seq_lens = self._get_encoder_seq_lens(
                scheduler_output, kv_cache_group_spec.kv_cache_spec, num_reqs
            )

            if isinstance(kv_cache_group_spec.kv_cache_spec, EncoderOnlyAttentionSpec):
                # Encoder-only layers do not have KV cache, so we need to
                # create a dummy block table and slot mapping for them.
                blk_table_tensor = torch.zeros(
                    (num_reqs, 1),
                    dtype=torch.int32,
                    device=self.device,
                )
                slot_mapping = torch.zeros(
                    (total_num_scheduled_tokens,),
                    dtype=torch.int64,
                    device=self.device,
                )
                num_common_prefix_blocks = 0
            else:
                blk_table = self.input_batch.block_table[kv_cache_group_id]
                blk_table_tensor = blk_table.get_device_tensor(num_reqs)
                slot_mapping = blk_table.slot_mapping.gpu[:total_num_scheduled_tokens]

                # Fill unused with -1. Needed for reshape_and_cache in full cuda
                # graph mode.
                blk_table.slot_mapping.gpu[total_num_scheduled_tokens:].fill_(-1)
                num_common_prefix_blocks = scheduler_output.num_common_prefix_blocks[
                    kv_cache_group_id
                ]

            common_attn_metadata = CommonAttentionMetadata(
                query_start_loc=query_start_loc,
                query_start_loc_cpu=query_start_loc_cpu,
                seq_lens=seq_lens,
                seq_lens_cpu=seq_lens_cpu,
                num_computed_tokens_cpu=num_computed_tokens_cpu,
                num_reqs=num_reqs,
                num_actual_tokens=total_num_scheduled_tokens,
                max_query_len=max_num_scheduled_tokens,
                max_seq_len=max_seq_len,
                block_table_tensor=blk_table_tensor,
                slot_mapping=slot_mapping,
                logits_indices_padded=logits_indices_padded,
                num_logits_indices=logits_indices.size(0),
                causal=True,
                encoder_seq_lens=encoder_seq_lens,
            )

            if self.speculative_config and spec_decode_common_attn_metadata is None:
                if isinstance(self.drafter, EagleProposer):
                    if (
                        self.drafter.attn_layer_names[0]
                        in kv_cache_group_spec.layer_names
                    ):
                        spec_decode_common_attn_metadata = common_attn_metadata
                else:
                    spec_decode_common_attn_metadata = common_attn_metadata

            for attn_group in self.attn_groups[kv_cache_group_id]:
                # Prepare for cascade attention if enabled & beneficial.
                common_prefix_len = 0
                builder = attn_group.get_metadata_builder()
                if self.cascade_attn_enabled:
                    common_prefix_len = self._compute_cascade_attn_prefix_len(
                        num_scheduled_tokens,
                        num_common_prefix_blocks,
                        attn_group.kv_cache_spec,
                        builder,
                    )

                extra_attn_metadata_args = {}
                if use_spec_decode and isinstance(builder, GDNAttentionMetadataBuilder):
                    extra_attn_metadata_args = dict(
                        num_accepted_tokens=self.num_accepted_tokens.gpu[:num_reqs],
                        num_decode_draft_tokens_cpu=self.num_decode_draft_tokens.cpu[
                            :num_reqs
                        ],
                    )

                if ubatch_slices is not None:
                    common_attn_metadata_list = split_attn_metadata(
                        ubatch_slices, common_attn_metadata
                    )
                    for ubid, common_attn_metadata in enumerate(
                        common_attn_metadata_list
                    ):
                        attn_metadata_i = attn_group.get_metadata_builder(
                            ubatch_id=ubid
                        ).build(
                            common_prefix_len=common_prefix_len,
                            common_attn_metadata=common_attn_metadata,
                        )
                        for layer_name in kv_cache_group_spec.layer_names:
                            assert type(attn_metadata) is list
                            attn_metadata[ubid][layer_name] = attn_metadata_i
                else:
                    assert isinstance(attn_metadata, dict)
                    attn_metadata_i = builder.build(
                        common_prefix_len=common_prefix_len,
                        common_attn_metadata=common_attn_metadata,
                        **extra_attn_metadata_args,
                    )
                    use_cascade_attn |= getattr(attn_metadata_i, "use_cascade", False)
                    for layer_name in attn_group.layer_names:
                        attn_metadata[layer_name] = attn_metadata_i

        # disable cascade attention when DBO
        if ubatch_slices is not None:
            use_cascade_attn = False

        # Hot-Swap lora model
        if self.lora_config:
            self.set_active_loras(self.input_batch, num_scheduled_tokens)

        return (
            attn_metadata,
            logits_indices,
            spec_decode_metadata,
            num_scheduled_tokens,
            spec_decode_common_attn_metadata,
            max_num_scheduled_tokens,
            ubatch_slices,
            num_tokens_after_padding,
            use_cascade_attn,
        )

    def _compute_cascade_attn_prefix_len(
        self,
        num_scheduled_tokens: np.ndarray,
        num_common_prefix_blocks: int,
        kv_cache_spec: KVCacheSpec,
        attn_metadata_builder: AttentionMetadataBuilder,
    ) -> int:
        """Compute the length of the common prefix for cascade attention.

        NOTE(woosuk): The common prefix length returned by this function
        represents the length used specifically for cascade attention, not the
        actual number of tokens shared between requests. When cascade attention
        is disabled (use_cascade=False), this function returns 0 even if
        requests share common tokens. Additionally, the common prefix length is
        truncated to a multiple of the block size and may be further truncated
        due to implementation details explained below.

        Args:
            num_scheduled_tokens: Number of tokens scheduled per request.
            num_common_prefix_blocks: Number of shared KV cache blocks.

        Returns:
            int: Length of common prefix in tokens.
        """
        common_prefix_len = num_common_prefix_blocks * kv_cache_spec.block_size
        if common_prefix_len == 0:
            # Common case.
            return 0

        # NOTE(woosuk): Cascade attention uses two attention kernels: one
        # for the common prefix and the other for the rest. For the first
        # kernel, we concatenate all the query tokens (possibly from
        # different requests) and treat them as if they are from the same
        # request. Then, we use bi-directional attention to process the
        # common prefix in the KV cache. Importantly, this means that the
        # first kernel does not do any masking.

        # Consider the following example:
        # Request 1's input query: [D, E, X]
        # Request 1's kv cache: [A, B, C, D, E, X]
        # Request 1's num_computed_tokens: 3 (i.e., [A, B, C])
        # Request 2's input query: [E, Y]
        # Request 2's kv cache: [A, B, C, D, E, Y]
        # Request 2's num_computed_tokens: 4 (i.e., [A, B, C, D])

        # If we use [A, B, C, D, E] as the common prefix, then the
        # first kernel will compute the bi-directional attention between
        # input query [D, E, X, E, Y] and common prefix [A, B, C, D, E].
        # However, this is wrong because D in Request 1 should not attend to
        # E in the common prefix (i.e., we need masking).
        # To avoid this, [A, B, C, D] should be the common prefix.
        # That is, the common prefix should be capped by the minimum
        # num_computed_tokens among the requests, and plus one to include
        # the first token of the query.

        # In practice, we use [A, B, C] as the common prefix, instead of
        # [A, B, C, D] (i.e., the common prefix is capped by the minimum
        # num_computed_tokens, without plus one).
        # This is because of an implementation detail: We want to always
        # use two kernels for cascade attention. Let's imagine:
        # Request 3's input query: [D]
        # Request 3's kv cache: [A, B, C, D]
        # Request 3's num_computed_tokens: 3 (i.e., [A, B, C])
        # If we use [A, B, C, D] as the common prefix for Request 1-3,
        # then Request 3 will be processed only by the first kernel,
        # and the second kernel will get an empty input. While this is not
        # a fundamental problem, our current implementation does not support
        # this case.
        num_reqs = len(num_scheduled_tokens)
        common_prefix_len = min(
            common_prefix_len, self.input_batch.num_computed_tokens_cpu[:num_reqs].min()
        )
        # common_prefix_len should be a multiple of the block size.
        common_prefix_len = (
            common_prefix_len // kv_cache_spec.block_size * kv_cache_spec.block_size
        )
        use_sliding_window = isinstance(kv_cache_spec, SlidingWindowSpec) or (
            isinstance(kv_cache_spec, FullAttentionSpec)
            and kv_cache_spec.sliding_window is not None
        )
        use_local_attention = isinstance(kv_cache_spec, ChunkedLocalAttentionSpec) or (
            isinstance(kv_cache_spec, FullAttentionSpec)
            and kv_cache_spec.attention_chunk_size is not None
        )
        assert isinstance(kv_cache_spec, AttentionSpec)
        use_cascade = attn_metadata_builder.use_cascade_attention(
            common_prefix_len=common_prefix_len,
            query_lens=num_scheduled_tokens,
            num_query_heads=self.num_query_heads,
            num_kv_heads=kv_cache_spec.num_kv_heads,
            use_alibi=self.use_alibi,
            use_sliding_window=use_sliding_window,
            use_local_attention=use_local_attention,
            num_sms=self.num_sms,
        )
        return common_prefix_len if use_cascade else 0

    def _calc_mrope_positions(self, scheduler_output: "SchedulerOutput"):
        mrope_pos_ptr = 0
        for index, req_id in enumerate(self.input_batch.req_ids):
            req = self.requests[req_id]
            assert req.mrope_positions is not None

            num_computed_tokens = self.input_batch.num_computed_tokens_cpu[index]
            num_scheduled_tokens = scheduler_output.num_scheduled_tokens[req_id]
            num_prompt_tokens = length_from_prompt_token_ids_or_embeds(
                req.prompt_token_ids, req.prompt_embeds
            )

            if num_computed_tokens + num_scheduled_tokens > num_prompt_tokens:
                prompt_part_len = max(0, num_prompt_tokens - num_computed_tokens)
                completion_part_len = max(0, num_scheduled_tokens - prompt_part_len)
            else:
                prompt_part_len = num_scheduled_tokens
                completion_part_len = 0

            assert num_scheduled_tokens == prompt_part_len + completion_part_len

            if prompt_part_len > 0:
                # prompt's mrope_positions are pre-computed
                dst_start = mrope_pos_ptr
                dst_end = mrope_pos_ptr + prompt_part_len
                src_start = num_computed_tokens
                src_end = num_computed_tokens + prompt_part_len

                self.mrope_positions.cpu[:, dst_start:dst_end] = req.mrope_positions[
                    :, src_start:src_end
                ]
                mrope_pos_ptr += prompt_part_len

            if completion_part_len > 0:
                # compute completion's mrope_positions on-the-fly
                dst_start = mrope_pos_ptr
                dst_end = mrope_pos_ptr + completion_part_len

                MRotaryEmbedding.get_next_input_positions_tensor(
                    out=self.mrope_positions.np,
                    out_offset=dst_start,
                    mrope_position_delta=req.mrope_position_delta,
                    context_len=num_computed_tokens + prompt_part_len,
                    num_new_tokens=completion_part_len,
                )

                mrope_pos_ptr += completion_part_len

    def _calc_spec_decode_metadata(
        self,
        num_draft_tokens: np.ndarray,
        cu_num_scheduled_tokens: np.ndarray,
    ) -> SpecDecodeMetadata:
        # Inputs:
        # cu_num_scheduled_tokens:  [  4, 104, 107, 207, 209]
        # num_draft_tokens:         [  3,   0,   2,   0,   1]
        # Outputs:
        # cu_num_draft_tokens:      [  3,   3,   5,   5,   6]
        # logits_indices:           [  0,   1,   2,   3, 103, 104, 105, 106,
        #                            206, 207, 208]
        # target_logits_indices:    [  0,   1,   2,   5,   6,   9]
        # bonus_logits_indices:     [  3,   4,   7,   8,  10]

        # Compute the logits indices.
        # [4, 1, 3, 1, 2]
        num_sampled_tokens = num_draft_tokens + 1

        # Step 1. cu_num_sampled_tokens: [4, 5, 8, 9, 11]
        # arange: [0, 1, 2, 3, 0, 0, 1, 2, 0, 0, 1]
        cu_num_sampled_tokens, arange = self._get_cumsum_and_arange(
            num_sampled_tokens, cumsum_dtype=np.int32
        )
        # Step 2. [0, 0, 0, 0, 103, 104, 104, 104, 206, 207, 207]
        logits_indices = np.repeat(
            cu_num_scheduled_tokens - num_sampled_tokens, num_sampled_tokens
        )
        # Step 3. [0, 1, 2, 3, 103, 104, 105, 106, 206, 207, 208]
        logits_indices += arange

        # Compute the bonus logits indices.
        bonus_logits_indices = cu_num_sampled_tokens - 1

        # Compute the draft logits indices.
        # cu_num_draft_tokens: [3, 3, 5, 5, 6]
        # arange: [0, 1, 2, 0, 1, 0]
        cu_num_draft_tokens, arange = self._get_cumsum_and_arange(
            num_draft_tokens, cumsum_dtype=np.int32
        )
        # [0, 0, 0, 5, 5, 9]
        target_logits_indices = np.repeat(
            cu_num_sampled_tokens - num_sampled_tokens, num_draft_tokens
        )
        # [0, 1, 2, 5, 6, 9]
        target_logits_indices += arange

        # TODO: Optimize the CPU -> GPU copy.
        cu_num_draft_tokens = torch.from_numpy(cu_num_draft_tokens).to(
            self.device, non_blocking=True
        )
        logits_indices = torch.from_numpy(logits_indices).to(
            self.device, non_blocking=True
        )
        target_logits_indices = torch.from_numpy(target_logits_indices).to(
            self.device, non_blocking=True
        )
        bonus_logits_indices = torch.from_numpy(bonus_logits_indices).to(
            self.device, non_blocking=True
        )

        # Compute the draft token ids.
        # draft_token_indices:      [  1,   2,   3, 105, 106, 208]
        draft_token_ids = self.input_ids.gpu[logits_indices]
        draft_token_ids = draft_token_ids[target_logits_indices + 1]

        metadata = SpecDecodeMetadata(
            draft_token_ids=draft_token_ids,
            num_draft_tokens=num_draft_tokens.tolist(),
            cu_num_draft_tokens=cu_num_draft_tokens,
            target_logits_indices=target_logits_indices,
            bonus_logits_indices=bonus_logits_indices,
            logits_indices=logits_indices,
        )
        return metadata

    def _prepare_kv_sharing_fast_prefill(
        self,
        logits_indices: torch.Tensor,
    ) -> torch.Tensor:
        assert self.kv_sharing_fast_prefill_logits_indices is not None
        num_logits = logits_indices.shape[0]
        assert num_logits > 0
        self.kv_sharing_fast_prefill_logits_indices[:num_logits].copy_(logits_indices)
        # There might have leftover indices in logits_indices[num_logits:]
        # from previous iterations, whose values may be greater than the
        # batch size in the current iteration. To ensure indices are always
        # valid, we fill the padded indices with the last index.
        self.kv_sharing_fast_prefill_logits_indices[num_logits:].fill_(
            logits_indices[-1].item()
        )
        if (
            self.compilation_config.cudagraph_mode != CUDAGraphMode.NONE
            and num_logits <= self.cudagraph_batch_sizes[-1]
        ):
            # Use piecewise CUDA graphs.
            # Add padding to the batch size.
            num_logits_padded = self.vllm_config.pad_for_cudagraph(num_logits)
        else:
            num_logits_padded = num_logits
        logits_indices_padded = self.kv_sharing_fast_prefill_logits_indices[
            :num_logits_padded
        ]
        return logits_indices_padded

    def _batch_mm_kwargs_from_scheduler(
        self,
        scheduler_output: "SchedulerOutput",
    ) -> tuple[list[MultiModalKwargsItem], list[tuple[str, PlaceholderRange]]]:
        """Batch multimodal kwargs from scheduled encoder inputs.

        Args:
            scheduler_output: The scheduler output containing scheduled encoder
                inputs.

        Returns:
            A tuple of (mm_kwargs, req_ids_pos) where:
            - mm_kwargs: List of multimodal kwargs items to be batched
            - mm_hashes_pos: List of (mm_hash, position_info) tuples
        """
        scheduled_encoder_inputs = scheduler_output.scheduled_encoder_inputs
        if not scheduled_encoder_inputs:
            return [], []
        # Batch the multi-modal inputs.
        mm_kwargs = list[MultiModalKwargsItem]()
        # list of tuple (mm_hash, position_info)
        mm_hashes_pos = list[tuple[str, PlaceholderRange]]()
        for req_id, encoder_input_ids in scheduled_encoder_inputs.items():
            req_state = self.requests[req_id]

            for mm_input_id in encoder_input_ids:
                mm_feature = req_state.mm_features[mm_input_id]
                mm_hash = mm_feature.identifier
                mm_kwargs.append(mm_feature.data)
                mm_hashes_pos.append((mm_hash, mm_feature.mm_position))

        return mm_kwargs, mm_hashes_pos

    def _execute_mm_encoder(self, scheduler_output: "SchedulerOutput"):
        # Batch the multi-modal inputs using the helper method.
        mm_kwargs, mm_hashes_pos = self._batch_mm_kwargs_from_scheduler(
            scheduler_output
        )

        if not mm_kwargs:
            return

        # Batch mm inputs as much as we can: if a request in the batch has
        # multiple modalities or a different modality than the previous one,
        # we process it separately to preserve item order.
        # FIXME(ywang96): This is a hacky way to deal with multiple modalities
        # in the same batch while still being able to benefit from batching
        # multimodal inputs. The proper solution should be reordering the
        # encoder outputs.
        model = cast(SupportsMultiModal, self.model)
        encoder_outputs = []
        for modality, num_items, mm_kwargs_group in group_mm_kwargs_by_modality(
            mm_kwargs,
            device=self.device,
            pin_memory=self.pin_memory,
            merge_by_field_config=model.merge_by_field_config,
        ):
            # (ekhvedchenia): Temporary hack to limit peak memory usage when
            # processing multimodal data.This solves the issue with scheduler
            # putting too many video samples into a single batch. Scheduler
            # uses pruned vision tokens count to compare it versus compute
            # budget which is incorrect (Either input media size or non-pruned
            # output vision tokens count should be considered)
            curr_group_outputs = []

            if self.is_multimodal_pruning_enabled and modality == "video":
                micro_batch_size = 1
                for i in range(0, num_items, micro_batch_size):
                    micro_batch_mm_inputs = dict(
                        (k, v[i : i + micro_batch_size])
                        for k, v in mm_kwargs_group.items()
                    )

                    micro_batch_outputs = model.get_multimodal_embeddings(
                        **micro_batch_mm_inputs
                    )

                    curr_group_outputs.extend(micro_batch_outputs)
            else:
                # Run the encoder.
                # `curr_group_outputs` is either of the following:
                # 1. A tensor of shape (num_items, feature_size, hidden_size)
                # in case feature_size is fixed across all multimodal items.
                # 2. A list or tuple (length: num_items) of tensors,
                # each of shape (feature_size, hidden_size) in case the feature
                # size is dynamic depending on the input multimodal items.
                curr_group_outputs = model.get_multimodal_embeddings(**mm_kwargs_group)

            sanity_check_mm_encoder_outputs(
                curr_group_outputs,
                expected_num_items=num_items,
            )
            encoder_outputs.extend(curr_group_outputs)

        # Cache the encoder outputs by mm_hash
        for (mm_hash, pos_info), output in zip(mm_hashes_pos, encoder_outputs):
            self.encoder_cache[mm_hash] = scatter_mm_placeholders(
                output,
                is_embed=pos_info.is_embed,
            )

    def _gather_mm_embeddings(
        self,
        scheduler_output: "SchedulerOutput",
        shift_computed_tokens: int = 0,
    ) -> tuple[list[torch.Tensor], torch.Tensor]:
        total_num_scheduled_tokens = scheduler_output.total_num_scheduled_tokens

        mm_embeds = list[torch.Tensor]()
        is_mm_embed = self.is_mm_embed.cpu
        is_mm_embed[:total_num_scheduled_tokens] = False

        req_start_idx = 0
        should_sync_mrope_positions = False

        for req_id in self.input_batch.req_ids:
            mm_embeds_req: list[torch.Tensor] = []

            num_scheduled_tokens = scheduler_output.num_scheduled_tokens[req_id]
            req_state = self.requests[req_id]
            num_computed_tokens = req_state.num_computed_tokens + shift_computed_tokens

            for mm_feature in req_state.mm_features:
                pos_info = mm_feature.mm_position
                start_pos = pos_info.offset
                num_encoder_tokens = pos_info.length

                # The encoder output is needed if the two ranges overlap:
                # [num_computed_tokens,
                #  num_computed_tokens + num_scheduled_tokens) and
                # [start_pos, start_pos + num_encoder_tokens)
                if start_pos >= num_computed_tokens + num_scheduled_tokens:
                    # The encoder output is not needed in this step.
                    break
                if start_pos + num_encoder_tokens <= num_computed_tokens:
                    # The encoder output is already processed and stored
                    # in the decoder's KV cache.
                    continue

                start_idx = max(num_computed_tokens - start_pos, 0)
                end_idx = min(
                    num_computed_tokens - start_pos + num_scheduled_tokens,
                    num_encoder_tokens,
                )
                assert start_idx < end_idx

                mm_hash = mm_feature.identifier
                encoder_output = self.encoder_cache.get(mm_hash, None)
                assert encoder_output is not None, f"Encoder cache miss for {mm_hash}."

                if (is_embed := pos_info.is_embed) is not None:
                    is_embed = is_embed[start_idx:end_idx]

                req_start_pos = req_start_idx + start_pos - num_computed_tokens
                is_mm_embed[req_start_pos + start_idx : req_start_pos + end_idx] = (
                    True if is_embed is None else is_embed
                )

                mm_embeds_item = gather_mm_placeholders(
                    encoder_output[start_idx:end_idx],
                    is_embed=is_embed,
                )
                mm_embeds_req.append(mm_embeds_item)

            if self.is_multimodal_pruning_enabled and self.uses_mrope:
                assert req_state.mrope_positions is not None
                should_sync_mrope_positions = True
                mm_embeds_req, new_mrope_positions, new_delta = (
                    self.model.recompute_mrope_positions(
                        input_ids=req_state.prompt_token_ids,
                        multimodal_embeddings=mm_embeds_req,
                        mrope_positions=req_state.mrope_positions,
                        num_computed_tokens=req_state.num_computed_tokens,
                    )
                )
                req_state.mrope_positions.copy_(new_mrope_positions)
                req_state.mrope_position_delta = new_delta

            mm_embeds.extend(mm_embeds_req)
            req_start_idx += num_scheduled_tokens

        is_mm_embed = self.is_mm_embed.copy_to_gpu(total_num_scheduled_tokens)

        if should_sync_mrope_positions:
            self._calc_mrope_positions(scheduler_output)
            self.mrope_positions.copy_to_gpu(total_num_scheduled_tokens)

        return mm_embeds, is_mm_embed

    def _extract_encoder_inputs(
        self,
        scheduler_output: "SchedulerOutput",
    ) -> dict[str, torch.Tensor]:
        """Extract encoder inputs for encoder-decoder models.

        This method extracts multimodal input features from scheduled encoder
        inputs and formats them for the encoder-decoder model forward pass.
        """
        # Batch the multi-modal inputs using the helper method.
        mm_kwargs, _ = self._batch_mm_kwargs_from_scheduler(scheduler_output)

        if not mm_kwargs:
            return {}

        # Group MM kwargs by modality and extract features
        model = cast(SupportsMultiModal, self.model)
        encoder_features = {}
        for _, _, mm_kwargs_group in group_mm_kwargs_by_modality(
            mm_kwargs,
            device=self.device,
            pin_memory=self.pin_memory,
            merge_by_field_config=model.merge_by_field_config,
        ):
            # Add the grouped features to encoder_features dict
            # This allows the model to receive them as kwargs (e.g.,
            # input_features=...)
            encoder_features.update(mm_kwargs_group)

        return encoder_features

    def get_model(self) -> nn.Module:
        # get raw model out of the cudagraph wrapper.
        if isinstance(self.model, (CUDAGraphWrapper, UBatchWrapper)):
            return self.model.unwrap()
        return self.model

    def get_supported_generation_tasks(self) -> list[GenerationTask]:
        model = self.get_model()
        supported_tasks = list[GenerationTask]()

        if is_text_generation_model(model):
            supported_tasks.append("generate")

        if supports_transcription(model):
            if model.supports_transcription_only:
                return ["transcription"]

            supported_tasks.append("transcription")

        return supported_tasks

    def get_supported_pooling_tasks(self) -> list[PoolingTask]:
        model = self.get_model()
        if not is_pooling_model(model):
            return []

        supported_tasks = list(model.pooler.get_supported_tasks())

        if (
            self.scheduler_config.chunked_prefill_enabled
            and "encode" in supported_tasks
        ):
            supported_tasks.remove("encode")

            logger.debug_once(
                "Chunked prefill is not supported with "
                "encode task which using ALL pooling. "
                "Please turn off chunked prefill by "
                "`--no-enable-chunked-prefill` before using it."
            )

        if "score" in supported_tasks:
            num_labels = getattr(self.model_config.hf_config, "num_labels", 0)
            if num_labels != 1:
                supported_tasks.remove("score")
                logger.debug_once("Score API is only enabled for num_labels == 1.")

        return supported_tasks

    def get_supported_tasks(self) -> tuple[SupportedTask, ...]:
        tasks = list[SupportedTask]()

        if self.model_config.runner_type == "generate":
            tasks.extend(self.get_supported_generation_tasks())
        if self.model_config.runner_type == "pooling":
            tasks.extend(self.get_supported_pooling_tasks())

        return tuple(tasks)

    def sync_and_slice_intermediate_tensors(
        self,
        num_tokens: int,
        intermediate_tensors: IntermediateTensors,
        sync_self: bool,
    ) -> IntermediateTensors:
        assert self.intermediate_tensors is not None

        tp = self.vllm_config.parallel_config.tensor_parallel_size
        is_rs = is_residual_scattered_for_sp(self.vllm_config, num_tokens)

        # When sequence parallelism is enabled, the "residual" tensor is sharded
        # across tensor parallel ranks, so each rank only needs its own slice.
        if sync_self:
            assert intermediate_tensors is not None
            for k, v in intermediate_tensors.items():
                is_scattered = k == "residual" and is_rs
                copy_len = num_tokens // tp if is_scattered else num_tokens
                self.intermediate_tensors[k][:copy_len].copy_(
                    v[:copy_len], non_blocking=True
                )

        return IntermediateTensors(
            {
                k: v[: num_tokens // tp]
                if k == "residual" and is_rs
                else v[:num_tokens]
                for k, v in self.intermediate_tensors.items()
            }
        )

    def eplb_step(self, is_dummy: bool = False, is_profile: bool = False) -> None:
        """
        Step for the EPLB (Expert Parallelism Load Balancing) state.
        """
        if not self.parallel_config.enable_eplb:
            return

        assert self.eplb_state is not None
        model = self.get_model()
        assert is_mixture_of_experts(model)
        self.eplb_state.step(
            model,
            is_dummy,
            is_profile,
            log_stats=self.parallel_config.eplb_config.log_balancedness,
        )

    def get_dp_padding(self, num_tokens: int) -> tuple[int, Optional[torch.Tensor]]:
        """
        Determines the total number of tokens that each rank will run.
        All ranks will be padded out so that they run with the same number
        of tokens

        Returns: tuple[
            num_pad_tokens: The number of tokens that will be added to the batch
            num_tokens_after_padding: A tensor containing the total number of
            tokens for each DP rank including padding.
        ]
        """
        dp_size = self.vllm_config.parallel_config.data_parallel_size
        dp_rank = self.vllm_config.parallel_config.data_parallel_rank

        # For DP: Don't pad when setting enforce_eager.
        # This lets us set enforce_eager on the prefiller in a P/D setup and
        # still use CUDA graphs (enabled by this padding) on the decoder.
        #
        # TODO(tms) : There are many cases where padding is enabled for
        # prefills, causing unnecessary and excessive padding of activations.

        if dp_size == 1 or self.vllm_config.model_config.enforce_eager:
            # Early exit.
            return 0, None

        num_tokens_across_dp = DPMetadata.num_tokens_across_dp(
            num_tokens, dp_size, dp_rank
        )
        max_tokens_across_dp_cpu = torch.max(num_tokens_across_dp).item()
        num_tokens_after_padding = torch.tensor(
            [max_tokens_across_dp_cpu] * dp_size, device="cpu", dtype=torch.int32
        )
        return max_tokens_across_dp_cpu - num_tokens, num_tokens_after_padding

<<<<<<< HEAD
=======
    def get_local_padding(self, num_tokens_unpadded: int) -> int:
        num_tokens_padded = num_tokens_unpadded

        if (
            self.compilation_config.cudagraph_mode != CUDAGraphMode.NONE
            and num_tokens_unpadded <= self.cudagraph_batch_sizes[-1]
        ):
            # Use piecewise CUDA graphs.
            # Add padding to the batch size.
            num_tokens_padded = self.vllm_config.pad_for_cudagraph(num_tokens_unpadded)
        else:
            # Eager mode.
            # Pad tokens to multiple of tensor_parallel_size when
            # enabled collective fusion for SP
            tp_size = self.vllm_config.parallel_config.tensor_parallel_size
            if (
                self.vllm_config.compilation_config.pass_config.enable_sequence_parallelism
                and tp_size > 1
            ):
                num_tokens_padded = round_up(num_tokens_unpadded, tp_size)

        num_pad_tokens = num_tokens_padded - num_tokens_unpadded
        return num_pad_tokens

>>>>>>> fc679696
    # This is where the second ubatch is adjusted to account for the padding.
    # Should be called after attention metadata creation. This just pads
    # the second ubatch slice out to the total number of tokens
    # (num_tokens + padding)
    def pad_out_ubatch_slice(self, ubatch_slices: UBatchSlices, num_total_tokens: int):
        padded_second_ubatch_slice = slice(
            ubatch_slices[1].token_slice.start, num_total_tokens
        )
        ubatch_slices[1] = UBatchSlice(
            padded_second_ubatch_slice, padded_second_ubatch_slice
        )

    def _pool(
        self,
        hidden_states: torch.Tensor,
        num_scheduled_tokens: int,
        num_scheduled_tokens_np: np.ndarray,
    ) -> ModelRunnerOutput:
        assert self.input_batch.num_reqs == len(self.input_batch.pooling_params), (
            "Either all or none of the requests in a batch must be pooling request"
        )

        hidden_states = hidden_states[:num_scheduled_tokens]
        pooling_metadata = self.input_batch.get_pooling_metadata()
        pooling_metadata.build_pooling_cursor(
            num_scheduled_tokens_np.tolist(), device=hidden_states.device
        )
        seq_lens_cpu = self.seq_lens.cpu[: self.input_batch.num_reqs]

        model = cast(VllmModelForPooling, self.model)
        raw_pooler_output: PoolerOutput = model.pooler(
            hidden_states=hidden_states,
            pooling_metadata=pooling_metadata,
        )
        raw_pooler_output = json_map_leaves(
            lambda x: x.to("cpu", non_blocking=True),
            raw_pooler_output,
        )
        self._sync_device()

        pooler_output: list[Optional[torch.Tensor]] = []
        for raw_output, seq_len, prompt_len in zip(
            raw_pooler_output, seq_lens_cpu, pooling_metadata.prompt_lens
        ):
            output = raw_output if seq_len == prompt_len else None
            pooler_output.append(output)

        return ModelRunnerOutput(
            req_ids=self.input_batch.req_ids,
            req_id_to_index=self.input_batch.req_id_to_index,
            sampled_token_ids=[],
            logprobs=None,
            prompt_logprobs_dict={},
            pooler_output=pooler_output,
        )

<<<<<<< HEAD
    def _get_num_input_tokens(self, num_scheduled_tokens: int, num_reqs: int,
                              max_query_len: int) -> int:
        return self.cudagraph_dispatcher.get_num_input_tokens_local(
            num_scheduled_tokens, num_reqs, max_query_len)
=======
    def _get_num_input_tokens(self, num_scheduled_tokens: int) -> int:
        if (
            self.compilation_config.cudagraph_mode != CUDAGraphMode.NONE
            and not envs.VLLM_DISABLE_PAD_FOR_CUDAGRAPH
            and hasattr(self, "cudagraph_batch_sizes")
            and self.cudagraph_batch_sizes
            and num_scheduled_tokens <= self.cudagraph_batch_sizes[-1]
        ):
            # Use CUDA graphs.
            # Add padding to the batch size.
            return self.vllm_config.pad_for_cudagraph(num_scheduled_tokens)

        # Eager mode.
        # Pad tokens to multiple of tensor_parallel_size when
        # enabled collective fusion for SP
        tp_size = self.vllm_config.parallel_config.tensor_parallel_size
        if (
            self.compilation_config.pass_config.enable_sequence_parallelism
            and tp_size > 1
        ):
            return round_up(num_scheduled_tokens, tp_size)
        return num_scheduled_tokens
>>>>>>> fc679696

    def _preprocess(
        self,
        num_input_tokens: int,
        scheduler_output: "SchedulerOutput",
        intermediate_tensors: Optional[IntermediateTensors] = None,
<<<<<<< HEAD
    ) -> tuple[Optional[torch.Tensor], Optional[torch.Tensor], torch.Tensor,
               Optional[IntermediateTensors], dict[str, Any]]:
        num_scheduled_tokens = scheduler_output.total_num_scheduled_tokens
=======
        ubatch_slices: Optional[UBatchSlices] = None,
        num_tokens_after_padding: Optional[torch.Tensor] = None,
    ) -> tuple[
        int,
        int,
        Optional[torch.Tensor],
        Optional[torch.Tensor],
        Optional[torch.Tensor],
        torch.Tensor,
        Optional[IntermediateTensors],
        dict[str, Any],
    ]:
        num_scheduled_tokens = scheduler_output.total_num_scheduled_tokens
        if ubatch_slices:
            assert num_tokens_after_padding is not None
            num_input_tokens = int(num_tokens_after_padding[0].item() * 2)
            self.pad_out_ubatch_slice(ubatch_slices, num_input_tokens)
        elif ubatch_slices is None:
            num_input_tokens = self._get_num_input_tokens(num_scheduled_tokens)
            num_pad, num_tokens_after_padding = self.get_dp_padding(num_input_tokens)
            num_input_tokens += num_pad
>>>>>>> fc679696

        # _prepare_inputs may reorder the batch, so we must gather multi
        # modal outputs after that to ensure the correct order
        if (
            self.supports_mm_inputs
            and get_pp_group().is_first_rank
            and not self.model_config.is_encoder_decoder
        ):
            # Run the multimodal encoder if any.
            self._execute_mm_encoder(scheduler_output)
            mm_embeds, is_mm_embed = self._gather_mm_embeddings(scheduler_output)

            # NOTE(woosuk): To unify token ids and soft tokens (vision
            # embeddings), we always use embeddings (rather than token ids)
            # as input to the multimodal model, even when the input is text.
            inputs_embeds_scheduled = self.model.get_input_embeddings(
                self.input_ids.gpu[:num_scheduled_tokens],
                multimodal_embeddings=mm_embeds,
                is_multimodal=is_mm_embed,
            )

            # TODO(woosuk): Avoid the copy. Optimize.
            self.inputs_embeds.gpu[:num_scheduled_tokens].copy_(inputs_embeds_scheduled)

            input_ids = None
            inputs_embeds = self.inputs_embeds.gpu[:num_input_tokens]
            model_kwargs = {
                **self._init_model_kwargs(num_scheduled_tokens),
                **self._extract_mm_kwargs(scheduler_output),
            }
        elif self.enable_prompt_embeds and get_pp_group().is_first_rank:
            # Get the input embeddings for the tokens that are not input embeds,
            # then put them into the appropriate positions.
            # TODO(qthequartermasterman): Since even when prompt embeds are
            # enabled, (a) not all requests will use prompt embeds, and (b)
            # after the initial prompt is processed, the rest of the generated
            # tokens will be token ids, it is not desirable to have the
            # embedding layer outside of the CUDA graph all the time. The v0
            # engine avoids this by "double compiling" the CUDA graph, once
            # with input_ids and again with inputs_embeds, for all num_tokens.
            # If a batch only has token ids, then including the embedding layer
            # in the CUDA graph will be more performant (like in the else case
            # below).
            token_ids_idx = (
                self.is_token_ids.gpu[:num_scheduled_tokens]
                .nonzero(as_tuple=False)
                .squeeze(1)
            )
            # Some tokens ids may need to become embeds
            if token_ids_idx.numel() > 0:
                token_ids = self.input_ids.gpu[token_ids_idx]
                tokens_to_embeds = self.model.get_input_embeddings(input_ids=token_ids)
                self.inputs_embeds.gpu[token_ids_idx] = tokens_to_embeds

            inputs_embeds = self.inputs_embeds.gpu[:num_input_tokens]
            model_kwargs = self._init_model_kwargs(num_input_tokens)
            input_ids = None
        else:
            # For text-only models, we use token ids as input.
            # While it is possible to use embeddings as input just like the
            # multimodal models, it is not desirable for performance since
            # then the embedding layer is not included in the CUDA graph.
            input_ids = self.input_ids.gpu[:num_input_tokens]
            inputs_embeds = None
            model_kwargs = self._init_model_kwargs(num_input_tokens)
        if self.uses_mrope:
            positions = self.mrope_positions.gpu[:, :num_input_tokens]
        else:
            positions = self.positions.gpu[:num_input_tokens]

        if get_pp_group().is_first_rank:
            intermediate_tensors = None
        else:
            intermediate_tensors = self.sync_and_slice_intermediate_tensors(
                num_input_tokens, intermediate_tensors, True
            )

        if (
            self.model_config.is_encoder_decoder
            and scheduler_output.scheduled_encoder_inputs
        ):
            encoder_inputs = self._extract_encoder_inputs(scheduler_output)
            model_kwargs.update(encoder_inputs)

        return (
            input_ids,
            inputs_embeds,
            positions,
            intermediate_tensors,
            model_kwargs,
        )

    def _sample(
        self,
        logits: Optional[torch.Tensor],
        spec_decode_metadata: Optional[SpecDecodeMetadata],
    ) -> SamplerOutput:
        # Sample the next token and get logprobs if needed.
        sampling_metadata = self.input_batch.sampling_metadata
        if spec_decode_metadata is None:
            sampler_output = self.sampler(
                logits=logits,
                sampling_metadata=sampling_metadata,
            )
        else:
            # When indexing with a tensor (bonus_logits_indices), PyTorch
            # creates a new tensor with separate storage from the original
            # logits tensor. This means any in-place operations on bonus_logits
            # won't affect the original logits tensor.
            assert logits is not None
            bonus_logits = logits[spec_decode_metadata.bonus_logits_indices]
            sampler_output = self.sampler(
                logits=bonus_logits,
                sampling_metadata=sampling_metadata,
            )
            bonus_token_ids = sampler_output.sampled_token_ids

            # Just like `bonus_logits`, `target_logits` is a new tensor with
            # separate storage from the original `logits` tensor. Therefore,
            # it is safe to update `target_logits` in place.
            target_logits = logits[spec_decode_metadata.target_logits_indices]
            output_token_ids = self.rejection_sampler(
                spec_decode_metadata,
                None,  # draft_probs
                target_logits,
                bonus_token_ids,
                sampling_metadata,
            )
            sampler_output.sampled_token_ids = output_token_ids
            self._update_states_after_model_execute(output_token_ids)

        return sampler_output

    def _bookkeeping_sync(
        self,
        scheduler_output: "SchedulerOutput",
        sampler_output: SamplerOutput,
        logits: Optional[torch.Tensor],
        hidden_states: torch.Tensor,
        num_scheduled_tokens: int,
    ) -> tuple[
        dict[str, int],
        Optional[LogprobsLists],
        list[list[int]],
        dict[str, Optional[LogprobsTensors]],
        list[str],
        dict[str, int],
        list[int],
    ]:
        num_nans_in_logits = {}
        if envs.VLLM_COMPUTE_NANS_IN_LOGITS:
            num_nans_in_logits = self._get_nans_in_logits(logits)

        discard_sampled_tokens_req_indices = self.discard_request_indices.np[
            : self.num_discarded_requests
        ]
        for i in discard_sampled_tokens_req_indices:
            gen = self.input_batch.generators.get(int(i))
            if gen is not None:
                gen.set_offset(gen.get_offset() - 4)

        # Copy some objects so they don't get modified after returning.
        # This is important when using async scheduling.
        req_ids_output_copy = self.input_batch.req_ids.copy()
        req_id_to_index_output_copy = self.input_batch.req_id_to_index.copy()

        # NOTE: GPU -> CPU Sync happens here.
        # Move as many CPU operations as possible before this sync point.
        logprobs_tensors = sampler_output.logprobs_tensors
        logprobs_lists = (
            logprobs_tensors.tolists() if logprobs_tensors is not None else None
        )

        # Compute prompt logprobs if needed.
        prompt_logprobs_dict = self._get_prompt_logprobs_dict(
            hidden_states[:num_scheduled_tokens],
            scheduler_output.num_scheduled_tokens,
        )

        num_sampled_tokens = sampler_output.sampled_token_ids.shape[0]
        sampled_token_ids = sampler_output.sampled_token_ids
        invalid_req_indices = []
        if not self.use_async_scheduling:
            # Get the valid generated tokens.
            max_gen_len = sampled_token_ids.shape[-1]
            if max_gen_len == 1:
                # No spec decode tokens.
                valid_sampled_token_ids = self._to_list(sampled_token_ids)
            else:
                # Includes spec decode tokens.
                valid_sampled_token_ids = self.rejection_sampler.parse_output(
                    sampled_token_ids,
                    self.input_batch.vocab_size,
                )
            # Mask out the sampled tokens that should not be sampled.
            for i in discard_sampled_tokens_req_indices:
                valid_sampled_token_ids[int(i)].clear()
        else:
            valid_sampled_token_ids = []
            invalid_req_indices = discard_sampled_tokens_req_indices.tolist()
            invalid_req_indices_set = set(invalid_req_indices)
            assert sampled_token_ids.shape[-1] == 1

            # Cache the sampled tokens on the GPU and avoid CPU sync.
            # These will be copied into input_ids in the next step
            # when preparing inputs.
            self.input_batch.prev_sampled_token_ids = sampled_token_ids
            self.input_batch.prev_sampled_token_ids_invalid_indices = (
                invalid_req_indices_set
            )
            self.input_batch.prev_req_id_to_index = {
                req_id: i
                for i, req_id in enumerate(self.input_batch.req_ids)
                if i not in invalid_req_indices_set
            }

        # Cache the sampled tokens in the model runner, so that the scheduler
        # doesn't need to send them back.
        # NOTE(woosuk): As an exception, when using PP, the scheduler sends
        # the sampled tokens back, because there's no direct communication
        # between the first-stage worker and the last-stage worker.
        req_ids = self.input_batch.req_ids
        for req_idx in range(num_sampled_tokens):
            if self.use_async_scheduling:
                sampled_ids = [-1] if req_idx not in invalid_req_indices_set else None
            else:
                sampled_ids = valid_sampled_token_ids[req_idx]
            if not sampled_ids:
                continue

            start_idx = self.input_batch.num_tokens_no_spec[req_idx]
            end_idx = start_idx + len(sampled_ids)
            assert end_idx <= self.max_model_len + 1, (
                "Sampled token IDs exceed the max model length + 1. "
                f"Total number of tokens: {end_idx} > max_model_len + 1: "
                f"{self.max_model_len + 1}"
            )

            n_tokens_cache = len(sampled_ids)

            # Sampled token IDs exceed the max model length by 1. This is
            # legitimate as we can still sample 1 last token when the context
            # length equals the max model length. Note that we do not need to
            # cache this token ID as the sequence finishes after this step.
            # Additionally, the buffers token_ids_cpu and is_token_ids are of
            # size max model length only.
            if end_idx == self.max_model_len + 1:
                n_tokens_cache -= 1

            self.input_batch.token_ids_cpu[
                req_idx, start_idx : (start_idx + n_tokens_cache)
            ] = sampled_ids[:n_tokens_cache]
            self.input_batch.is_token_ids[
                req_idx, start_idx : (start_idx + n_tokens_cache)
            ] = True

            self.input_batch.num_tokens_no_spec[req_idx] = end_idx
            self.input_batch.num_tokens[req_idx] = end_idx

            req_id = req_ids[req_idx]
            req_state = self.requests[req_id]
            req_state.output_token_ids.extend(sampled_ids)

        return (
            num_nans_in_logits,
            logprobs_lists,
            valid_sampled_token_ids,
            prompt_logprobs_dict,
            req_ids_output_copy,
            req_id_to_index_output_copy,
            invalid_req_indices,
        )

    @contextmanager
    def synchronize_input_prep(self):
        if self.prepare_inputs_event is None:
            yield
            return

        # Ensure prior step has finished with reused CPU tensors.
        # This is required in the async scheduling case because
        # the CPU->GPU transfer happens async.
        self.prepare_inputs_event.synchronize()
        try:
            yield
        finally:
            self.prepare_inputs_event.record()

    def _model_forward(
        self,
        input_ids: Optional[torch.Tensor] = None,
        positions: Optional[torch.Tensor] = None,
        intermediate_tensors: Optional[IntermediateTensors] = None,
        inputs_embeds: Optional[torch.Tensor] = None,
        **model_kwargs: dict[str, Any],
    ) -> Any:
        """Helper method to call the model forward pass.

        This method can be overridden by subclasses for model execution.
        Motivation: We can inspect only this method versus
        the whole execute_model, which has additional logic.

        Args:
            input_ids: Input token IDs
            positions: Token positions
            intermediate_tensors: Tensors from previous pipeline stages
            inputs_embeds: Input embeddings (alternative to input_ids)
            **model_kwargs: Additional model arguments

        Returns:
            Model output tensor
        """
        return self.model(
            input_ids=input_ids,
            positions=positions,
            intermediate_tensors=intermediate_tensors,
            inputs_embeds=inputs_embeds,
            **model_kwargs,
        )

    @torch.inference_mode()
    def execute_model(
        self,
        scheduler_output: "SchedulerOutput",
        intermediate_tensors: Optional[IntermediateTensors] = None,
    ) -> Union[ModelRunnerOutput, AsyncModelRunnerOutput, IntermediateTensors]:
        with record_function_or_nullcontext("Preprocess"):
            with self.synchronize_input_prep():
                # Update persistent batch states.
                self._update_states(scheduler_output)

                if not scheduler_output.total_num_scheduled_tokens:
                    if not has_kv_transfer_group():
                        # Return empty ModelRunnerOutput if no work to do.
                        return EMPTY_MODEL_RUNNER_OUTPUT
                    return self.kv_connector_no_forward(
                        scheduler_output, self.vllm_config
                    )
                if self.cache_config.kv_sharing_fast_prefill:
                    assert not self.input_batch.num_prompt_logprobs, (
                        "--kv-sharing-fast-prefill produces incorrect "
                        "logprobs for prompt tokens, tokens, please disable "
                        "it when the requests need prompt logprobs"
                    )

                # Prepare the decoder inputs.
                (
                    attn_metadata,
                    logits_indices,
                    spec_decode_metadata,
                    num_scheduled_tokens_np,
                    spec_decode_common_attn_metadata,
                    max_query_len,
                    ubatch_slices,
                    num_tokens_after_padding,
                    use_cascade_attn,
                ) = self._prepare_inputs(scheduler_output)

            # Cudagraph dispatcher planing + padding
            # For ubatching, we still use original total num_scheduled_tokens
            # for planing, as gpu_ubatch_wrapper awares only the
            # cudagraph_runtime_mode but not batch_descriptor.
            num_scheduled_tokens = scheduler_output.total_num_scheduled_tokens
            (cudagraph_runtime_mode, batch_descriptor, num_input_tokens,
            num_tokens_across_dp)= \
                self.cudagraph_dispatcher.plan(
                    num_scheduled_tokens=num_scheduled_tokens,
                    num_reqs=self.input_batch.num_reqs,
                    max_query_len=max_query_len,
                    use_cascade_attn=use_cascade_attn)

            # may overwrite num_input_tokens and num_tokens_across_dp when
            # ubatching enabled in this batch.
            if ubatch_slices:
                assert num_tokens_after_padding is not None
                num_tokens_across_dp = num_tokens_after_padding
                num_input_tokens = int(num_tokens_after_padding[0].item() * 2)
                self.pad_out_ubatch_slice(ubatch_slices, num_input_tokens)

            (
                input_ids,
                inputs_embeds,
                positions,
                intermediate_tensors,
                model_kwargs,
<<<<<<< HEAD
            ) = self._preprocess(num_input_tokens, scheduler_output,
                                 intermediate_tensors)

            # This is currently to get around the assert in the DPMetadata
            # where it wants `num_tokens_across_dp` to align with `num_tokens`
            if ubatch_slices is not None:
                num_input_tokens = ubatch_slices[0].num_tokens
=======
            ) = self._preprocess(
                scheduler_output,
                intermediate_tensors,
                ubatch_slices,
                num_tokens_after_padding,
            )

            uniform_decode = (max_query_len == self.uniform_decode_query_len) and (
                num_scheduled_tokens == self.input_batch.num_reqs * max_query_len
            )
            batch_descriptor = BatchDescriptor(
                num_tokens=num_input_tokens, uniform_decode=uniform_decode
            )
            cudagraph_runtime_mode, batch_descriptor = (
                self.cudagraph_dispatcher.dispatch(batch_descriptor, use_cascade_attn)
            )

        # Set cudagraph mode to none if calc_kv_scales is true.
        if attn_metadata is not None:
            metadata_list = (
                attn_metadata.values()
                if isinstance(attn_metadata, dict)
                else [attn_metadata]
            )
            if any(
                getattr(m, "enable_kv_scales_calculation", False) for m in metadata_list
            ):
                cudagraph_runtime_mode = CUDAGraphMode.NONE

        # This is currently to get around the assert in the DPMetadata
        # where it wants `num_tokens_across_dp` to align with `num_tokens`
        if ubatch_slices is not None:
            num_input_tokens = ubatch_slices[0].num_tokens
>>>>>>> fc679696

        # Run the model.
        # Use persistent buffers for CUDA graphs.
        with (
            set_forward_context(
                attn_metadata,
                self.vllm_config,
                num_tokens=num_input_tokens,
                num_tokens_across_dp=num_tokens_across_dp,
                cudagraph_runtime_mode=cudagraph_runtime_mode,
                batch_descriptor=batch_descriptor,
                ubatch_slices=ubatch_slices,
            ),
            record_function_or_nullcontext("Forward"),
            self.maybe_get_kv_connector_output(scheduler_output) as kv_connector_output,
        ):
            model_output = self._model_forward(
                input_ids=input_ids,
                positions=positions,
                intermediate_tensors=intermediate_tensors,
                inputs_embeds=inputs_embeds,
                **model_kwargs,
            )

        with record_function_or_nullcontext("Postprocess"):
            if self.use_aux_hidden_state_outputs:
                # True when EAGLE 3 is used.
                hidden_states, aux_hidden_states = model_output
            else:
                # Common case.
                hidden_states = model_output
                aux_hidden_states = None

            if not self.broadcast_pp_output:
                # Common case.
                if not get_pp_group().is_last_rank:
                    # Return the intermediate tensors.
                    assert isinstance(hidden_states, IntermediateTensors)
                    hidden_states.kv_connector_output = kv_connector_output
                    return hidden_states

                if self.is_pooling_model:
                    # Return the pooling output.
                    output = self._pool(
                        hidden_states, num_scheduled_tokens, num_scheduled_tokens_np
                    )
                    output.kv_connector_output = kv_connector_output
                    return output

                sample_hidden_states = hidden_states[logits_indices]
                logits = self.model.compute_logits(sample_hidden_states)
            else:
                # Rare case.
                assert not self.is_pooling_model

                if not get_pp_group().is_last_rank:
                    all_gather_tensors = {
                        "residual": not is_residual_scattered_for_sp(
                            self.vllm_config, num_input_tokens
                        )
                    }
                    get_pp_group().send_tensor_dict(
                        hidden_states.tensors,
                        all_gather_group=get_tp_group(),
                        all_gather_tensors=all_gather_tensors,
                    )
                    logits = None
                else:
                    sample_hidden_states = hidden_states[logits_indices]
                    logits = self.model.compute_logits(sample_hidden_states)

                model_output_broadcast_data = {}
                if logits is not None:
                    model_output_broadcast_data["logits"] = logits.contiguous()

                model_output_broadcast_data = get_pp_group().broadcast_tensor_dict(
                    model_output_broadcast_data, src=len(get_pp_group().ranks) - 1
                )
                assert model_output_broadcast_data is not None
                logits = model_output_broadcast_data["logits"]

            # Apply structured output bitmasks if present
            if scheduler_output.grammar_bitmask is not None:
                apply_grammar_bitmask(
                    scheduler_output, self.input_batch, logits, self.device
                )

        with record_function_or_nullcontext("Sample"):
            sampler_output = self._sample(logits, spec_decode_metadata)

        def propose_draft_token_ids(sampled_token_ids):
            assert spec_decode_common_attn_metadata is not None
            with record_function_or_nullcontext("Draft"):
                self._draft_token_ids = self.propose_draft_token_ids(
                    scheduler_output,
                    sampled_token_ids,
                    self.input_batch.sampling_metadata,
                    hidden_states,
                    sample_hidden_states,
                    aux_hidden_states,
                    spec_decode_metadata,
                    spec_decode_common_attn_metadata,
                )

        use_padded_batch_for_eagle = (
            self.speculative_config
            and self.speculative_config.use_eagle()
            and not self.speculative_config.disable_padded_drafter_batch
        )
        effective_drafter_max_model_len = self.max_model_len
        if effective_drafter_max_model_len is None:
            effective_drafter_max_model_len = self.model_config.max_model_len
        if (
            self.speculative_config
            and self.speculative_config.draft_model_config is not None
            and self.speculative_config.draft_model_config.max_model_len is not None
        ):
            effective_drafter_max_model_len = (
                self.speculative_config.draft_model_config.max_model_len
            )
        input_fits_in_drafter = spec_decode_common_attn_metadata and (
            spec_decode_common_attn_metadata.max_seq_len
            + self.speculative_config.num_speculative_tokens
            <= effective_drafter_max_model_len
        )
        if use_padded_batch_for_eagle and input_fits_in_drafter:
            # EAGLE speculative decoding can use the GPU sampled tokens
            # as inputs, and does not need to wait for bookkeeping to finish.
            propose_draft_token_ids(sampler_output.sampled_token_ids)

        with record_function_or_nullcontext("Bookkeep"):
            (
                num_nans_in_logits,
                logprobs_lists,
                valid_sampled_token_ids,
                prompt_logprobs_dict,
                req_ids_output_copy,
                req_id_to_index_output_copy,
                invalid_req_indices,
            ) = self._bookkeeping_sync(
                scheduler_output,
                sampler_output,
                logits,
                hidden_states,
                num_scheduled_tokens,
            )

        if (
            self.speculative_config
            and not use_padded_batch_for_eagle
            and input_fits_in_drafter
        ):
            # ngram and other speculative decoding methods use the sampled
            # tokens on the CPU, so they are run after bookkeeping.
            propose_draft_token_ids(valid_sampled_token_ids)

        with record_function_or_nullcontext("EPLB"):
            self.eplb_step()

        output = ModelRunnerOutput(
            req_ids=req_ids_output_copy,
            req_id_to_index=req_id_to_index_output_copy,
            sampled_token_ids=valid_sampled_token_ids,
            logprobs=logprobs_lists,
            prompt_logprobs_dict=prompt_logprobs_dict,
            pooler_output=[],
            kv_connector_output=kv_connector_output,
            num_nans_in_logits=num_nans_in_logits,
        )

        if not self.use_async_scheduling:
            return output

        return AsyncGPUModelRunnerOutput(
            model_runner_output=output,
            sampled_token_ids=sampler_output.sampled_token_ids,
            invalid_req_indices=invalid_req_indices,
            async_output_copy_stream=self.async_output_copy_stream,
        )

    def take_draft_token_ids(self) -> Optional[DraftTokenIds]:
        if self._draft_token_ids is None:
            return None
        req_ids = self.input_batch.req_ids
        if isinstance(self._draft_token_ids, torch.Tensor):
            draft_token_ids = self._draft_token_ids.tolist()
        else:
            draft_token_ids = self._draft_token_ids
        self._draft_token_ids = None
        return DraftTokenIds(req_ids, draft_token_ids)

    def propose_draft_token_ids(
        self,
        scheduler_output: "SchedulerOutput",
        sampled_token_ids: Union[torch.Tensor, list[list[int]]],
        sampling_metadata: SamplingMetadata,
        hidden_states: torch.Tensor,
        sample_hidden_states: torch.Tensor,
        aux_hidden_states: Optional[list[torch.Tensor]],
        spec_decode_metadata: Optional[SpecDecodeMetadata],
        common_attn_metadata: CommonAttentionMetadata,
    ) -> Union[list[list[int]], torch.Tensor]:
        num_scheduled_tokens = scheduler_output.total_num_scheduled_tokens
        if self.speculative_config.method == "ngram":
            assert isinstance(sampled_token_ids, list)
            assert isinstance(self.drafter, NgramProposer)
            draft_token_ids = self.drafter.propose(
                sampled_token_ids,
                self.input_batch.req_ids,
                self.input_batch.num_tokens_no_spec,
                self.input_batch.token_ids_cpu,
                self.input_batch.spec_decode_unsupported_reqs,
            )
        elif self.speculative_config.method == "medusa":
            assert isinstance(sampled_token_ids, list)
            assert isinstance(self.drafter, MedusaProposer)

            if sample_hidden_states.shape[0] == len(sampled_token_ids):
                # The input to the target model does not include draft tokens.
                hidden_states = sample_hidden_states
            else:
                indices = []
                offset = 0
                assert spec_decode_metadata is not None
                for num_draft, tokens in zip(
                    spec_decode_metadata.num_draft_tokens, sampled_token_ids
                ):
                    indices.append(offset + len(tokens) - 1)
                    offset += num_draft + 1
                indices = torch.tensor(indices, device=self.device)
                hidden_states = sample_hidden_states[indices]

            draft_token_ids = self.drafter.propose(
                target_hidden_states=hidden_states,
                sampling_metadata=sampling_metadata,
            )
        elif self.speculative_config.use_eagle():
            assert isinstance(self.drafter, EagleProposer)

            if self.speculative_config.disable_padded_drafter_batch:
                # When padded-batch is disabled, the sampled_token_ids should be
                # the cpu-side list[list[int]] of valid sampled tokens for each
                # request, with invalid requests having empty lists.
                assert isinstance(sampled_token_ids, list), (
                    "sampled_token_ids should be a python list when"
                    "padded-batch is disabled."
                )
                next_token_ids = self.drafter.prepare_next_token_ids_cpu(
                    sampled_token_ids,
                    self.requests,
                    self.input_batch,
                    scheduler_output.num_scheduled_tokens,
                )
            else:
                # When using padded-batch, the sampled_token_ids should be
                # the gpu tensor of sampled tokens for each request, of shape
                # (num_reqs, num_spec_tokens + 1) with rejected tokens having
                # value -1.
                assert isinstance(sampled_token_ids, torch.Tensor), (
                    "sampled_token_ids should be a torch.Tensor when"
                    "padded-batch is enabled."
                )
                next_token_ids, valid_sampled_tokens_count = (
                    self.drafter.prepare_next_token_ids_padded(
                        common_attn_metadata,
                        sampled_token_ids,
                        self.requests,
                        self.input_batch,
                        self.discard_request_indices.gpu,
                        self.num_discarded_requests,
                    )
                )

            if spec_decode_metadata is None:
                token_indices_to_sample = None
                # input_ids can be None for multimodal models.
                target_token_ids = self.input_ids.gpu[:num_scheduled_tokens]
                target_positions = self._get_positions(num_scheduled_tokens)
                if self.use_aux_hidden_state_outputs:
                    assert aux_hidden_states is not None
                    target_hidden_states = torch.cat(
                        [h[:num_scheduled_tokens] for h in aux_hidden_states], dim=-1
                    )
                else:
                    target_hidden_states = hidden_states[:num_scheduled_tokens]
            else:
                if self.speculative_config.disable_padded_drafter_batch:
                    token_indices_to_sample = None
                    common_attn_metadata, token_indices = self.drafter.prepare_inputs(
                        common_attn_metadata,
                        sampled_token_ids,
                        spec_decode_metadata.num_draft_tokens,
                    )
                else:
                    common_attn_metadata, token_indices, token_indices_to_sample = (
                        self.drafter.prepare_inputs_padded(
                            common_attn_metadata,
                            spec_decode_metadata,
                            valid_sampled_tokens_count,
                        )
                    )

                target_token_ids = self.input_ids.gpu[token_indices]
                target_positions = self._get_positions(token_indices)
                if self.use_aux_hidden_state_outputs:
                    assert aux_hidden_states is not None
                    target_hidden_states = torch.cat(
                        [h[token_indices] for h in aux_hidden_states], dim=-1
                    )
                else:
                    target_hidden_states = hidden_states[token_indices]

            if self.supports_mm_inputs:
                mm_embed_inputs = self._gather_mm_embeddings(
                    scheduler_output,
                    shift_computed_tokens=1,
                )
            else:
                mm_embed_inputs = None

            draft_token_ids = self.drafter.propose(
                target_token_ids=target_token_ids,
                target_positions=target_positions,
                target_hidden_states=target_hidden_states,
                next_token_ids=next_token_ids,
                last_token_indices=token_indices_to_sample,
                sampling_metadata=sampling_metadata,
                common_attn_metadata=common_attn_metadata,
                mm_embed_inputs=mm_embed_inputs,
            )

        return draft_token_ids

    def update_config(self, overrides: dict[str, Any]) -> None:
        allowed_config_names = {"load_config", "model_config"}
        for config_name, config_overrides in overrides.items():
            assert config_name in allowed_config_names, (
                f"Config `{config_name}` not supported. "
                f"Allowed configs: {allowed_config_names}"
            )
            config = getattr(self, config_name)
            new_config = update_config(config, config_overrides)
            setattr(self, config_name, new_config)

    def load_model(self, eep_scale_up: bool = False) -> None:
        """
        Args:
            eep_scale_up: the model loading is for elastic EP scale up.
        """
        logger.info("Starting to load model %s...", self.model_config.model)
        if eep_scale_up:
            from vllm.distributed.parallel_state import get_ep_group

            num_local_physical_experts = torch.empty(1, dtype=torch.int32, device="cpu")
            torch.distributed.broadcast(
                num_local_physical_experts, group=get_ep_group().cpu_group, group_src=0
            )
            num_local_physical_experts = int(num_local_physical_experts.item())
            new_ep_size = get_ep_group().world_size
            global_expert_load, old_global_expert_indices = EplbState.recv_state()
            num_logical_experts = global_expert_load.shape[1]
            self.parallel_config.eplb_config.num_redundant_experts = (
                num_local_physical_experts * new_ep_size - num_logical_experts
            )
            assert old_global_expert_indices.shape[1] % num_local_physical_experts == 0
            old_ep_size = (
                old_global_expert_indices.shape[1] // num_local_physical_experts
            )
            rank_mapping = {
                old_ep_rank: old_ep_rank for old_ep_rank in range(old_ep_size)
            }
        else:
            global_expert_load = None
            old_global_expert_indices = None
            rank_mapping = None

        with DeviceMemoryProfiler() as m:
            time_before_load = time.perf_counter()
            model_loader = get_model_loader(self.load_config)
            logger.info("Loading model from scratch...")
            self.model = model_loader.load_model(
                vllm_config=self.vllm_config, model_config=self.model_config
            )
            if self.lora_config:
                self.model = self.load_lora_model(
                    self.model, self.vllm_config, self.device
                )
            if hasattr(self, "drafter"):
                logger.info("Loading drafter model...")
                self.drafter.load_model(self.model)
            if self.use_aux_hidden_state_outputs:
                if supports_eagle3(self.model):
                    self.model.set_aux_hidden_state_layers(
                        self.model.get_eagle3_aux_hidden_state_layers()
                    )
                else:
                    raise RuntimeError(
                        "Model does not support EAGLE3 interface but "
                        "aux_hidden_state_outputs was requested"
                    )
            time_after_load = time.perf_counter()
        self.model_memory_usage = m.consumed_memory
        logger.info(
            "Model loading took %.4f GiB and %.6f seconds",
            self.model_memory_usage / GiB_bytes,
            time_after_load - time_before_load,
        )
        prepare_communication_buffer_for_model(self.model)

        self.is_multimodal_pruning_enabled = (
            supports_multimodal_pruning(self.model)
            and self.model_config.multimodal_config.is_multimodal_pruning_enabled()
        )

        if is_mixture_of_experts(self.model) and self.parallel_config.enable_eplb:
            logger.info("EPLB is enabled for model %s.", self.model_config.model)
            self.eplb_state = EplbState.build(
                self.model,
                self.device,
                self.parallel_config,
                global_expert_load,
                old_global_expert_indices,
                rank_mapping,
            )

        if (
            self.vllm_config.compilation_config.level == CompilationLevel.DYNAMO_AS_IS
            and supports_dynamo()
        ):
            backend = self.vllm_config.compilation_config.init_backend(self.vllm_config)
            compilation_counter.dynamo_as_is_count += 1
            self.model.compile(fullgraph=True, backend=backend)
            return
        # for other compilation levels, cudagraph behavior is controlled by
        # CudagraphWraper and CudagraphDispatcher of vllm.

        # wrap the model with full cudagraph wrapper if needed.
        if (
            self.compilation_config.cudagraph_mode.has_full_cudagraphs()
            and not self.parallel_config.enable_dbo
        ):
            self.model = CUDAGraphWrapper(
                self.model, self.vllm_config, runtime_mode=CUDAGraphMode.FULL
            )
        elif self.parallel_config.enable_dbo:
            if self.compilation_config.cudagraph_mode.has_full_cudagraphs():
                self.model = UBatchWrapper(
                    self.model, self.vllm_config, CUDAGraphMode.FULL, self.device
                )
            else:
                self.model = UBatchWrapper(
                    self.model, self.vllm_config, CUDAGraphMode.NONE, self.device
                )

    def reload_weights(self) -> None:
        assert getattr(self, "model", None) is not None, (
            "Cannot reload weights before model is loaded."
        )
        model_loader = get_model_loader(self.load_config)
        logger.info("Reloading weights inplace...")
        model_loader.load_weights(self.get_model(), model_config=self.model_config)

    def save_tensorized_model(
        self,
        tensorizer_config: "TensorizerConfig",
    ) -> None:
        TensorizerLoader.save_model(
            self.get_model(),
            tensorizer_config=tensorizer_config,
            model_config=self.model_config,
        )

    def _get_prompt_logprobs_dict(
        self,
        hidden_states: torch.Tensor,
        num_scheduled_tokens: dict[str, int],
    ) -> dict[str, Optional[LogprobsTensors]]:
        num_prompt_logprobs_dict = self.input_batch.num_prompt_logprobs
        if not num_prompt_logprobs_dict:
            return {}

        in_progress_dict = self.input_batch.in_progress_prompt_logprobs_cpu
        prompt_logprobs_dict: dict[str, Optional[LogprobsTensors]] = {}

        # Since prompt logprobs are a rare feature, prioritize simple,
        # maintainable loop over optimal performance.
        completed_prefill_reqs = []
        for req_id, num_prompt_logprobs in num_prompt_logprobs_dict.items():
            num_tokens = num_scheduled_tokens[req_id]

            # Get metadata for this request.
            request = self.requests[req_id]
            if request.prompt_token_ids is None:
                # Prompt logprobs is incompatible with prompt embeddings
                continue

            num_prompt_tokens = len(request.prompt_token_ids)
            prompt_token_ids = torch.tensor(request.prompt_token_ids).to(
                self.device, non_blocking=True
            )

            # Set up target LogprobsTensors object.
            logprobs_tensors = in_progress_dict.get(req_id)
            if not logprobs_tensors:
                # Create empty logprobs CPU tensors for the entire prompt.
                # If chunked, we'll copy in slice by slice.
                logprobs_tensors = LogprobsTensors.empty_cpu(
                    num_prompt_tokens - 1, num_prompt_logprobs + 1
                )
                in_progress_dict[req_id] = logprobs_tensors

            # Determine number of logits to retrieve.
            start_idx = request.num_computed_tokens
            start_tok = start_idx + 1
            num_remaining_tokens = num_prompt_tokens - start_tok
            if num_tokens <= num_remaining_tokens:
                # This is a chunk, more tokens remain.
                # In the == case, there are no more prompt logprobs to produce
                # but we want to defer returning them to the next step where we
                # have new generated tokens to return.
                num_logits = num_tokens
            else:
                # This is the last chunk of prompt tokens to return.
                num_logits = num_remaining_tokens
                completed_prefill_reqs.append(req_id)
                prompt_logprobs_dict[req_id] = logprobs_tensors

            if num_logits <= 0:
                # This can happen for the final chunk if we prefilled exactly
                # (num_prompt_tokens - 1) tokens for this request in the prior
                # step. There are no more prompt logprobs to produce.
                continue

            # Get the logits corresponding to this req's prompt tokens.
            # If this is a partial request (i.e. chunked prefill),
            # then there is prompt logprob generated for each index.
            req_idx = self.input_batch.req_id_to_index[req_id]
            offset = self.query_start_loc.np[req_idx].item()
            prompt_hidden_states = hidden_states[offset : offset + num_logits]
            logits = self.model.compute_logits(prompt_hidden_states)

            # Get the "target" tokens for each index. For prompt at index i,
            # the token at prompt index i+1 is the "sampled" token we want
            # to gather the logprob for.
            tgt_token_ids = prompt_token_ids[start_tok : start_tok + num_logits]

            # Compute prompt logprobs.
            logprobs = self.sampler.compute_logprobs(logits)
            token_ids, logprobs, ranks = self.sampler.gather_logprobs(
                logprobs, num_prompt_logprobs, tgt_token_ids
            )

            # Transfer GPU->CPU async.
            chunk_slice = slice(start_idx, start_idx + num_logits)
            logprobs_tensors.logprob_token_ids[chunk_slice].copy_(
                token_ids, non_blocking=True
            )
            logprobs_tensors.logprobs[chunk_slice].copy_(logprobs, non_blocking=True)
            logprobs_tensors.selected_token_ranks[chunk_slice].copy_(
                ranks, non_blocking=True
            )

        # Remove requests that have completed prefill from the batch
        # num_prompt_logprobs_dict.
        for req_id in completed_prefill_reqs:
            del num_prompt_logprobs_dict[req_id]
            del in_progress_dict[req_id]

        # Must synchronize the non-blocking GPU->CPU transfers.
        if prompt_logprobs_dict:
            self._sync_device()

        return prompt_logprobs_dict

    def _get_nans_in_logits(
        self,
        logits: Optional[torch.Tensor],
    ) -> dict[str, int]:
        try:
            if logits is None:
                return {req_id: 0 for req_id in self.input_batch.req_ids}

            num_nans_in_logits = {}
            num_nans_for_index = logits.isnan().sum(dim=-1).cpu().numpy()
            for req_id in self.input_batch.req_ids:
                req_index = self.input_batch.req_id_to_index[req_id]
                num_nans_in_logits[req_id] = (
                    int(num_nans_for_index[req_index])
                    if num_nans_for_index is not None and req_index < logits.shape[0]
                    else 0
                )
            return num_nans_in_logits
        except IndexError:
            return {}

    @contextmanager
    def maybe_randomize_inputs(self, input_ids: torch.Tensor):
        """
        Randomize input_ids if VLLM_RANDOMIZE_DP_DUMMY_INPUTS is set.
        This is to help balance expert-selection
         - during profile_run
         - during DP rank dummy run
        """
        dp_size = self.vllm_config.parallel_config.data_parallel_size
        randomize_inputs = envs.VLLM_RANDOMIZE_DP_DUMMY_INPUTS and dp_size > 1
        if not randomize_inputs:
            yield
        else:
            import functools

            @functools.cache
            def rand_input_ids() -> torch.Tensor:
                return torch.randint_like(
                    self.input_ids.gpu,
                    low=0,
                    high=self.model_config.get_vocab_size(),
                    dtype=input_ids.dtype,
                )

            logger.debug_once("Randomizing dummy data for DP Rank")
            input_ids.copy_(rand_input_ids()[: input_ids.size(0)], non_blocking=True)
            yield
            input_ids.fill_(0)

    def _get_mm_dummy_batch(
        self,
        modality: str,
        max_items_per_batch: int,
    ) -> BatchedTensorInputs:
        """Dummy data for profiling and precompiling multimodal models."""
        assert self.mm_budget is not None

        dummy_decoder_data = self.mm_registry.get_decoder_dummy_data(
            model_config=self.model_config,
            seq_len=self.max_model_len,
            mm_counts={modality: 1},
            cache=self.mm_budget.cache,
        )
        dummy_mm_data = dummy_decoder_data.multi_modal_data

        # Result in the maximum GPU consumption of the model
        dummy_mm_item = dummy_mm_data[modality][0]
        dummy_mm_items = [dummy_mm_item] * max_items_per_batch

        model = cast(SupportsMultiModal, self.model)
        return next(
            mm_kwargs_group
            for _, _, mm_kwargs_group in group_mm_kwargs_by_modality(
                dummy_mm_items,
                device=self.device,
                pin_memory=self.pin_memory,
                merge_by_field_config=model.merge_by_field_config,
            )
        )

    @torch.inference_mode()
    def _dummy_run(
        self,
        num_tokens: int,
        cudagraph_runtime_mode: Optional[CUDAGraphMode] = None,
        force_attention: bool = False,
        uniform_decode: bool = False,
        uniform_query_len: int = 0,
        allow_microbatching: bool = True,
        skip_eplb: bool = False,
        is_profile: bool = False,
        create_mixed_batch: bool = False,
        remove_lora: bool = True,
    ) -> tuple[torch.Tensor, torch.Tensor]:
        """
        Run a dummy forward pass to warm up/profile run or capture the
        CUDA graph for the model.

        Args:
            num_tokens: Number of tokens to run the dummy forward pass.
            cudagraph_runtime_mode: used to control the behavior.
                - if not set will determine the cudagraph mode based on using
                    the self.cudagraph_dispatcher.
                - CUDAGraphMode.NONE: No cudagraph, for warm up and profile run
                - CUDAGraphMode.PIECEWISE: Piecewise cudagraph.
                - CUDAGraphMode.FULL: Full cudagraph, attention metadata is
                    needed.
            force_attention: If True, always create attention metadata. Used to
                warm up attention backend when mode is NONE.
            uniform_decode: If True, the batch is a uniform decode batch.
            uniform_query_len: The query length for uniform decode batch.
                Should be 0 when uniform_decode is False.
            allow_microbatching: If True, allow microbatching for DBO.
            skip_eplb: If True, skip EPLB state update.
            is_profile: If True, this is a profile run.
            create_mixed_batch: If True, create a mixed batch with both decode
                (1 token) and prefill (multiple tokens) requests.
            remove_lora: If False, dummy LoRAs are not destroyed after the run
        """
        assert (
            cudagraph_runtime_mode is None
            or cudagraph_runtime_mode.valid_runtime_modes()
        )

        # If cudagraph_mode.decode_mode() == FULL and
        # cudagraph_mode.separate_routine(). This means that we are using
        # different graphs and/or modes for mixed prefill-decode batches vs.
        # uniform decode batches. A uniform decode batch means that all
        # requests have identical query length, except a potential virtual
        # request (shorter) in the batch account for padding.
        # Uniform decode batch could either be common pure decode, where
        # max_query_len == 1, or speculative decode, where
        # max_query_len == 1 + num_spec_decode_tokens.

        # When setting max_query_len = 1, we switch to and capture the optimized
        # routine of FA2 for pure decode, i.e., Flashdecode + an optimization
        # for GQA/MQA.
<<<<<<< HEAD
        max_query_len = self.uniform_decode_query_len if uniform_decode else \
                                                                num_tokens
        if uniform_decode:
            assert max_query_len == uniform_query_len
=======
        max_query_len = self.uniform_decode_query_len if uniform_decode else num_tokens
>>>>>>> fc679696

        # Set num_scheduled_tokens based on num_tokens and max_num_seqs
        # for dummy run with LoRA so that the num_reqs collectively
        # has num_tokens in total.
        assert num_tokens <= self.scheduler_config.max_num_batched_tokens
        max_num_reqs = self.scheduler_config.max_num_seqs
        if create_mixed_batch:
            assert not uniform_decode
            # Create mixed batch:
            # first half decode tokens, second half one prefill
            num_decode_tokens = min(max_num_reqs - 1, num_tokens // 2)
            num_prefill_tokens = num_tokens - num_decode_tokens
            num_reqs = num_decode_tokens + 1

            # Create decode requests (1 token each) followed by prefill request
            num_scheduled_tokens_list = [1] * num_decode_tokens + [num_prefill_tokens]
            # Note: Overriding max_query_len to be the prefill tokens
            max_query_len = num_prefill_tokens
        elif uniform_decode:
            assert not create_mixed_batch
            num_reqs = min(max_num_reqs, cdiv(num_tokens, max_query_len))
            num_scheduled_tokens_list = [max_query_len] * num_reqs
            if num_tokens % max_query_len != 0:
                num_scheduled_tokens_list[-1] = num_tokens % max_query_len
        else:
            num_reqs = min(num_tokens, max_num_reqs)
            min_tokens_per_req = num_tokens // num_reqs
            num_scheduled_tokens_list = [min_tokens_per_req] * num_reqs
            num_scheduled_tokens_list[-1] += num_tokens % num_reqs

        assert sum(num_scheduled_tokens_list) == num_tokens
        assert len(num_scheduled_tokens_list) == num_reqs
        num_scheduled_tokens = np.array(num_scheduled_tokens_list, dtype=np.int32)
        total_num_scheduled_tokens = int(num_scheduled_tokens.sum())

        ubatch_slices = None
        num_tokens_after_padding = None

        # We currently only microbatch if the number of tokens is
        # over a certain threshold.
        if self.parallel_config.enable_dbo and allow_microbatching:
            ubatch_slices, ubatch_num_tokens_after_padding = ubatch_split(
                num_scheduled_tokens,
                total_num_scheduled_tokens,
                total_num_scheduled_tokens,
                uniform_decode=uniform_decode,
                vllm_config=self.vllm_config,
            )
            # Currently when DBO is enabled `ubatch_split` returns
            # the num_tokens_after_padding for a single ubatch, but we have 2
            # TODO(sage,lucas): this is cruft that should be addressed in the
            # padding refactor.
            if ubatch_num_tokens_after_padding is not None:
                num_tokens_after_padding = ubatch_num_tokens_after_padding * 2

        # If we failed to microbatch, currently need to resynchronize
        # TODO(lucas,sage): we should be able to avoid this second sync by
        #  refactoring `get_dp_padding_ubatch` and `get_dp_padding` into
        #  a single `coordinate_batch_across_dp` function.
        if num_tokens_after_padding is None:
            num_pad, num_tokens_across_dp = self.get_dp_padding(num_tokens)
            num_tokens_after_padding = num_tokens + num_pad
        else:
            num_tokens_across_dp = num_tokens_after_padding
            num_tokens_after_padding = int(num_tokens_after_padding[0].item())

        attn_metadata: Optional[PerLayerAttnMetadata] = None

        # If force_attention is True, we always capture attention. Otherwise,
        # it only happens for cudagraph_runtime_mode=FULL.
        if force_attention or cudagraph_runtime_mode == CUDAGraphMode.FULL:
            attn_metadata = {}
            if ubatch_slices is not None:
                attn_metadata = [dict() for _ in range(len(ubatch_slices))]

            if create_mixed_batch:
                # In the mixed batch mode (used for FI warmup), we use
                # shorter sequence lengths to run faster.
                # TODO(luka) better system for describing dummy batches
                seq_lens = [1] * num_decode_tokens + [num_prefill_tokens + 1]
            else:
                seq_lens = max_query_len
            self.seq_lens.np[:num_reqs] = seq_lens
            self.seq_lens.np[num_reqs:] = 0
            self.seq_lens.copy_to_gpu()

            cum_num_tokens, _ = self._get_cumsum_and_arange(num_scheduled_tokens)
            self.query_start_loc.np[1 : num_reqs + 1] = cum_num_tokens
            self.query_start_loc.copy_to_gpu()

            for kv_cache_group_id, kv_cache_group_spec in enumerate(
                self.kv_cache_config.kv_cache_groups
            ):
                common_attn_metadata = CommonAttentionMetadata(
                    query_start_loc=self.query_start_loc.gpu[: num_reqs + 1],
                    query_start_loc_cpu=self.query_start_loc.cpu[: num_reqs + 1],
                    seq_lens=self.seq_lens.gpu[:num_reqs],
                    seq_lens_cpu=self.seq_lens.cpu[:num_reqs],
                    num_computed_tokens_cpu=self.input_batch.num_computed_tokens_cpu_tensor[
                        :num_reqs
                    ],
                    num_reqs=num_reqs,
                    num_actual_tokens=num_tokens,
                    max_query_len=max_query_len,
                    max_seq_len=self.max_model_len,
                    block_table_tensor=self.input_batch.block_table[
                        kv_cache_group_id
                    ].get_device_tensor(num_reqs),
                    slot_mapping=self.input_batch.block_table[
                        kv_cache_group_id
                    ].slot_mapping.gpu[:num_tokens],
                    causal=True,
                )
                for attn_group in self.attn_groups[kv_cache_group_id]:
                    if ubatch_slices is not None:
                        common_attn_metadata_list = split_attn_metadata(
                            ubatch_slices, common_attn_metadata
                        )
                        for ubid, common_attn_metadata in enumerate(
                            common_attn_metadata_list
                        ):
                            assert common_attn_metadata.max_query_len == 1
                            attn_metadata_i = attn_group.get_metadata_builder(
                                ubatch_id=ubid
                            ).build_for_cudagraph_capture(common_attn_metadata)
                            for layer_name in attn_group.layer_names:
                                assert type(attn_metadata) is list
                                attn_metadata[ubid][layer_name] = attn_metadata_i
                    else:
                        assert type(attn_metadata) is dict
                        metadata_builder = attn_group.get_metadata_builder()
                        attn_metadata_i = metadata_builder.build_for_cudagraph_capture(
                            common_attn_metadata
                        )
                        for layer_name in attn_group.layer_names:
                            attn_metadata[layer_name] = attn_metadata_i

        with self.maybe_dummy_run_with_lora(
            self.lora_config, num_scheduled_tokens, remove_lora
        ):
            model_kwargs = self._init_model_kwargs(num_tokens)
            if self.supports_mm_inputs and not self.model_config.is_encoder_decoder:
                input_ids = None
                inputs_embeds = self.inputs_embeds.gpu[:num_tokens]
                model_kwargs = {
                    **model_kwargs,
                    **self._dummy_mm_kwargs(num_reqs),
                }
            elif self.enable_prompt_embeds:
                input_ids = None
                inputs_embeds = self.inputs_embeds.gpu[:num_tokens]
                model_kwargs = self._init_model_kwargs(num_tokens)
            else:
                input_ids = self.input_ids.gpu[:num_tokens]
                inputs_embeds = None

            if self.uses_mrope:
                positions = self.mrope_positions.gpu[:, :num_tokens]
            else:
                positions = self.positions.gpu[:num_tokens]

            if get_pp_group().is_first_rank:
                intermediate_tensors = None
            else:
                if self.intermediate_tensors is None:
                    self.intermediate_tensors = (
                        self.model.make_empty_intermediate_tensors(
                            batch_size=self.max_num_tokens,
                            dtype=self.model_config.dtype,
                            device=self.device,
                        )
                    )

                intermediate_tensors = self.sync_and_slice_intermediate_tensors(
                    num_tokens, None, False
                )

            # filter out the valid batch descriptor
<<<<<<< HEAD
            _cg_mode, batch_descriptor = self.cudagraph_dispatcher.dispatch(
                BatchDescriptor(num_tokens=num_tokens,
                                uniform_decode=uniform_decode,
                                uniform_query_len=uniform_query_len)) \
                if not is_profile else (CUDAGraphMode.NONE, None)
=======
            _cg_mode, batch_descriptor = (
                self.cudagraph_dispatcher.dispatch(
                    BatchDescriptor(
                        num_tokens=num_tokens_after_padding,
                        uniform_decode=uniform_decode,
                    )
                )
                if not is_profile
                else (CUDAGraphMode.NONE, None)
            )
>>>>>>> fc679696
            if cudagraph_runtime_mode is not None:
                # we allow forcing NONE when the dispatcher disagrees to support
                # warm ups for cudagraph capture
                assert (
                    cudagraph_runtime_mode == CUDAGraphMode.NONE
                    or cudagraph_runtime_mode == _cg_mode
                ), (
                    f"Cudagraph runtime mode mismatch at dummy_run. "
                    f"Expected {_cg_mode}, but got {cudagraph_runtime_mode}."
                )
            else:
                cudagraph_runtime_mode = _cg_mode

            if ubatch_slices is not None:
<<<<<<< HEAD
                # we ignore the inconsistency of num_tokens in batch descriptor
                # for ubatching since gpu_ubatch_wrapper is not aware of it.
                num_tokens = num_tokens // 2
            with self.maybe_randomize_inputs(input_ids), set_forward_context(
=======
                # Adjust values to reflect a single ubatch.
                # TODO(sage,lucas): this is cruft that should be addressed in
                #  the padding refactor.
                num_tokens_after_padding = ubatch_slices[0].num_tokens
                if num_tokens_across_dp is not None:
                    num_tokens_across_dp[:] = num_tokens_after_padding

            with (
                self.maybe_randomize_inputs(input_ids),
                set_forward_context(
>>>>>>> fc679696
                    attn_metadata,
                    self.vllm_config,
                    num_tokens=num_tokens_after_padding,
                    num_tokens_across_dp=num_tokens_across_dp,
                    cudagraph_runtime_mode=cudagraph_runtime_mode,
                    batch_descriptor=batch_descriptor,
                    ubatch_slices=ubatch_slices,
                ),
            ):
                outputs = self.model(
                    input_ids=input_ids,
                    positions=positions,
                    intermediate_tensors=intermediate_tensors,
                    inputs_embeds=inputs_embeds,
                    **model_kwargs,
                )

            if self.use_aux_hidden_state_outputs:
                hidden_states, _ = outputs
            else:
                hidden_states = outputs

            # Only trigger drafter's dummy run for profile run. Otherwise, the
            # dummy run logic of drafter is separated from the main model's
            # dummy run.
            if is_profile and self.speculative_config and \
                self.speculative_config.use_eagle():
                assert isinstance(self.drafter, EagleProposer)
                self.drafter.dummy_run(num_tokens)

        # This is necessary to avoid blocking DP.
        # For dummy runs, we typically skip EPLB since we don't have any real
        # requests to process.
        # However, in DP settings, there may be cases when some DP ranks do
        # not have any requests to process, so they're executing dummy batches.
        # In such cases, we still have to trigger EPLB to make sure
        # ranks execute the rearrangement in synchronization.
        if not skip_eplb:
            self.eplb_step(is_dummy=True, is_profile=is_profile)

        logit_indices = np.cumsum(num_scheduled_tokens) - 1
        return hidden_states, hidden_states[logit_indices]

    @torch.inference_mode()
    def _dummy_sampler_run(
        self,
        hidden_states: torch.Tensor,
    ) -> torch.Tensor:
        # The dummy hidden states may contain special values,
        # like `inf` or `nan`.
        # To avoid breaking the sampler, we use a random tensor here instead.
        hidden_states = torch.rand_like(hidden_states)

        logits = self.model.compute_logits(hidden_states)
        num_reqs = logits.size(0)

        dummy_tensors = lambda v: torch.full((num_reqs,), v, device=self.device)

        dummy_metadata = SamplingMetadata(
            temperature=dummy_tensors(0.5),
            all_greedy=False,
            all_random=False,
            top_p=dummy_tensors(0.9),
            top_k=dummy_tensors(logits.size(1) - 1),
            generators={},
            max_num_logprobs=None,
            no_penalties=True,
            prompt_token_ids=None,
            frequency_penalties=dummy_tensors(0.1),
            presence_penalties=dummy_tensors(0.1),
            repetition_penalties=dummy_tensors(0.1),
            output_token_ids=[[] for _ in range(num_reqs)],
            allowed_token_ids_mask=None,
            bad_words_token_ids={},
            logitsprocs=LogitsProcessors(),
        )
        try:
            sampler_output = self.sampler(
                logits=logits, sampling_metadata=dummy_metadata
            )
        except RuntimeError as e:
            if "out of memory" in str(e):
                raise RuntimeError(
                    "CUDA out of memory occurred when warming up sampler with "
                    f"{num_reqs} dummy requests. Please try lowering "
                    "`max_num_seqs` or `gpu_memory_utilization` when "
                    "initializing the engine."
                ) from e
            else:
                raise e
        if self.speculative_config:
            draft_token_ids = [[0] for _ in range(num_reqs)]
            dummy_spec_decode_metadata = SpecDecodeMetadata.make_dummy(
                draft_token_ids, self.device
            )

            num_tokens = sum(len(ids) for ids in draft_token_ids)
            # draft_probs = torch.randn(
            #     num_tokens, logits.shape[-1], device=self.device,
            #     dtype=logits.dtype)
            draft_probs = None
            target_logits = torch.randn(
                num_tokens, logits.shape[-1], device=self.device, dtype=logits.dtype
            )
            # NOTE(woosuk): Here, we should use int32 because the sampler uses
            # int32 for bonus_token_ids. If the dtype mismatches, re-compilation
            # will occur at runtime.
            bonus_token_ids = torch.zeros(
                num_reqs, device=self.device, dtype=torch.int32
            )
            self.rejection_sampler(
                dummy_spec_decode_metadata,
                draft_probs,
                target_logits,
                bonus_token_ids,
                dummy_metadata,
            )
        return sampler_output

    def _dummy_pooler_run_task(
        self,
        hidden_states: torch.Tensor,
        task: PoolingTask,
    ) -> PoolerOutput:
        num_tokens = hidden_states.shape[0]
        max_num_reqs = self.scheduler_config.max_num_seqs
        num_reqs = min(num_tokens, max_num_reqs)
        min_tokens_per_req = num_tokens // num_reqs
        num_scheduled_tokens_list = [min_tokens_per_req] * num_reqs
        num_scheduled_tokens_list[-1] += num_tokens % num_reqs
        assert sum(num_scheduled_tokens_list) == num_tokens
        assert len(num_scheduled_tokens_list) == num_reqs

        req_num_tokens = num_tokens // num_reqs

        dummy_prompt_lens = torch.tensor(
            num_scheduled_tokens_list,
            device="cpu",
        )
        dummy_token_ids = torch.zeros(
            (num_reqs, req_num_tokens), dtype=torch.int32, device=self.device
        )

        model = cast(VllmModelForPooling, self.get_model())
        dummy_pooling_params = PoolingParams(task=task)
        dummy_pooling_params.verify(task=task, model_config=self.model_config)
        to_update = model.pooler.get_pooling_updates(task)
        to_update.apply(dummy_pooling_params)

        dummy_metadata = PoolingMetadata(
            prompt_lens=dummy_prompt_lens,
            prompt_token_ids=dummy_token_ids,
            pooling_params=[dummy_pooling_params] * num_reqs,
        )

        dummy_metadata.build_pooling_cursor(
            num_scheduled_tokens_list, device=hidden_states.device
        )

        try:
            return model.pooler(
                hidden_states=hidden_states, pooling_metadata=dummy_metadata
            )
        except RuntimeError as e:
            if "out of memory" in str(e):
                raise RuntimeError(
                    "CUDA out of memory occurred when warming up pooler "
                    f"({task=}) with {num_reqs} dummy requests. Please try "
                    "lowering `max_num_seqs` or `gpu_memory_utilization` when "
                    "initializing the engine."
                ) from e
            else:
                raise e

    @torch.inference_mode()
    def _dummy_pooler_run(
        self,
        hidden_states: torch.Tensor,
    ) -> PoolerOutput:
        # Find the task that has the largest output for subsequent steps
        output_size = dict[PoolingTask, float]()
        for task in self.get_supported_pooling_tasks():
            # Run a full batch with each task to ensure none of them OOMs
            output = self._dummy_pooler_run_task(hidden_states, task)
            output_size[task] = sum(o.nbytes for o in output)
            del output  # Allow GC

        max_task = max(output_size.items(), key=lambda x: x[1])[0]
        return self._dummy_pooler_run_task(hidden_states, max_task)

    def profile_run(self) -> None:
        # Profile with multimodal encoder & encoder cache.
        if self.supports_mm_inputs:
            if self.model_config.multimodal_config.skip_mm_profiling:
                logger.info(
                    "Skipping memory profiling for multimodal encoder and "
                    "encoder cache."
                )
            else:
                mm_budget = self.mm_budget
                assert mm_budget is not None

                if (encoder_budget := mm_budget.get_encoder_budget()) > 0:
                    # NOTE: Currently model is profiled with a single non-text
                    # modality with the max possible input tokens even when
                    # it supports multiple.
                    dummy_modality = mm_budget.get_modality_with_max_tokens()
                    max_mm_items_per_batch = mm_budget.max_items_per_batch_by_modality[
                        dummy_modality
                    ]

                    logger.info(
                        "Encoder cache will be initialized with a budget of "
                        "%s tokens, and profiled with %s %s items of the "
                        "maximum feature size.",
                        encoder_budget,
                        max_mm_items_per_batch,
                        dummy_modality,
                    )

                    # Create dummy batch of multimodal inputs.
                    batched_dummy_mm_inputs = self._get_mm_dummy_batch(
                        dummy_modality,
                        max_mm_items_per_batch,
                    )

                    # Run multimodal encoder.
                    dummy_encoder_outputs = self.model.get_multimodal_embeddings(
                        **batched_dummy_mm_inputs
                    )

                    sanity_check_mm_encoder_outputs(
                        dummy_encoder_outputs,
                        expected_num_items=max_mm_items_per_batch,
                    )

                    # NOTE: This happens when encoder cache needs to store
                    # the embeddings that encoder outputs are scattered onto.
                    # In this case we create dummy embeddings of size
                    # (encode_budget, hidden_size) and scatter encoder
                    # output into it.
                    encoder_output_shape = dummy_encoder_outputs[0].shape
                    if encoder_output_shape[0] < encoder_budget:
                        expanded_outputs = []
                        for output in dummy_encoder_outputs:
                            expanded = output.new_zeros(
                                (encoder_budget, encoder_output_shape[-1])
                            )
                            num_tokens = output.shape[0]
                            expanded[:num_tokens].copy_(output)
                            expanded_outputs.append(expanded)

                        dummy_encoder_outputs = expanded_outputs

                    # Cache the dummy encoder outputs.
                    self.encoder_cache["tmp"] = dict(enumerate(dummy_encoder_outputs))

        # Add `is_profile` here to pre-allocate communication buffers
        hidden_states, last_hidden_states = self._dummy_run(
            self.max_num_tokens, is_profile=True
        )
        if get_pp_group().is_last_rank:
            if self.is_pooling_model:
                output = self._dummy_pooler_run(hidden_states)
            else:
                output = self._dummy_sampler_run(last_hidden_states)
        else:
            output = None
        self._sync_device()
        del hidden_states, output
        self.encoder_cache.clear()
        gc.collect()

    def capture_model(self) -> int:
        if self.compilation_config.cudagraph_mode == CUDAGraphMode.NONE:
            logger.warning(
                "Skipping CUDA graph capture. To turn on CUDA graph capture, "
                "ensure `cudagraph_mode` was not manually set to `NONE`"
            )
            return 0
        else:
            self.initialize_cudagraph_capture()

        compilation_counter.num_gpu_runner_capture_triggers += 1

        start_time = time.perf_counter()

        @contextmanager
        def freeze_gc():
            # Optimize garbage collection during CUDA graph capture.
            # Clean up, then freeze all remaining objects from being included
            # in future collections.
            gc.collect()
            should_freeze = not envs.VLLM_ENABLE_CUDAGRAPH_GC
            if should_freeze:
                gc.freeze()
            try:
                yield
            finally:
                if should_freeze:
                    gc.unfreeze()
                    gc.collect()

        # Trigger CUDA graph capture for specific shapes.
        # Capture the large shapes first so that the smaller shapes
        # can reuse the memory pool allocated for the large shapes.
        set_cudagraph_capturing_enabled(True)
        with freeze_gc(), graph_capture(device=self.device):
            start_free_gpu_memory = torch.cuda.mem_get_info()[0]
            cudagraph_mode = self.compilation_config.cudagraph_mode
            logger.info("Start capturing cudagraphs for main model...")
            assert cudagraph_mode is not None
            if cudagraph_mode.mixed_mode() != CUDAGraphMode.NONE:
<<<<<<< HEAD
                capture_sizes, keys, runtime_mode = \
                    self.cudagraph_dispatcher.get_capture_cases(
                        uniform_decode=False, uniform_query_len=0)
                self._capture_cudagraphs_with_callable(
                    capture_sizes=capture_sizes,
                    keys=keys,
                    cudagraph_runtime_mode=runtime_mode,
                    dummy_run_callable=partial(self._dummy_run,
                                               skip_eplb=True,
                                               remove_lora=False))

            # Capture full cudagraph for uniform decode batches if we
            # don't already have full mixed prefill-decode cudagraphs.
            if cudagraph_mode.decode_mode() == CUDAGraphMode.FULL and \
                cudagraph_mode.separate_routine():
                enable_dbo = self.parallel_config.enable_dbo
                capture_sizes, keys, runtime_mode = \
                    self.cudagraph_dispatcher.get_capture_cases(
                        uniform_decode=True,
                        uniform_query_len=self.uniform_decode_query_len)

                self._capture_cudagraphs_with_callable(
                    capture_sizes=capture_sizes,
                    keys=keys,
                    cudagraph_runtime_mode=runtime_mode,
                    dummy_run_callable=partial(self._dummy_run,
                                               skip_eplb=True,
                                               remove_lora=False),
                    enable_dbo=enable_dbo)
            self.maybe_remove_all_loras(self.lora_config)

            # Capture drafter cudagraphs.
            # Note: Currently only PIECEWISE mode is supported for eagle
            # drafter.
            # TODO: add full cudagraph support for drafter.
            if self.speculative_config and self.speculative_config.use_eagle():
                assert isinstance(self.drafter, EagleProposer)
                logger.info("Start capturing cudagraphs for drafter...")
                if cudagraph_mode.mixed_mode() != CUDAGraphMode.NONE:
                    capture_sizes, keys, runtime_mode = \
                        self.drafter.cudagraph_dispatcher.\
                            get_capture_cases(uniform_decode=False,
                                              uniform_query_len=0)
                    self._capture_cudagraphs_with_callable(
                        capture_sizes=capture_sizes,
                        keys=keys,
                        cudagraph_runtime_mode=runtime_mode,
                        dummy_run_callable=self.drafter.dummy_run,
                    )
                # the following code would not be triggered at present since
                # only PIECEWISE mode is supported. But it is kept and prepared
                # for full cudagraphs.

                #TODO: support multiple uniform_query_lens for drafter once
                # Padded speculation is supported. i.e.,
                # [1, self.uniform_decode_query_len] for drafter.
                if cudagraph_mode.decode_mode() == CUDAGraphMode.FULL and \
                    cudagraph_mode.separate_routine():
                    capture_sizes, keys, runtime_mode = \
                        self.drafter.cudagraph_dispatcher.\
                            get_capture_cases(uniform_decode=True,
                                              uniform_query_len=1)
                    self._capture_cudagraphs_with_callable(
                        capture_sizes=capture_sizes,
                        keys=keys,
                        cudagraph_runtime_mode=runtime_mode,
                        dummy_run_callable=self.drafter.dummy_run,
                    )
=======
                cudagraph_runtime_mode = cudagraph_mode.mixed_mode()

                compilation_cases = list(reversed(self.cudagraph_batch_sizes))
                self._capture_cudagraphs(
                    compilation_cases,
                    cudagraph_runtime_mode=cudagraph_runtime_mode,
                    uniform_decode=False,
                )

            # Capture full cudagraph for uniform decode batches if we
            # don't already have full mixed prefill-decode cudagraphs.
            if (
                cudagraph_mode.decode_mode() == CUDAGraphMode.FULL
                and cudagraph_mode.separate_routine()
            ):
                max_num_tokens = (
                    self.scheduler_config.max_num_seqs * self.uniform_decode_query_len
                )
                decode_cudagraph_batch_sizes = [
                    x
                    for x in self.cudagraph_batch_sizes
                    if x <= max_num_tokens and x >= self.uniform_decode_query_len
                ]
                compilation_cases_decode = list(reversed(decode_cudagraph_batch_sizes))
                self._capture_cudagraphs(
                    compilation_cases=compilation_cases_decode,
                    cudagraph_runtime_mode=CUDAGraphMode.FULL,
                    uniform_decode=True,
                )

            torch.cuda.synchronize()
            end_free_gpu_memory = torch.cuda.mem_get_info()[0]
>>>>>>> fc679696

        # Disable cudagraph capturing globally, so any unexpected cudagraph
        # capturing will be detected and raise an error after here.
        # Note: We don't put it into graph_capture context manager because
        # we may do lazy capturing in future that still allows capturing
        # after here.
        set_cudagraph_capturing_enabled(False)

        end_time = time.perf_counter()
        elapsed_time = end_time - start_time
        cuda_graph_size = start_free_gpu_memory - end_free_gpu_memory
        # This usually takes 5~20 seconds.
        logger.info(
            "Graph capturing finished in %.0f secs, took %.2f GiB",
            elapsed_time,
            cuda_graph_size / (1 << 30),
        )
        return cuda_graph_size

<<<<<<< HEAD
    def _capture_cudagraphs_with_callable(
            self,
            capture_sizes: list[int],
            keys: list[BatchDescriptor],
            cudagraph_runtime_mode: CUDAGraphMode,
            dummy_run_callable: Any,
            enable_dbo: bool = False):
        assert cudagraph_runtime_mode != CUDAGraphMode.NONE and \
            cudagraph_runtime_mode.valid_runtime_modes(), \
            f"Invalid cudagraph runtime mode: {cudagraph_runtime_mode}"
        assert len(keys) > 0, "keys must be non-empty"
        assert len(capture_sizes) == len(keys), \
            "capture_sizes and keys must have the same length"
        uniform_decode = keys[0].uniform_decode
        uniform_query_len = keys[0].uniform_query_len
=======
    def _capture_cudagraphs(
        self,
        compilation_cases: list[int],
        cudagraph_runtime_mode: CUDAGraphMode,
        uniform_decode: bool,
    ):
        assert (
            cudagraph_runtime_mode != CUDAGraphMode.NONE
            and cudagraph_runtime_mode.valid_runtime_modes()
        ), f"Invalid cudagraph runtime mode: {cudagraph_runtime_mode}"
>>>>>>> fc679696

        # Only rank 0 should print progress bar during capture
        if is_global_first_rank():
            capture_sizes = tqdm(
                capture_sizes,
                disable=not self.load_config.use_tqdm_on_load,
                desc="Capturing CUDA graphs ({}, {})".format(
<<<<<<< HEAD
                    f"decode(query_len={uniform_query_len})" if uniform_decode
                    else "mixed prefill-decode", cudagraph_runtime_mode.name))
=======
                    "decode" if uniform_decode else "mixed prefill-decode",
                    cudagraph_runtime_mode.name,
                ),
            )
>>>>>>> fc679696

        # We skip EPLB here since we don't want to record dummy metrics
        for num_tokens, key in zip(capture_sizes, keys):
            assert key.uniform_decode == uniform_decode and \
                key.uniform_query_len == uniform_query_len and \
                key.num_tokens == num_tokens, ("Inconsistent batch descriptor"
                " during cudagraph capture.")

            # We currently only capture ubatched graphs when its a FULL
            # cudagraph, a uniform decode batch, and the number of tokens
            # is above the threshold. Otherwise we just capture a non-ubatched
            # version of the graph
            allow_microbatching = (
                self.parallel_config.enable_dbo
                and cudagraph_runtime_mode == CUDAGraphMode.FULL
                and uniform_decode
                and check_ubatch_thresholds(
                    config=self.vllm_config.parallel_config,
                    num_tokens=num_tokens,
                    uniform_decode=uniform_decode,
                )
            )

            for _ in range(self.compilation_config.cudagraph_num_of_warmups):
                # Use CUDAGraphRuntimeStyle.NONE (default) for warmup.
                # But be careful, warm up with `NONE`is orthogonal to
                # if we want to warm up attention or not. This is
                # different from the case where `FULL` implies capture
                # attention while `PIECEWISE` implies no attention.
<<<<<<< HEAD
                force_attention = (
                    cudagraph_runtime_mode == CUDAGraphMode.FULL)
                dummy_run_callable(num_tokens,
                                   cudagraph_runtime_mode=CUDAGraphMode.NONE,
                                   force_attention=force_attention,
                                   uniform_decode=uniform_decode,
                                   uniform_query_len=uniform_query_len,
                                   allow_microbatching=allow_microbatching)
            dummy_run_callable(num_tokens,
                               cudagraph_runtime_mode=cudagraph_runtime_mode,
                               uniform_decode=uniform_decode,
                               uniform_query_len=uniform_query_len,
                               allow_microbatching=allow_microbatching)
=======
                force_attention = cudagraph_runtime_mode == CUDAGraphMode.FULL
                self._dummy_run(
                    num_tokens,
                    cudagraph_runtime_mode=CUDAGraphMode.NONE,
                    force_attention=force_attention,
                    uniform_decode=uniform_decode,
                    allow_microbatching=allow_microbatching,
                    skip_eplb=True,
                    remove_lora=False,
                )
            self._dummy_run(
                num_tokens,
                cudagraph_runtime_mode=cudagraph_runtime_mode,
                uniform_decode=uniform_decode,
                allow_microbatching=allow_microbatching,
                skip_eplb=True,
                remove_lora=False,
            )
        self.maybe_remove_all_loras(self.lora_config)
>>>>>>> fc679696

    def initialize_attn_backend(self, kv_cache_config: KVCacheConfig) -> None:
        """
        Initialize the attention backends and attention metadata builders.
        """
        assert len(self.attn_groups) == 0, "Attention backends are already initialized"

        class AttentionGroupKey(NamedTuple):
            attn_backend: type[AttentionBackend]
            kv_cache_spec: KVCacheSpec

        def get_attn_backends_for_group(
            kv_cache_group_spec: KVCacheGroupSpec,
        ) -> dict[AttentionGroupKey, list[str]]:
            layers = get_layers_from_vllm_config(
                self.vllm_config, AttentionLayerBase, kv_cache_group_spec.layer_names
            )
            attn_backends = {}
            attn_backend_layers = defaultdict(list)
            # Dedupe based on full class name; this is a bit safer than
            # using the class itself as the key because when we create dynamic
            # attention backend subclasses (e.g. ChunkedLocalAttention) unless
            # they are cached correctly, there will be different objects per
            # layer.
            for layer_name in kv_cache_group_spec.layer_names:
                attn_backend = layers[layer_name].get_attn_backend()

                if layer_name in self.kv_sharing_fast_prefill_eligible_layers:
                    attn_backend = create_fast_prefill_custom_backend(
                        "FastPrefill",
                        attn_backend,
                    )

                full_cls_name = attn_backend.full_cls_name()
                layer_kv_cache_spec = kv_cache_group_spec.kv_cache_spec
                if isinstance(layer_kv_cache_spec, UniformTypeKVCacheSpecs):
                    layer_kv_cache_spec = layer_kv_cache_spec.kv_cache_specs[layer_name]
                key = (full_cls_name, layer_kv_cache_spec)
                attn_backends[key] = AttentionGroupKey(
                    attn_backend, layer_kv_cache_spec
                )
                attn_backend_layers[key].append(layer_name)
            return {attn_backends[k]: v for k, v in attn_backend_layers.items()}

        def create_attn_groups(
            attn_backends_map: dict[AttentionGroupKey, list[str]],
        ) -> list[AttentionGroup]:
            attn_groups: list[AttentionGroup] = []
            for (attn_backend, kv_cache_spec), layer_names in attn_backends_map.items():
                attn_group = AttentionGroup.create_with_metadata_builders(
                    attn_backend,
                    layer_names,
                    kv_cache_spec,
                    self.vllm_config,
                    self.device,
                    num_metadata_builders=1
                    if not self.parallel_config.enable_dbo
                    else 2,
                )

                attn_groups.append(attn_group)
            return attn_groups

        for kv_cache_group_spec in kv_cache_config.kv_cache_groups:
            attn_backends = get_attn_backends_for_group(kv_cache_group_spec)
            self.attn_groups.append(create_attn_groups(attn_backends))

        # Calculate reorder batch threshold (if needed)
        self.calculate_reorder_batch_threshold()

    def initialize_cudagraph_capture(self) -> None:
        """
        Resolve the cudagraph_mode when there are multiple attention
        backends with potential conflicting CUDA graph support.
        Then initialize the cudagraph_dispatcher based on the resolved
        cudagraph_mode.
        """
        min_cg_support = AttentionCGSupport.ALWAYS
        min_cg_builder_name = None

        for attn_group in self._attn_group_iterator():
            builder = attn_group.get_metadata_builder()
            if builder.cudagraph_support.value < min_cg_support.value:
                min_cg_support = builder.cudagraph_support
                min_cg_builder_name = builder.__class__.__name__
        # Flexible resolve the cudagraph mode
        cudagraph_mode = self.compilation_config.cudagraph_mode
        # check cudagraph for mixed batch is supported
        if (
            cudagraph_mode.mixed_mode() == CUDAGraphMode.FULL
            and min_cg_support != AttentionCGSupport.ALWAYS
        ):
            msg = (
                f"CUDAGraphMode.{cudagraph_mode.name} is not supported "
                f"with {min_cg_builder_name} backend (support: "
                f"{min_cg_support})"
            )
            if min_cg_support == AttentionCGSupport.NEVER:
                # if not supported any full cudagraphs, just raise it.
                msg += (
                    "; please try cudagraph_mode=PIECEWISE, and "
                    "make sure compilation level is piecewise"
                )
                raise ValueError(msg)

            # attempt to resolve the full cudagraph related mode
            if self.compilation_config.splitting_ops_contain_attention():
                msg += "; setting cudagraph_mode=FULL_AND_PIECEWISE"
                cudagraph_mode = self.compilation_config.cudagraph_mode = (
                    CUDAGraphMode.FULL_AND_PIECEWISE
                )
            else:
                msg += "; setting cudagraph_mode=FULL_DECODE_ONLY"
                cudagraph_mode = self.compilation_config.cudagraph_mode = (
                    CUDAGraphMode.FULL_DECODE_ONLY
                )
            logger.warning(msg)

        # check that if we are doing decode full-cudagraphs it is supported
        if (
            cudagraph_mode.decode_mode() == CUDAGraphMode.FULL
            and min_cg_support == AttentionCGSupport.NEVER
        ):
            msg = (
                f"CUDAGraphMode.{cudagraph_mode.name} is not supported "
                f"with {min_cg_builder_name} backend (support: "
                f"{min_cg_support})"
            )
            if self.compilation_config.level == CompilationLevel.PIECEWISE and (
                self.compilation_config.splitting_ops_contain_attention()
                or self.compilation_config.use_inductor_graph_partition
            ):
                msg += (
                    "; setting cudagraph_mode=PIECEWISE because "
                    "attention is compiled piecewise"
                )
                cudagraph_mode = self.compilation_config.cudagraph_mode = (
                    CUDAGraphMode.PIECEWISE
                )
            else:
                msg += (
                    "; setting cudagraph_mode=NONE because "
                    "attention is not compiled piecewise"
                )
                cudagraph_mode = self.compilation_config.cudagraph_mode = (
                    CUDAGraphMode.NONE
                )
            logger.warning(msg)

        # check that if we are doing spec-decode + decode full-cudagraphs it is
        # supported
        if (
            cudagraph_mode.decode_mode() == CUDAGraphMode.FULL
            and self.uniform_decode_query_len > 1
            and min_cg_support.value < AttentionCGSupport.UNIFORM_BATCH.value
        ):
            msg = (
                f"CUDAGraphMode.{cudagraph_mode.name} is not supported"
                f" with spec-decode for attention backend "
                f"{min_cg_builder_name} (support: {min_cg_support})"
            )
            if self.compilation_config.splitting_ops_contain_attention():
                msg += "; setting cudagraph_mode=PIECEWISE"
                cudagraph_mode = self.compilation_config.cudagraph_mode = (
                    CUDAGraphMode.PIECEWISE
                )
            else:
                msg += "; setting cudagraph_mode=NONE"
                cudagraph_mode = self.compilation_config.cudagraph_mode = (
                    CUDAGraphMode.NONE
                )
            logger.warning(msg)

        # double check that we can support full cudagraph if they are requested
        # even after automatic downgrades
        if (
            cudagraph_mode.has_full_cudagraphs()
            and min_cg_support == AttentionCGSupport.NEVER
        ):
            raise ValueError(
                f"CUDAGraphMode.{cudagraph_mode.name} is not "
                f"supported with {min_cg_builder_name} backend ("
                f"support:{min_cg_support}) "
                "; please try cudagraph_mode=PIECEWISE, "
                "and make sure compilation level is piecewise"
            )

        # Trigger cudagraph dispatching keys initialization here (after
        # initializing attn backends).
        self.cudagraph_dispatcher.initialize_cudagraph_keys(
            self.compilation_config.cudagraph_mode, self.uniform_decode_query_len
        )

        # At this moment, we assume the drafter and main model shares the
        # same cudagraph_mode
        if self.speculative_config and self.speculative_config.use_eagle():
            assert isinstance(self.drafter, EagleProposer)
            assert not cudagraph_mode.has_full_cudagraphs(), \
                "Eagle drafter does not support full cudagraphs yet"
            # uniform_query_len is 1 for drafter
            # TODO: let uniform_query_lens = [1, self.uniform_decode_query_len]
            # for drafter once Padded speculation is supported. See:
            # https://github.com/vllm-project/vllm/issues/21984 for details
            # and an implementation in https://github.com/vllm-project/vllm/pull/24539  # noqa: E501
            self.drafter.cudagraph_dispatcher.initialize_cudagraph_keys(
                self.compilation_config.cudagraph_mode, uniform_query_lens=1)

    def calculate_reorder_batch_threshold(self) -> None:
        """
        Check that if any backends reorder batches; that the reordering
        is compatible (e.g., decode threshold is the same)
        """
        for group in self._attn_group_iterator():
            attn_metadata_builder_i = group.get_metadata_builder()

            # check that if any backends reorder batches; that the reordering
            # is compatible (e.g., decode threshold is the same)
            reorder_batch_threshold_i = attn_metadata_builder_i.reorder_batch_threshold
            if reorder_batch_threshold_i is not None:
                if self.reorder_batch_threshold is not None:
                    if reorder_batch_threshold_i != self.reorder_batch_threshold:
                        raise ValueError(
                            f"Attention backend reorders decodes with "
                            f"threshold {reorder_batch_threshold_i} but other "
                            f"backend uses threshold "
                            f"{self.reorder_batch_threshold}"
                        )
                else:
                    self.reorder_batch_threshold = reorder_batch_threshold_i

    def may_reinitialize_input_batch(self, kv_cache_config: KVCacheConfig) -> None:
        """
        Re-initialize the input batch if the block sizes are different from
        `[self.cache_config.block_size]`. This usually happens when there
        are multiple KV cache groups.

        Args:
            kv_cache_config: The KV cache configuration.
        """
        block_sizes = [
            kv_cache_group.kv_cache_spec.block_size
            for kv_cache_group in kv_cache_config.kv_cache_groups
        ]
        if block_sizes != [self.cache_config.block_size]:
            assert self.cache_config.cpu_offload_gb == 0, (
                "Cannot re-initialize the input batch when CPU weight "
                "offloading is enabled. See https://github.com/vllm-project/vllm/pull/18298 "  # noqa: E501
                "for more details."
            )
            self.input_batch = InputBatch(
                max_num_reqs=self.max_num_reqs,
                max_model_len=max(self.max_model_len, self.max_encoder_len),
                max_num_batched_tokens=self.max_num_tokens,
                device=self.device,
                pin_memory=self.pin_memory,
                vocab_size=self.model_config.get_vocab_size(),
                block_sizes=block_sizes,
                is_spec_decode=bool(self.vllm_config.speculative_config),
                logitsprocs=self.input_batch.logitsprocs,
                is_pooling_model=self.is_pooling_model,
                num_speculative_tokens=(
                    self.vllm_config.speculative_config.num_speculative_tokens
                    if self.vllm_config.speculative_config
                    else 0
                ),
            )

    def _allocate_kv_cache_tensors(
        self, kv_cache_config: KVCacheConfig
    ) -> dict[str, torch.Tensor]:
        """
        Initializes the KV cache buffer with the correct size. The buffer needs
        to be reshaped to the desired shape before being used by the models.

        Args:
            kv_cache_config: The KV cache config
        Returns:
            dict[str, torch.Tensor]: A map between layer names to their
            corresponding memory buffer for KV cache.
        """
        kv_cache_raw_tensors: dict[str, torch.Tensor] = {}
        for kv_cache_tensor in kv_cache_config.kv_cache_tensors:
            tensor = torch.zeros(
                kv_cache_tensor.size, dtype=torch.int8, device=self.device
            )
            for layer_name in kv_cache_tensor.shared_by:
                kv_cache_raw_tensors[layer_name] = tensor

        layer_names = set()
        for group in kv_cache_config.kv_cache_groups:
            for layer_name in group.layer_names:
                if layer_name in self.runner_only_attn_layers:
                    continue
                layer_names.add(layer_name)
        assert layer_names == set(kv_cache_raw_tensors.keys()), (
            "Some layers are not correctly initialized"
        )
        return kv_cache_raw_tensors

    def _attn_group_iterator(self) -> Iterator[AttentionGroup]:
        return itertools.chain.from_iterable(self.attn_groups)

    def _kv_cache_spec_attn_group_iterator(self) -> Iterator[AttentionGroup]:
        if not self.kv_cache_config.kv_cache_groups:
            return
        for attn_groups in self.attn_groups:
            yield from attn_groups

    def _reshape_kv_cache_tensors(
        self,
        kv_cache_config: KVCacheConfig,
        kv_cache_raw_tensors: dict[str, torch.Tensor],
    ) -> dict[str, torch.Tensor]:
        """
        Reshape the KV cache tensors to the desired shape and dtype.

        Args:
            kv_cache_config: The KV cache config
            kv_cache_raw_tensors: The KV cache buffer of each layer, with
                correct size but uninitialized shape.
        Returns:
            Dict[str, torch.Tensor]: A map between layer names to their
            corresponding memory buffer for KV cache.
        """
        kv_caches: dict[str, torch.Tensor] = {}
        has_attn, has_mamba = False, False
        for group in self._kv_cache_spec_attn_group_iterator():
            kv_cache_spec = group.kv_cache_spec
            attn_backend = group.backend
            for layer_name in group.layer_names:
                if layer_name in self.runner_only_attn_layers:
                    continue
                raw_tensor = kv_cache_raw_tensors[layer_name]
                assert raw_tensor.numel() % kv_cache_spec.page_size_bytes == 0
                num_blocks = raw_tensor.numel() // kv_cache_spec.page_size_bytes
                if isinstance(kv_cache_spec, AttentionSpec):
                    has_attn = True
                    kv_cache_shape = attn_backend.get_kv_cache_shape(
                        num_blocks,
                        kv_cache_spec.block_size,
                        kv_cache_spec.num_kv_heads,
                        kv_cache_spec.head_size,
                        cache_dtype_str=self.cache_config.cache_dtype,
                    )
                    dtype = kv_cache_spec.dtype
                    try:
                        kv_cache_stride_order = attn_backend.get_kv_cache_stride_order()
                        assert len(kv_cache_stride_order) == len(kv_cache_shape)
                    except (AttributeError, NotImplementedError):
                        kv_cache_stride_order = tuple(range(len(kv_cache_shape)))
                    # The allocation respects the backend-defined stride order
                    # to ensure the semantic remains consistent for each
                    # backend. We first obtain the generic kv cache shape and
                    # then permute it according to the stride order which could
                    # result in a non-contiguous tensor.
                    kv_cache_shape = tuple(
                        kv_cache_shape[i] for i in kv_cache_stride_order
                    )
                    # Maintain original KV shape view.
                    inv_order = [
                        kv_cache_stride_order.index(i)
                        for i in range(len(kv_cache_stride_order))
                    ]
                    kv_caches[layer_name] = (
                        kv_cache_raw_tensors[layer_name]
                        .view(dtype)
                        .view(kv_cache_shape)
                        .permute(*inv_order)
                    )
                elif isinstance(kv_cache_spec, MambaSpec):
                    has_mamba = True
                    raw_tensor = kv_cache_raw_tensors[layer_name]
                    state_tensors = []
                    storage_offset_bytes = 0
                    for shape, dtype in zip(kv_cache_spec.shapes, kv_cache_spec.dtypes):
                        dtype_size = get_dtype_size(dtype)
                        num_element_per_page = (
                            kv_cache_spec.page_size_bytes // dtype_size
                        )
                        target_shape = (num_blocks, *shape)
                        stride = torch.empty(target_shape).stride()
                        target_stride = (num_element_per_page, *stride[1:])
                        assert storage_offset_bytes % dtype_size == 0
                        tensor = torch.as_strided(
                            raw_tensor.view(dtype),
                            size=target_shape,
                            stride=target_stride,
                            storage_offset=storage_offset_bytes // dtype_size,
                        )
                        state_tensors.append(tensor)
                        storage_offset_bytes += stride[0] * dtype_size

                    kv_caches[layer_name] = state_tensors
                else:
                    raise NotImplementedError

        if has_attn and has_mamba:
            self._update_hybrid_attention_mamba_layout(kv_caches)

        return kv_caches

    def _update_hybrid_attention_mamba_layout(
        self, kv_caches: dict[str, torch.Tensor]
    ) -> None:
        """
        Update the layout of attention layers from (2, num_blocks, ...) to
        (num_blocks, 2, ...).

        Args:
            kv_caches: The KV cache buffer of each layer.
        """

        for group in self._kv_cache_spec_attn_group_iterator():
            kv_cache_spec = group.kv_cache_spec
            for layer_name in group.layer_names:
                kv_cache = kv_caches[layer_name]
                if isinstance(kv_cache_spec, AttentionSpec) and kv_cache.shape[0] == 2:
                    assert kv_cache.shape[1] != 2, (
                        "Fail to determine whether the layout is "
                        "(2, num_blocks, ...) or (num_blocks, 2, ...) for "
                        f"a tensor of shape {kv_cache.shape}"
                    )
                    hidden_size = kv_cache.shape[2:].numel()
                    kv_cache.as_strided_(
                        size=kv_cache.shape,
                        stride=(hidden_size, 2 * hidden_size, *kv_cache.stride()[2:]),
                    )

    def initialize_kv_cache_tensors(
        self, kv_cache_config: KVCacheConfig
    ) -> dict[str, torch.Tensor]:
        """
        Initialize the memory buffer for KV cache.

        Args:
            kv_cache_config: The KV cache config
        Returns:
            Dict[str, torch.Tensor]: A map between layer names to their
            corresponding memory buffer for KV cache.
        """
        # Initialize the memory buffer for KV cache
        kv_cache_raw_tensors = self._allocate_kv_cache_tensors(kv_cache_config)
        # Change the memory buffer to the desired shape
        kv_caches = self._reshape_kv_cache_tensors(
            kv_cache_config, kv_cache_raw_tensors
        )

        # Set up cross-layer KV cache sharing
        for layer_name, target_layer_name in self.shared_kv_cache_layers.items():
            logger.debug("%s reuses KV cache of %s", layer_name, target_layer_name)
            kv_caches[layer_name] = kv_caches[target_layer_name]

        num_attn_module = (
            2 if self.model_config.hf_config.model_type == "longcat_flash" else 1
        )
        bind_kv_cache(
            kv_caches,
            self.compilation_config.static_forward_context,
            self.kv_caches,
            num_attn_module,
        )
        return kv_caches

    def maybe_add_kv_sharing_layers_to_kv_cache_groups(
        self, kv_cache_config: KVCacheConfig
    ) -> None:
        """
        Add layers that re-use KV cache to KV cache group of its target layer.
        Mapping of KV cache tensors happens in `initialize_kv_cache_tensors()`
        """
        if not self.shared_kv_cache_layers:
            # No cross-layer KV sharing, return
            return

        add_kv_sharing_layers_to_kv_cache_groups(
            self.shared_kv_cache_layers,
            kv_cache_config.kv_cache_groups,
            self.runner_only_attn_layers,
        )

        if self.cache_config.kv_sharing_fast_prefill:
            # In You Only Cache Once (https://arxiv.org/abs/2405.05254) or other
            # similar KV sharing setups, only the layers that generate KV caches
            # are involved in the prefill phase, enabling prefill to early exit.
            attn_layers = get_layers_from_vllm_config(self.vllm_config, Attention)
            for layer_name in reversed(attn_layers):
                if layer_name in self.shared_kv_cache_layers:
                    self.kv_sharing_fast_prefill_eligible_layers.add(layer_name)
                else:
                    break

    def initialize_kv_cache(self, kv_cache_config: KVCacheConfig) -> None:
        """
        Initialize KV cache based on `kv_cache_config`.
        Args:
            kv_cache_config: Configuration for the KV cache, including the KV
            cache size of each layer
        """
        kv_cache_config = deepcopy(kv_cache_config)
        self.kv_cache_config = kv_cache_config
        self.may_reinitialize_input_batch(kv_cache_config)
        self.may_add_encoder_only_layers_to_kv_cache_config()
        self.maybe_add_kv_sharing_layers_to_kv_cache_groups(kv_cache_config)
        self.initialize_attn_backend(kv_cache_config)
        kv_caches = self.initialize_kv_cache_tensors(kv_cache_config)

        if self.speculative_config and self.speculative_config.use_eagle():
            assert isinstance(self.drafter, EagleProposer)
            # validate all draft model layers belong to the same kv cache
            # group
            self.drafter.validate_same_kv_cache_group(kv_cache_config)

        if has_kv_transfer_group():
            kv_transfer_group = get_kv_transfer_group()
            kv_transfer_group.register_kv_caches(kv_caches)
            kv_transfer_group.set_host_xfer_buffer_ops(copy_kv_blocks)

        if self.dcp_world_size > 1:
            layer_names = self.attn_groups[0][0].layer_names
            layers = get_layers_from_vllm_config(
                self.vllm_config, AttentionLayerBase, layer_names
            )
            for layer in layers.values():
                assert layer.impl.need_to_return_lse_for_decode, (
                    "DCP requires attention impls to return"
                    " the softmax lse for decode, but the impl "
                    f"{layer.impl.__class__.__name__} "
                    "does not return the softmax lse for decode."
                )

    def may_add_encoder_only_layers_to_kv_cache_config(self) -> None:
        """
        Add encoder-only layers to the KV cache config.
        """
        block_size = self.vllm_config.cache_config.block_size
        encoder_only_attn_specs: dict[AttentionSpec, list[str]] = defaultdict(list)
        attn_layers = get_layers_from_vllm_config(self.vllm_config, Attention)
        for layer_name, attn_module in attn_layers.items():
            if attn_module.attn_type == AttentionType.ENCODER_ONLY:
                attn_spec: AttentionSpec = EncoderOnlyAttentionSpec(
                    block_size=block_size,
                    num_kv_heads=attn_module.num_kv_heads,
                    head_size=attn_module.head_size,
                    dtype=self.kv_cache_dtype,
                )
                encoder_only_attn_specs[attn_spec].append(layer_name)
                self.runner_only_attn_layers.add(layer_name)
        if len(encoder_only_attn_specs) > 0:
            assert len(encoder_only_attn_specs) == 1, (
                "Only support one encoder-only attention spec now"
            )
            spec, layer_names = encoder_only_attn_specs.popitem()
            self.kv_cache_config.kv_cache_groups.append(
                KVCacheGroupSpec(layer_names=layer_names, kv_cache_spec=spec)
            )

    def get_kv_cache_spec(self) -> dict[str, KVCacheSpec]:
        """
        Generates the KVCacheSpec by parsing the kv cache format from each
        Attention module in the static forward context.
        Returns:
            KVCacheSpec: A dictionary mapping layer names to their KV cache
            format. Layers that do not need KV cache are not included.
        """

        block_size = self.vllm_config.cache_config.block_size
        use_mla = self.vllm_config.model_config.use_mla
        cache_dtype_str = self.vllm_config.cache_config.cache_dtype
        kv_cache_spec: dict[str, KVCacheSpec] = {}
        attn_layers = get_layers_from_vllm_config(self.vllm_config, Attention)
        for layer_name, attn_module in attn_layers.items():
            if (kv_tgt_layer := attn_module.kv_sharing_target_layer_name) is not None:
                # The layer doesn't need its own KV cache and will use that of
                # the target layer. We skip creating a KVCacheSpec for it, so
                # that KV cache management logic will act as this layer does
                # not exist, and doesn't allocate KV cache for the layer. This
                # enables the memory saving of cross-layer kv sharing, allowing
                # a given amount of memory to accommodate longer context lengths
                # or enable more requests to be processed simultaneously.
                self.shared_kv_cache_layers[layer_name] = kv_tgt_layer
                continue

            # TODO(lucas): move the attention specs into the model layers like
            # the attention backends
            if attn_module.attn_type == AttentionType.DECODER:
                if attn_module.sliding_window is not None:
                    assert not use_mla, "MLA is not supported for slidingwindow"
                    kv_cache_spec[layer_name] = SlidingWindowSpec(
                        block_size=block_size,
                        num_kv_heads=attn_module.num_kv_heads,
                        head_size=attn_module.head_size,
                        dtype=self.kv_cache_dtype,
                        sliding_window=attn_module.sliding_window,
                    )
                elif use_mla:
                    kv_cache_spec[layer_name] = MLAAttentionSpec(
                        block_size=block_size,
                        num_kv_heads=attn_module.num_kv_heads,
                        head_size=attn_module.head_size,
                        dtype=self.kv_cache_dtype,
                        cache_dtype_str=cache_dtype_str,
                    )
                elif self.attention_chunk_size is not None and isinstance(
                    attn_module, ChunkedLocalAttention
                ):
                    kv_cache_spec[layer_name] = ChunkedLocalAttentionSpec(
                        block_size=block_size,
                        num_kv_heads=attn_module.num_kv_heads,
                        head_size=attn_module.head_size,
                        dtype=self.kv_cache_dtype,
                        attention_chunk_size=self.attention_chunk_size,
                    )
                else:
                    kv_cache_spec[layer_name] = FullAttentionSpec(
                        block_size=block_size,
                        num_kv_heads=attn_module.num_kv_heads,
                        head_size=attn_module.head_size,
                        dtype=self.kv_cache_dtype,
                    )
            elif attn_module.attn_type == AttentionType.ENCODER_DECODER:
                kv_cache_spec[layer_name] = CrossAttentionSpec(
                    block_size=block_size,
                    num_kv_heads=attn_module.num_kv_heads,
                    head_size=attn_module.head_size,
                    dtype=self.kv_cache_dtype,
                )
            elif attn_module.attn_type in (
                AttentionType.ENCODER,
                AttentionType.ENCODER_ONLY,
            ):
                # encoder-only attention does not need KV cache.
                continue
            else:
                raise ValueError(f"Unknown attention type: {attn_module.attn_type}")

        mamba_layers = get_layers_from_vllm_config(self.vllm_config, MambaBase)
        if len(mamba_layers) > 0:
            if (
                self.vllm_config.speculative_config is not None
                and self.vllm_config.model_config.hf_config.model_type
                not in ["qwen3_next"]
            ):
                raise NotImplementedError(
                    "Mamba with speculative decoding is not supported yet."
                )
            mamba_block_size = self.vllm_config.cache_config.mamba_block_size
            page_size_padded = self.vllm_config.cache_config.mamba_page_size_padded

            for layer_name, mamba_module in mamba_layers.items():
                kv_cache_spec[layer_name] = MambaSpec(
                    shapes=mamba_module.get_state_shape(),
                    dtypes=mamba_module.get_state_dtype(),
                    block_size=mamba_block_size,
                    page_size_padded=page_size_padded,
                    mamba_type=mamba_module.mamba_type,
                    num_speculative_blocks=(
                        self.speculative_config.num_speculative_tokens
                        if self.speculative_config
                        else 0
                    ),
                )
        ds_indexer_layers = get_layers_from_vllm_config(
            self.vllm_config, DeepseekV32IndexerCache
        )
        for layer_name, ds_indexer_module in ds_indexer_layers.items():
            kv_cache_spec[layer_name] = ds_indexer_module.get_kv_cache_spec()

        return kv_cache_spec

    def _to_list(self, sampled_token_ids: torch.Tensor) -> list[list[int]]:
        # This is a short term mitigation for issue mentioned in
        # https://github.com/vllm-project/vllm/issues/22754.
        # `tolist` would trigger a cuda wise stream sync, which
        # would block other copy ops from other cuda streams.
        # A cuda event sync would avoid such a situation. Since
        # this is in the critical path of every single model
        # forward loop, this has caused perf issue for a disagg
        # setup.
        pinned = self.sampled_token_ids_pinned_cpu[: sampled_token_ids.shape[0]]
        pinned.copy_(sampled_token_ids, non_blocking=True)
        self.transfer_event.record()
        self.transfer_event.synchronize()
        return pinned.tolist()<|MERGE_RESOLUTION|>--- conflicted
+++ resolved
@@ -73,13 +73,6 @@
 from vllm.sampling_params import SamplingType
 from vllm.sequence import IntermediateTensors
 from vllm.tasks import GenerationTask, PoolingTask, SupportedTask
-<<<<<<< HEAD
-from vllm.utils import (STR_DTYPE_TO_TORCH_DTYPE, DeviceMemoryProfiler,
-                        GiB_bytes, cdiv, check_use_alibi, get_dtype_size,
-                        is_pin_memory_available,
-                        length_from_prompt_token_ids_or_embeds,
-                        supports_dynamo)
-=======
 from vllm.utils import (
     STR_DTYPE_TO_TORCH_DTYPE,
     DeviceMemoryProfiler,
@@ -89,10 +82,8 @@
     get_dtype_size,
     is_pin_memory_available,
     length_from_prompt_token_ids_or_embeds,
-    round_up,
     supports_dynamo,
 )
->>>>>>> fc679696
 from vllm.utils.jsontree import json_map_leaves
 from vllm.v1.attention.backends.flash_attn import AttentionMetadata
 from vllm.v1.attention.backends.gdn_attn import GDNAttentionMetadataBuilder
@@ -478,9 +469,9 @@
         )
 
         # Cudagraph dispatcher for runtime cudagraph dispatching.
-        self.cudagraph_dispatcher = CudagraphDispatcher(self.vllm_config,
-                                                        is_drafter=False,
-                                                        runner=self)
+        self.cudagraph_dispatcher = CudagraphDispatcher(
+            self.vllm_config, is_drafter=False, runner=self
+        )
 
         self.mm_budget = (
             MultiModalBudget(
@@ -1172,21 +1163,8 @@
         query_start_loc = self.query_start_loc.gpu[: num_reqs + 1]
 
         num_tokens_unpadded = scheduler_output.total_num_scheduled_tokens
-<<<<<<< HEAD
         num_tokens_padded = self._get_num_input_tokens(
-            num_tokens_unpadded, num_reqs, max_num_scheduled_tokens)
-        uniform_decode = \
-            (max_num_scheduled_tokens == self.uniform_decode_query_len) and \
-            (total_num_scheduled_tokens == num_reqs * max_num_scheduled_tokens)
-        ubatch_slices, num_tokens_after_padding = \
-            ubatch_split(num_scheduled_tokens,
-                         num_tokens_unpadded,
-                         num_tokens_padded,
-                         uniform_decode=uniform_decode,
-                         vllm_config=self.vllm_config)
-=======
-        num_tokens_padded = num_tokens_unpadded + self.get_local_padding(
-            num_tokens_unpadded
+            num_tokens_unpadded, num_reqs, max_num_scheduled_tokens
         )
         uniform_decode = (
             max_num_scheduled_tokens == self.uniform_decode_query_len
@@ -1198,7 +1176,6 @@
             uniform_decode=uniform_decode,
             vllm_config=self.vllm_config,
         )
->>>>>>> fc679696
 
         self.seq_lens.np[:num_reqs] = (
             self.input_batch.num_computed_tokens_cpu[:num_reqs] + num_scheduled_tokens
@@ -2046,33 +2023,6 @@
         )
         return max_tokens_across_dp_cpu - num_tokens, num_tokens_after_padding
 
-<<<<<<< HEAD
-=======
-    def get_local_padding(self, num_tokens_unpadded: int) -> int:
-        num_tokens_padded = num_tokens_unpadded
-
-        if (
-            self.compilation_config.cudagraph_mode != CUDAGraphMode.NONE
-            and num_tokens_unpadded <= self.cudagraph_batch_sizes[-1]
-        ):
-            # Use piecewise CUDA graphs.
-            # Add padding to the batch size.
-            num_tokens_padded = self.vllm_config.pad_for_cudagraph(num_tokens_unpadded)
-        else:
-            # Eager mode.
-            # Pad tokens to multiple of tensor_parallel_size when
-            # enabled collective fusion for SP
-            tp_size = self.vllm_config.parallel_config.tensor_parallel_size
-            if (
-                self.vllm_config.compilation_config.pass_config.enable_sequence_parallelism
-                and tp_size > 1
-            ):
-                num_tokens_padded = round_up(num_tokens_unpadded, tp_size)
-
-        num_pad_tokens = num_tokens_padded - num_tokens_unpadded
-        return num_pad_tokens
-
->>>>>>> fc679696
     # This is where the second ubatch is adjusted to account for the padding.
     # Should be called after attention metadata creation. This just pads
     # the second ubatch slice out to the total number of tokens
@@ -2129,52 +2079,19 @@
             pooler_output=pooler_output,
         )
 
-<<<<<<< HEAD
-    def _get_num_input_tokens(self, num_scheduled_tokens: int, num_reqs: int,
-                              max_query_len: int) -> int:
+    def _get_num_input_tokens(
+        self, num_scheduled_tokens: int, num_reqs: int, max_query_len: int
+    ) -> int:
         return self.cudagraph_dispatcher.get_num_input_tokens_local(
-            num_scheduled_tokens, num_reqs, max_query_len)
-=======
-    def _get_num_input_tokens(self, num_scheduled_tokens: int) -> int:
-        if (
-            self.compilation_config.cudagraph_mode != CUDAGraphMode.NONE
-            and not envs.VLLM_DISABLE_PAD_FOR_CUDAGRAPH
-            and hasattr(self, "cudagraph_batch_sizes")
-            and self.cudagraph_batch_sizes
-            and num_scheduled_tokens <= self.cudagraph_batch_sizes[-1]
-        ):
-            # Use CUDA graphs.
-            # Add padding to the batch size.
-            return self.vllm_config.pad_for_cudagraph(num_scheduled_tokens)
-
-        # Eager mode.
-        # Pad tokens to multiple of tensor_parallel_size when
-        # enabled collective fusion for SP
-        tp_size = self.vllm_config.parallel_config.tensor_parallel_size
-        if (
-            self.compilation_config.pass_config.enable_sequence_parallelism
-            and tp_size > 1
-        ):
-            return round_up(num_scheduled_tokens, tp_size)
-        return num_scheduled_tokens
->>>>>>> fc679696
+            num_scheduled_tokens, num_reqs, max_query_len
+        )
 
     def _preprocess(
         self,
         num_input_tokens: int,
         scheduler_output: "SchedulerOutput",
         intermediate_tensors: Optional[IntermediateTensors] = None,
-<<<<<<< HEAD
-    ) -> tuple[Optional[torch.Tensor], Optional[torch.Tensor], torch.Tensor,
-               Optional[IntermediateTensors], dict[str, Any]]:
-        num_scheduled_tokens = scheduler_output.total_num_scheduled_tokens
-=======
-        ubatch_slices: Optional[UBatchSlices] = None,
-        num_tokens_after_padding: Optional[torch.Tensor] = None,
     ) -> tuple[
-        int,
-        int,
-        Optional[torch.Tensor],
         Optional[torch.Tensor],
         Optional[torch.Tensor],
         torch.Tensor,
@@ -2182,15 +2099,6 @@
         dict[str, Any],
     ]:
         num_scheduled_tokens = scheduler_output.total_num_scheduled_tokens
-        if ubatch_slices:
-            assert num_tokens_after_padding is not None
-            num_input_tokens = int(num_tokens_after_padding[0].item() * 2)
-            self.pad_out_ubatch_slice(ubatch_slices, num_input_tokens)
-        elif ubatch_slices is None:
-            num_input_tokens = self._get_num_input_tokens(num_scheduled_tokens)
-            num_pad, num_tokens_after_padding = self.get_dp_padding(num_input_tokens)
-            num_input_tokens += num_pad
->>>>>>> fc679696
 
         # _prepare_inputs may reorder the batch, so we must gather multi
         # modal outputs after that to ensure the correct order
@@ -2554,13 +2462,17 @@
             # for planing, as gpu_ubatch_wrapper awares only the
             # cudagraph_runtime_mode but not batch_descriptor.
             num_scheduled_tokens = scheduler_output.total_num_scheduled_tokens
-            (cudagraph_runtime_mode, batch_descriptor, num_input_tokens,
-            num_tokens_across_dp)= \
-                self.cudagraph_dispatcher.plan(
-                    num_scheduled_tokens=num_scheduled_tokens,
-                    num_reqs=self.input_batch.num_reqs,
-                    max_query_len=max_query_len,
-                    use_cascade_attn=use_cascade_attn)
+            (
+                cudagraph_runtime_mode,
+                batch_descriptor,
+                num_input_tokens,
+                num_tokens_across_dp,
+            ) = self.cudagraph_dispatcher.plan(
+                num_scheduled_tokens=num_scheduled_tokens,
+                num_reqs=self.input_batch.num_reqs,
+                max_query_len=max_query_len,
+                use_cascade_attn=use_cascade_attn,
+            )
 
             # may overwrite num_input_tokens and num_tokens_across_dp when
             # ubatching enabled in this batch.
@@ -2576,30 +2488,8 @@
                 positions,
                 intermediate_tensors,
                 model_kwargs,
-<<<<<<< HEAD
-            ) = self._preprocess(num_input_tokens, scheduler_output,
-                                 intermediate_tensors)
-
-            # This is currently to get around the assert in the DPMetadata
-            # where it wants `num_tokens_across_dp` to align with `num_tokens`
-            if ubatch_slices is not None:
-                num_input_tokens = ubatch_slices[0].num_tokens
-=======
             ) = self._preprocess(
-                scheduler_output,
-                intermediate_tensors,
-                ubatch_slices,
-                num_tokens_after_padding,
-            )
-
-            uniform_decode = (max_query_len == self.uniform_decode_query_len) and (
-                num_scheduled_tokens == self.input_batch.num_reqs * max_query_len
-            )
-            batch_descriptor = BatchDescriptor(
-                num_tokens=num_input_tokens, uniform_decode=uniform_decode
-            )
-            cudagraph_runtime_mode, batch_descriptor = (
-                self.cudagraph_dispatcher.dispatch(batch_descriptor, use_cascade_attn)
+                num_input_tokens, scheduler_output, intermediate_tensors
             )
 
         # Set cudagraph mode to none if calc_kv_scales is true.
@@ -2614,11 +2504,10 @@
             ):
                 cudagraph_runtime_mode = CUDAGraphMode.NONE
 
-        # This is currently to get around the assert in the DPMetadata
-        # where it wants `num_tokens_across_dp` to align with `num_tokens`
-        if ubatch_slices is not None:
-            num_input_tokens = ubatch_slices[0].num_tokens
->>>>>>> fc679696
+            # This is currently to get around the assert in the DPMetadata
+            # where it wants `num_tokens_across_dp` to align with `num_tokens`
+            if ubatch_slices is not None:
+                num_input_tokens = ubatch_slices[0].num_tokens
 
         # Run the model.
         # Use persistent buffers for CUDA graphs.
@@ -3331,14 +3220,9 @@
         # When setting max_query_len = 1, we switch to and capture the optimized
         # routine of FA2 for pure decode, i.e., Flashdecode + an optimization
         # for GQA/MQA.
-<<<<<<< HEAD
-        max_query_len = self.uniform_decode_query_len if uniform_decode else \
-                                                                num_tokens
+        max_query_len = self.uniform_decode_query_len if uniform_decode else num_tokens
         if uniform_decode:
             assert max_query_len == uniform_query_len
-=======
-        max_query_len = self.uniform_decode_query_len if uniform_decode else num_tokens
->>>>>>> fc679696
 
         # Set num_scheduled_tokens based on num_tokens and max_num_seqs
         # for dummy run with LoRA so that the num_reqs collectively
@@ -3517,24 +3401,17 @@
                 )
 
             # filter out the valid batch descriptor
-<<<<<<< HEAD
-            _cg_mode, batch_descriptor = self.cudagraph_dispatcher.dispatch(
-                BatchDescriptor(num_tokens=num_tokens,
-                                uniform_decode=uniform_decode,
-                                uniform_query_len=uniform_query_len)) \
-                if not is_profile else (CUDAGraphMode.NONE, None)
-=======
             _cg_mode, batch_descriptor = (
                 self.cudagraph_dispatcher.dispatch(
                     BatchDescriptor(
-                        num_tokens=num_tokens_after_padding,
+                        num_tokens=num_tokens,
                         uniform_decode=uniform_decode,
+                        uniform_query_len=uniform_query_len,
                     )
                 )
                 if not is_profile
                 else (CUDAGraphMode.NONE, None)
             )
->>>>>>> fc679696
             if cudagraph_runtime_mode is not None:
                 # we allow forcing NONE when the dispatcher disagrees to support
                 # warm ups for cudagraph capture
@@ -3549,12 +3426,6 @@
                 cudagraph_runtime_mode = _cg_mode
 
             if ubatch_slices is not None:
-<<<<<<< HEAD
-                # we ignore the inconsistency of num_tokens in batch descriptor
-                # for ubatching since gpu_ubatch_wrapper is not aware of it.
-                num_tokens = num_tokens // 2
-            with self.maybe_randomize_inputs(input_ids), set_forward_context(
-=======
                 # Adjust values to reflect a single ubatch.
                 # TODO(sage,lucas): this is cruft that should be addressed in
                 #  the padding refactor.
@@ -3565,7 +3436,6 @@
             with (
                 self.maybe_randomize_inputs(input_ids),
                 set_forward_context(
->>>>>>> fc679696
                     attn_metadata,
                     self.vllm_config,
                     num_tokens=num_tokens_after_padding,
@@ -3591,8 +3461,11 @@
             # Only trigger drafter's dummy run for profile run. Otherwise, the
             # dummy run logic of drafter is separated from the main model's
             # dummy run.
-            if is_profile and self.speculative_config and \
-                self.speculative_config.use_eagle():
+            if (
+                is_profile
+                and self.speculative_config
+                and self.speculative_config.use_eagle()
+            ):
                 assert isinstance(self.drafter, EagleProposer)
                 self.drafter.dummy_run(num_tokens)
 
@@ -3879,36 +3752,41 @@
             logger.info("Start capturing cudagraphs for main model...")
             assert cudagraph_mode is not None
             if cudagraph_mode.mixed_mode() != CUDAGraphMode.NONE:
-<<<<<<< HEAD
-                capture_sizes, keys, runtime_mode = \
+                capture_sizes, keys, runtime_mode = (
                     self.cudagraph_dispatcher.get_capture_cases(
-                        uniform_decode=False, uniform_query_len=0)
+                        uniform_decode=False, uniform_query_len=0
+                    )
+                )
                 self._capture_cudagraphs_with_callable(
                     capture_sizes=capture_sizes,
                     keys=keys,
                     cudagraph_runtime_mode=runtime_mode,
-                    dummy_run_callable=partial(self._dummy_run,
-                                               skip_eplb=True,
-                                               remove_lora=False))
+                    dummy_run_callable=partial(
+                        self._dummy_run, skip_eplb=True, remove_lora=False
+                    ),
+                )
 
             # Capture full cudagraph for uniform decode batches if we
             # don't already have full mixed prefill-decode cudagraphs.
-            if cudagraph_mode.decode_mode() == CUDAGraphMode.FULL and \
-                cudagraph_mode.separate_routine():
-                enable_dbo = self.parallel_config.enable_dbo
-                capture_sizes, keys, runtime_mode = \
+            if (
+                cudagraph_mode.decode_mode() == CUDAGraphMode.FULL
+                and cudagraph_mode.separate_routine()
+            ):
+                capture_sizes, keys, runtime_mode = (
                     self.cudagraph_dispatcher.get_capture_cases(
                         uniform_decode=True,
-                        uniform_query_len=self.uniform_decode_query_len)
+                        uniform_query_len=self.uniform_decode_query_len,
+                    )
+                )
 
                 self._capture_cudagraphs_with_callable(
                     capture_sizes=capture_sizes,
                     keys=keys,
                     cudagraph_runtime_mode=runtime_mode,
-                    dummy_run_callable=partial(self._dummy_run,
-                                               skip_eplb=True,
-                                               remove_lora=False),
-                    enable_dbo=enable_dbo)
+                    dummy_run_callable=partial(
+                        self._dummy_run, skip_eplb=True, remove_lora=False
+                    ),
+                )
             self.maybe_remove_all_loras(self.lora_config)
 
             # Capture drafter cudagraphs.
@@ -3919,10 +3797,11 @@
                 assert isinstance(self.drafter, EagleProposer)
                 logger.info("Start capturing cudagraphs for drafter...")
                 if cudagraph_mode.mixed_mode() != CUDAGraphMode.NONE:
-                    capture_sizes, keys, runtime_mode = \
-                        self.drafter.cudagraph_dispatcher.\
-                            get_capture_cases(uniform_decode=False,
-                                              uniform_query_len=0)
+                    capture_sizes, keys, runtime_mode = (
+                        self.drafter.cudagraph_dispatcher.get_capture_cases(
+                            uniform_decode=False, uniform_query_len=0
+                        )
+                    )
                     self._capture_cudagraphs_with_callable(
                         capture_sizes=capture_sizes,
                         keys=keys,
@@ -3933,55 +3812,26 @@
                 # only PIECEWISE mode is supported. But it is kept and prepared
                 # for full cudagraphs.
 
-                #TODO: support multiple uniform_query_lens for drafter once
+                # TODO: support multiple uniform_query_lens for drafter once
                 # Padded speculation is supported. i.e.,
                 # [1, self.uniform_decode_query_len] for drafter.
-                if cudagraph_mode.decode_mode() == CUDAGraphMode.FULL and \
-                    cudagraph_mode.separate_routine():
-                    capture_sizes, keys, runtime_mode = \
-                        self.drafter.cudagraph_dispatcher.\
-                            get_capture_cases(uniform_decode=True,
-                                              uniform_query_len=1)
+                if (
+                    cudagraph_mode.decode_mode() == CUDAGraphMode.FULL
+                    and cudagraph_mode.separate_routine()
+                ):
+                    capture_sizes, keys, runtime_mode = (
+                        self.drafter.cudagraph_dispatcher.get_capture_cases(
+                            uniform_decode=True, uniform_query_len=1
+                        )
+                    )
                     self._capture_cudagraphs_with_callable(
                         capture_sizes=capture_sizes,
                         keys=keys,
                         cudagraph_runtime_mode=runtime_mode,
                         dummy_run_callable=self.drafter.dummy_run,
                     )
-=======
-                cudagraph_runtime_mode = cudagraph_mode.mixed_mode()
-
-                compilation_cases = list(reversed(self.cudagraph_batch_sizes))
-                self._capture_cudagraphs(
-                    compilation_cases,
-                    cudagraph_runtime_mode=cudagraph_runtime_mode,
-                    uniform_decode=False,
-                )
-
-            # Capture full cudagraph for uniform decode batches if we
-            # don't already have full mixed prefill-decode cudagraphs.
-            if (
-                cudagraph_mode.decode_mode() == CUDAGraphMode.FULL
-                and cudagraph_mode.separate_routine()
-            ):
-                max_num_tokens = (
-                    self.scheduler_config.max_num_seqs * self.uniform_decode_query_len
-                )
-                decode_cudagraph_batch_sizes = [
-                    x
-                    for x in self.cudagraph_batch_sizes
-                    if x <= max_num_tokens and x >= self.uniform_decode_query_len
-                ]
-                compilation_cases_decode = list(reversed(decode_cudagraph_batch_sizes))
-                self._capture_cudagraphs(
-                    compilation_cases=compilation_cases_decode,
-                    cudagraph_runtime_mode=CUDAGraphMode.FULL,
-                    uniform_decode=True,
-                )
-
             torch.cuda.synchronize()
             end_free_gpu_memory = torch.cuda.mem_get_info()[0]
->>>>>>> fc679696
 
         # Disable cudagraph capturing globally, so any unexpected cudagraph
         # capturing will be detected and raise an error after here.
@@ -4001,34 +3851,23 @@
         )
         return cuda_graph_size
 
-<<<<<<< HEAD
     def _capture_cudagraphs_with_callable(
-            self,
-            capture_sizes: list[int],
-            keys: list[BatchDescriptor],
-            cudagraph_runtime_mode: CUDAGraphMode,
-            dummy_run_callable: Any,
-            enable_dbo: bool = False):
-        assert cudagraph_runtime_mode != CUDAGraphMode.NONE and \
-            cudagraph_runtime_mode.valid_runtime_modes(), \
-            f"Invalid cudagraph runtime mode: {cudagraph_runtime_mode}"
-        assert len(keys) > 0, "keys must be non-empty"
-        assert len(capture_sizes) == len(keys), \
-            "capture_sizes and keys must have the same length"
-        uniform_decode = keys[0].uniform_decode
-        uniform_query_len = keys[0].uniform_query_len
-=======
-    def _capture_cudagraphs(
         self,
-        compilation_cases: list[int],
+        capture_sizes: list[int],
+        keys: list[BatchDescriptor],
         cudagraph_runtime_mode: CUDAGraphMode,
-        uniform_decode: bool,
+        dummy_run_callable: Any,
     ):
         assert (
             cudagraph_runtime_mode != CUDAGraphMode.NONE
             and cudagraph_runtime_mode.valid_runtime_modes()
         ), f"Invalid cudagraph runtime mode: {cudagraph_runtime_mode}"
->>>>>>> fc679696
+        assert len(keys) > 0, "keys must be non-empty"
+        assert len(capture_sizes) == len(keys), (
+            "capture_sizes and keys must have the same length"
+        )
+        uniform_decode = keys[0].uniform_decode
+        uniform_query_len = keys[0].uniform_query_len
 
         # Only rank 0 should print progress bar during capture
         if is_global_first_rank():
@@ -4036,22 +3875,20 @@
                 capture_sizes,
                 disable=not self.load_config.use_tqdm_on_load,
                 desc="Capturing CUDA graphs ({}, {})".format(
-<<<<<<< HEAD
-                    f"decode(query_len={uniform_query_len})" if uniform_decode
-                    else "mixed prefill-decode", cudagraph_runtime_mode.name))
-=======
-                    "decode" if uniform_decode else "mixed prefill-decode",
+                    f"decode(query_len={uniform_query_len})"
+                    if uniform_decode
+                    else "mixed prefill-decode",
                     cudagraph_runtime_mode.name,
                 ),
             )
->>>>>>> fc679696
 
         # We skip EPLB here since we don't want to record dummy metrics
         for num_tokens, key in zip(capture_sizes, keys):
-            assert key.uniform_decode == uniform_decode and \
-                key.uniform_query_len == uniform_query_len and \
-                key.num_tokens == num_tokens, ("Inconsistent batch descriptor"
-                " during cudagraph capture.")
+            assert (
+                key.uniform_decode == uniform_decode
+                and key.uniform_query_len == uniform_query_len
+                and key.num_tokens == num_tokens
+            ), "Inconsistent batch descriptor during cudagraph capture."
 
             # We currently only capture ubatched graphs when its a FULL
             # cudagraph, a uniform decode batch, and the number of tokens
@@ -4074,41 +3911,22 @@
                 # if we want to warm up attention or not. This is
                 # different from the case where `FULL` implies capture
                 # attention while `PIECEWISE` implies no attention.
-<<<<<<< HEAD
-                force_attention = (
-                    cudagraph_runtime_mode == CUDAGraphMode.FULL)
-                dummy_run_callable(num_tokens,
-                                   cudagraph_runtime_mode=CUDAGraphMode.NONE,
-                                   force_attention=force_attention,
-                                   uniform_decode=uniform_decode,
-                                   uniform_query_len=uniform_query_len,
-                                   allow_microbatching=allow_microbatching)
-            dummy_run_callable(num_tokens,
-                               cudagraph_runtime_mode=cudagraph_runtime_mode,
-                               uniform_decode=uniform_decode,
-                               uniform_query_len=uniform_query_len,
-                               allow_microbatching=allow_microbatching)
-=======
                 force_attention = cudagraph_runtime_mode == CUDAGraphMode.FULL
-                self._dummy_run(
+                dummy_run_callable(
                     num_tokens,
                     cudagraph_runtime_mode=CUDAGraphMode.NONE,
                     force_attention=force_attention,
                     uniform_decode=uniform_decode,
+                    uniform_query_len=uniform_query_len,
                     allow_microbatching=allow_microbatching,
-                    skip_eplb=True,
-                    remove_lora=False,
-                )
-            self._dummy_run(
+                )
+            dummy_run_callable(
                 num_tokens,
                 cudagraph_runtime_mode=cudagraph_runtime_mode,
                 uniform_decode=uniform_decode,
+                uniform_query_len=uniform_query_len,
                 allow_microbatching=allow_microbatching,
-                skip_eplb=True,
-                remove_lora=False,
-            )
-        self.maybe_remove_all_loras(self.lora_config)
->>>>>>> fc679696
+            )
 
     def initialize_attn_backend(self, kv_cache_config: KVCacheConfig) -> None:
         """
@@ -4306,15 +4124,33 @@
         # same cudagraph_mode
         if self.speculative_config and self.speculative_config.use_eagle():
             assert isinstance(self.drafter, EagleProposer)
-            assert not cudagraph_mode.has_full_cudagraphs(), \
+            assert not cudagraph_mode.has_full_cudagraphs(), (
                 "Eagle drafter does not support full cudagraphs yet"
+            )
             # uniform_query_len is 1 for drafter
             # TODO: let uniform_query_lens = [1, self.uniform_decode_query_len]
             # for drafter once Padded speculation is supported. See:
             # https://github.com/vllm-project/vllm/issues/21984 for details
             # and an implementation in https://github.com/vllm-project/vllm/pull/24539  # noqa: E501
             self.drafter.cudagraph_dispatcher.initialize_cudagraph_keys(
-                self.compilation_config.cudagraph_mode, uniform_query_lens=1)
+                self.compilation_config.cudagraph_mode, uniform_query_lens=1
+            )
+
+        # At this moment, we assume the drafter and main model shares the
+        # same cudagraph_mode
+        if self.speculative_config and self.speculative_config.use_eagle():
+            assert isinstance(self.drafter, EagleProposer)
+            assert not cudagraph_mode.has_full_cudagraphs(), (
+                "Eagle drafter does not support full cudagraphs yet"
+            )
+            # uniform_query_len is 1 for drafter
+            # TODO: let uniform_query_lens = [1, self.uniform_decode_query_len]
+            # for drafter once Padded speculation is supported. See:
+            # https://github.com/vllm-project/vllm/issues/21984 for details
+            # and an implementation in https://github.com/vllm-project/vllm/pull/24539  # noqa: E501
+            self.drafter.cudagraph_dispatcher.initialize_cudagraph_keys(
+                self.compilation_config.cudagraph_mode, uniform_query_lens=1
+            )
 
     def calculate_reorder_batch_threshold(self) -> None:
         """
