--- conflicted
+++ resolved
@@ -56,11 +56,7 @@
     make_kv_sharing_fast_prefill_attention_metadata,
     make_local_attention_virtual_batches,
     reorder_batch_to_split_decodes_and_prefills)
-<<<<<<< HEAD
-from vllm.v1.core.encoder_cache_manager import compute_encoder_budget
 from vllm.v1.cudagraph_dispatcher import CudagraphDispatcher
-=======
->>>>>>> 811ac13d
 from vllm.v1.kv_cache_interface import (AttentionSpec,
                                         ChunkedLocalAttentionSpec,
                                         FullAttentionSpec, KVCacheConfig,
@@ -324,13 +320,12 @@
             self.kv_sharing_fast_prefill_logits_indices = torch.zeros(
                 self.max_num_tokens, dtype=torch.int32, device=self.device)
 
-<<<<<<< HEAD
         self.uniform_decode_query_len = 1 if not self.speculative_config else \
             1 + self.speculative_config.num_speculative_tokens
 
         # Cudagraph dispatcher for runtime cudagraph dispatching.
         self.cudagraph_dispatcher = CudagraphDispatcher(self.vllm_config)
-=======
+
         self.mm_budget = (MultiModalBudget(
             self.model_config,
             self.scheduler_config,
@@ -338,7 +333,6 @@
             max_model_len=self.max_model_len,
             max_num_reqs=self.max_num_reqs,
         ) if self.is_multimodal_model else None)
->>>>>>> 811ac13d
 
         self.reorder_batch_threshold: Optional[int] = None
 
@@ -2357,13 +2351,9 @@
                     attn_metadata,
                     self.vllm_config,
                     num_tokens=num_tokens,
-<<<<<<< HEAD
                     num_tokens_across_dp=num_tokens_across_dp,
                     cudagraph_runtime_mode=cudagraph_runtime_mode,
                     batch_descriptor=batch_descriptor):
-=======
-                    num_tokens_across_dp=num_tokens_across_dp):
->>>>>>> 811ac13d
                 outputs = self.model(
                     input_ids=input_ids,
                     positions=positions,
