# SPDX-License-Identifier: Apache-2.0
# SPDX-FileCopyrightText: Copyright contributors to the vLLM project

import gc
import itertools
import time
from collections import defaultdict
from collections.abc import Iterator
from contextlib import contextmanager
from copy import deepcopy
<<<<<<< HEAD
from functools import partial
=======
from functools import reduce
from itertools import product
>>>>>>> 30a14b03
from typing import TYPE_CHECKING, Any, NamedTuple, TypeAlias, cast

import numpy as np
import torch
import torch.distributed
import torch.nn as nn
from tqdm import tqdm

import vllm.envs as envs
from vllm.attention import Attention, AttentionType
from vllm.attention.backends.abstract import AttentionBackend, MultipleOf
from vllm.compilation.counter import compilation_counter
from vllm.compilation.cuda_graph import CUDAGraphWrapper
from vllm.compilation.monitor import set_cudagraph_capturing_enabled
from vllm.config import (
    CompilationMode,
    CUDAGraphMode,
    VllmConfig,
    get_layers_from_vllm_config,
    update_config,
)
from vllm.distributed.eplb.eplb_state import EplbState
from vllm.distributed.kv_transfer import get_kv_transfer_group, has_kv_transfer_group
from vllm.distributed.kv_transfer.kv_connector.utils import copy_kv_blocks
from vllm.distributed.parallel_state import (
    get_pp_group,
    get_tp_group,
    graph_capture,
    is_global_first_rank,
    prepare_communication_buffer_for_model,
)
from vllm.forward_context import BatchDescriptor, set_forward_context
from vllm.logger import init_logger
from vllm.model_executor.layers.attention_layer_base import AttentionLayerBase
from vllm.model_executor.layers.rotary_embedding import MRotaryEmbedding
from vllm.model_executor.model_loader import TensorizerLoader, get_model_loader
from vllm.model_executor.models.interfaces import (
    SupportsMultiModal,
    is_mixture_of_experts,
    supports_eagle3,
    supports_mrope,
    supports_multimodal_pruning,
    supports_transcription,
)
from vllm.model_executor.models.interfaces_base import (
    VllmModelForPooling,
    is_pooling_model,
    is_text_generation_model,
)
from vllm.multimodal import MULTIMODAL_REGISTRY
from vllm.multimodal.inputs import (
    BatchedTensorInputs,
    MultiModalKwargsItem,
    PlaceholderRange,
)
from vllm.multimodal.utils import group_mm_kwargs_by_modality
from vllm.pooling_params import PoolingParams
from vllm.sampling_params import SamplingType
from vllm.sequence import IntermediateTensors
from vllm.tasks import GenerationTask, PoolingTask, SupportedTask
from vllm.utils import length_from_prompt_token_ids_or_embeds
from vllm.utils.jsontree import json_map_leaves
from vllm.utils.math_utils import cdiv, round_up
from vllm.utils.mem_constants import GiB_bytes
from vllm.utils.mem_utils import DeviceMemoryProfiler
from vllm.utils.platform_utils import is_pin_memory_available
from vllm.utils.torch_utils import (
    get_dtype_size,
<<<<<<< HEAD
    is_pin_memory_available,
    length_from_prompt_token_ids_or_embeds,
=======
    kv_cache_dtype_str_to_dtype,
>>>>>>> 30a14b03
    supports_dynamo,
)
from vllm.v1.attention.backends.flash_attn import AttentionMetadata
from vllm.v1.attention.backends.gdn_attn import GDNAttentionMetadataBuilder
from vllm.v1.attention.backends.utils import (
    AttentionCGSupport,
    AttentionMetadataBuilder,
    CommonAttentionMetadata,
    create_fast_prefill_custom_backend,
    reorder_batch_to_split_decodes_and_prefills,
    split_attn_metadata,
)
from vllm.v1.cudagraph_dispatcher import CudagraphDispatcher
from vllm.v1.kv_cache_interface import (
    AttentionSpec,
    ChunkedLocalAttentionSpec,
    CrossAttentionSpec,
    EncoderOnlyAttentionSpec,
    FullAttentionSpec,
    KVCacheConfig,
    KVCacheGroupSpec,
    KVCacheSpec,
    MambaSpec,
    SlidingWindowSpec,
    UniformTypeKVCacheSpecs,
)
from vllm.v1.outputs import (
    EMPTY_MODEL_RUNNER_OUTPUT,
    AsyncModelRunnerOutput,
    DraftTokenIds,
    KVConnectorOutput,
    LogprobsLists,
    LogprobsTensors,
    ModelRunnerOutput,
    PoolerOutput,
    SamplerOutput,
)
from vllm.v1.pool.metadata import PoolingMetadata
from vllm.v1.sample.logits_processor import LogitsProcessors, build_logitsprocs
from vllm.v1.sample.metadata import SamplingMetadata
from vllm.v1.sample.rejection_sampler import RejectionSampler
from vllm.v1.sample.sampler import Sampler
from vllm.v1.spec_decode.eagle import EagleProposer
from vllm.v1.spec_decode.medusa import MedusaProposer
from vllm.v1.spec_decode.metadata import SpecDecodeMetadata
from vllm.v1.spec_decode.ngram_proposer import NgramProposer
from vllm.v1.structured_output.utils import apply_grammar_bitmask
from vllm.v1.utils import CpuGpuBuffer, record_function_or_nullcontext
from vllm.v1.worker.dp_utils import coordinate_batch_across_dp
from vllm.v1.worker.gpu_input_batch import CachedRequestState, InputBatch
from vllm.v1.worker.gpu_ubatch_wrapper import UBatchWrapper
from vllm.v1.worker.kv_connector_model_runner_mixin import KVConnectorModelRunnerMixin
from vllm.v1.worker.lora_model_runner_mixin import LoRAModelRunnerMixin
from vllm.v1.worker.ubatch_utils import (
    UBatchSlice,
    UBatchSlices,
    check_ubatch_thresholds,
)
from vllm.v1.worker.utils import is_residual_scattered_for_sp

from .utils import (
    AttentionGroup,
    MultiModalBudget,
    add_kv_sharing_layers_to_kv_cache_groups,
    bind_kv_cache,
    gather_mm_placeholders,
    sanity_check_mm_encoder_outputs,
    scatter_mm_placeholders,
)

if TYPE_CHECKING:
    from vllm.model_executor.model_loader.tensorizer import TensorizerConfig
    from vllm.v1.core.sched.output import GrammarOutput, SchedulerOutput

logger = init_logger(__name__)

AttnMetadataDict: TypeAlias = dict[str, AttentionMetadata]
# list when ubatching is enabled
PerLayerAttnMetadata: TypeAlias = list[AttnMetadataDict] | AttnMetadataDict


# Wrapper for ModelRunnerOutput to support overlapped execution.
class AsyncGPUModelRunnerOutput(AsyncModelRunnerOutput):
    def __init__(
        self,
        model_runner_output: ModelRunnerOutput,
        sampled_token_ids: torch.Tensor,
        logprobs_tensors: torch.Tensor | None,
        invalid_req_indices: list[int],
        async_output_copy_stream: torch.cuda.Stream,
    ):
        self._model_runner_output = model_runner_output
        self._invalid_req_indices = invalid_req_indices

        # Event on the copy stream so we can synchronize the non-blocking copy.
        self.async_copy_ready_event = torch.cuda.Event()

        # Keep a reference to the device tensor to avoid it being
        # deallocated until we finish copying it to the host.
        self._sampled_token_ids = sampled_token_ids
        self._logprobs_tensors = logprobs_tensors

        # Initiate the copy on a separate stream, but do not synchronize it.
        default_stream = torch.cuda.current_stream()
        with torch.cuda.stream(async_output_copy_stream):
            async_output_copy_stream.wait_stream(default_stream)
            self.sampled_token_ids_cpu = self._sampled_token_ids.to(
                "cpu", non_blocking=True
            )
            self._logprobs_tensors_cpu = (
                self._logprobs_tensors.to_cpu_nonblocking()
                if self._logprobs_tensors
                else None
            )
            self.async_copy_ready_event.record()

    def get_output(self) -> ModelRunnerOutput:
        """Copy the device tensors to the host and return a ModelRunnerOutput.

        This function blocks until the copy is finished.
        """
        self.async_copy_ready_event.synchronize()

        # Release the device tensors once the copy has completed.
        del self._logprobs_tensors
        del self._sampled_token_ids

        valid_sampled_token_ids = self.sampled_token_ids_cpu.tolist()
        for i in self._invalid_req_indices:
            valid_sampled_token_ids[i].clear()

        output = self._model_runner_output
        output.sampled_token_ids = valid_sampled_token_ids
        if self._logprobs_tensors_cpu:
            # NOTE(nick): this will need to be updated to use cu_num_accepted_tokens
            # for async sched + spec decode + logprobs compatibility.
            output.logprobs = self._logprobs_tensors_cpu.tolists()
        return output


class ExecuteModelState(NamedTuple):
    """Ephemeral cached state transferred between execute_model() and
    sample_tokens(), after execute_model() returns None."""

    scheduler_output: "SchedulerOutput"
    logits: torch.Tensor
    spec_decode_metadata: SpecDecodeMetadata | None
    spec_decode_common_attn_metadata: CommonAttentionMetadata | None
    hidden_states: torch.Tensor
    sample_hidden_states: torch.Tensor
    aux_hidden_states: list[torch.Tensor] | None
    kv_connector_output: KVConnectorOutput | None


class GPUModelRunner(LoRAModelRunnerMixin, KVConnectorModelRunnerMixin):
    def __init__(
        self,
        vllm_config: VllmConfig,
        device: torch.device,
    ):
        self.vllm_config = vllm_config
        self.model_config = vllm_config.model_config
        self.cache_config = vllm_config.cache_config
        self.compilation_config = vllm_config.compilation_config
        self.lora_config = vllm_config.lora_config
        self.load_config = vllm_config.load_config
        self.parallel_config = vllm_config.parallel_config
        self.scheduler_config = vllm_config.scheduler_config
        self.speculative_config = vllm_config.speculative_config
        self.observability_config = vllm_config.observability_config

        from vllm.model_executor.models.utils import set_cpu_offload_max_bytes

        set_cpu_offload_max_bytes(int(self.cache_config.cpu_offload_gb * 1024**3))

        model_config = self.model_config
        cache_config = self.cache_config
        scheduler_config = self.scheduler_config
        parallel_config = self.parallel_config
        self.device = device
        self.pin_memory = is_pin_memory_available()
        self.dtype = self.model_config.dtype
        self.kv_cache_dtype = kv_cache_dtype_str_to_dtype(
            cache_config.cache_dtype, self.model_config
        )

        self.is_pooling_model = model_config.runner_type == "pooling"
        self.enable_prompt_embeds = model_config.enable_prompt_embeds
        self.is_multimodal_raw_input_only_model = (
            model_config.is_multimodal_raw_input_only_model
        )
        # This will be overridden in load_model()
        self.is_multimodal_pruning_enabled = False
        self.max_model_len = model_config.max_model_len
        self.dcp_world_size = self.parallel_config.decode_context_parallel_size
        self.max_num_tokens = scheduler_config.max_num_batched_tokens
        self.max_num_reqs = scheduler_config.max_num_seqs

        # Broadcast PP output for external_launcher (torchrun)
        # to make sure we are synced across pp ranks
        # TODO: Support overlapping mirco-batches
        # https://github.com/vllm-project/vllm/issues/18019
        self.broadcast_pp_output = (
            self.parallel_config.distributed_executor_backend == "external_launcher"
            and len(get_pp_group().ranks) > 0
        )

        # Model-related.
        self.num_query_heads = model_config.get_num_attention_heads(parallel_config)
        self.hidden_size = model_config.get_hidden_size()
        self.attention_chunk_size = model_config.attention_chunk_size
        # Only relevant for models using ALiBi (e.g, MPT)
        self.use_alibi = model_config.uses_alibi

        self.cascade_attn_enabled = not self.model_config.disable_cascade_attn

        # Multi-modal data support
        self.mm_registry = MULTIMODAL_REGISTRY
        self.uses_mrope = model_config.uses_mrope
        self.supports_mm_inputs = self.mm_registry.supports_multimodal_inputs(
            model_config
        )

        if self.model_config.is_encoder_decoder:
            # Maximum length of the encoder input, only for encoder-decoder
            # models.
            self.max_encoder_len = scheduler_config.max_num_encoder_input_tokens
        else:
            self.max_encoder_len = 0

        # Sampler
        self.sampler = Sampler(logprobs_mode=self.model_config.logprobs_mode)

        self.eplb_state: EplbState | None = None
        """
        State of the expert parallelism load balancer.

        Will be lazily initialized when the model is loaded.
        """

        # Lazy initializations
        # self.model: nn.Module  # Set after load_model
        # Initialize in initialize_kv_cache
        self.kv_caches: list[torch.Tensor] = []
        # indexes: [kv_cache_group_id][attn_group]
        self.attn_groups: list[list[AttentionGroup]] = []
        # self.kv_cache_config: KVCacheConfig

        # mm_hash ->  encoder_output
        self.encoder_cache: dict[str, torch.Tensor] = {}

        self.use_aux_hidden_state_outputs = False
        # Set up speculative decoding.
        # NOTE(Jiayi): currently we put the entire draft model on
        # the last PP rank. This is not ideal if there are many
        # layers in the draft model.
        if self.speculative_config and get_pp_group().is_last_rank:
            if self.speculative_config.method == "ngram":
                self.drafter = NgramProposer(self.vllm_config)
            elif self.speculative_config.use_eagle():
                self.drafter = EagleProposer(self.vllm_config, self.device, self)  # type: ignore
                if self.speculative_config.method == "eagle3":
                    self.use_aux_hidden_state_outputs = True
            elif self.speculative_config.method == "medusa":
                self.drafter = MedusaProposer(
                    vllm_config=self.vllm_config, device=self.device
                )  # type: ignore
            else:
                raise ValueError(
                    "Unknown speculative decoding method: "
                    f"{self.speculative_config.method}"
                )
            self.rejection_sampler = RejectionSampler(self.sampler)

        # Request states.
        self.requests: dict[str, CachedRequestState] = {}
        self.comm_stream = torch.cuda.Stream()

        # Input Batch
        # NOTE(Chen): Ideally, we should initialize the input batch inside
        # `initialize_kv_cache` based on the kv cache config. However, as in
        # https://github.com/vllm-project/vllm/pull/18298, due to some unknown
        # reasons, we have to initialize the input batch before `load_model`,
        # quantization + weight offloading will fail otherwise. As a temporary
        # solution, we initialize the input batch here, and re-initialize it
        # in `initialize_kv_cache` if the block_sizes here is different from
        # the block_sizes in the kv cache config.
        custom_logitsprocs = model_config.logits_processors
        self.input_batch = InputBatch(
            max_num_reqs=self.max_num_reqs,
            # We need to use the encoder length for encoder-decoer
            # because of KV cache for cross-attention.
            max_model_len=max(self.max_model_len, self.max_encoder_len),
            max_num_batched_tokens=self.max_num_tokens,
            device=self.device,
            pin_memory=self.pin_memory,
            vocab_size=self.model_config.get_vocab_size(),
            block_sizes=[self.cache_config.block_size],
            kernel_block_sizes=[self.cache_config.block_size],
            is_spec_decode=bool(self.vllm_config.speculative_config),
            logitsprocs=build_logitsprocs(
                self.vllm_config,
                self.device,
                self.pin_memory,
                self.is_pooling_model,
                custom_logitsprocs,
            ),
            # We currently don't know whether a particular custom logits processor
            # uses output token ids so we set this conservatively.
            logitsprocs_need_output_token_ids=bool(custom_logitsprocs),
            is_pooling_model=self.is_pooling_model,
        )

        self.use_async_scheduling = self.scheduler_config.async_scheduling
        # Separate cuda stream for overlapping transfer of sampled token ids from
        # GPU to CPU when async scheduling is enabled.
        self.async_output_copy_stream: torch.cuda.Stream | None = None
        # cuda event to synchronize use of reused CPU tensors between steps
        # when async scheduling is enabled.
        self.prepare_inputs_event: torch.cuda.Event | None = None
        if self.use_async_scheduling:
            self.async_output_copy_stream = torch.cuda.Stream()
            self.prepare_inputs_event = torch.cuda.Event()

        # self.cudagraph_batch_sizes sorts in ascending order.
        if (
            self.compilation_config.cudagraph_capture_sizes
            and self.compilation_config.cudagraph_mode != CUDAGraphMode.NONE
        ):
            self.cudagraph_batch_sizes = sorted(
                self.compilation_config.cudagraph_capture_sizes
            )

        # Cache the device properties.
        self._init_device_properties()

        # Persistent buffers for CUDA graphs.
        self.input_ids = self._make_buffer(self.max_num_tokens, dtype=torch.int32)
        self.positions = self._make_buffer(self.max_num_tokens, dtype=torch.int64)
        self.query_start_loc = self._make_buffer(
            self.max_num_reqs + 1, dtype=torch.int32
        )
        self.seq_lens = self._make_buffer(self.max_num_reqs, dtype=torch.int32)
        if self.dcp_world_size > 1:
            self.dcp_local_seq_lens = self._make_buffer(
                self.max_num_reqs, dtype=torch.int32
            )
        # Because inputs_embeds may be bfloat16 and we don't need a numpy
        # version of this tensor, avoid a RuntimeError by not creating a
        # numpy buffer.
        self.inputs_embeds = self._make_buffer(
            self.max_num_tokens, self.hidden_size, dtype=self.dtype, numpy=False
        )
        self.is_token_ids = self._make_buffer(self.max_num_tokens, dtype=torch.bool)
        self.discard_request_indices = self._make_buffer(
            self.max_num_reqs, dtype=torch.int64
        )
        self.num_discarded_requests = 0

        self.num_decode_draft_tokens = self._make_buffer(
            self.max_num_reqs, dtype=torch.int32
        )
        self.num_accepted_tokens = self._make_buffer(
            self.max_num_reqs, dtype=torch.int64
        )

        # Only relevant for multimodal models
        if self.supports_mm_inputs:
            self.is_mm_embed = self._make_buffer(self.max_num_tokens, dtype=torch.bool)

        # Only relevant for models using M-RoPE (e.g, Qwen2-VL)
        if self.uses_mrope:
            # NOTE: `mrope_positions` is implemented with one additional dummy
            # position on purpose to make it non-contiguous so that it can work
            # with torch compile.
            # See detailed explanation in https://github.com/vllm-project/vllm/pull/12128#discussion_r1926431923

            # NOTE: When M-RoPE is enabled, position ids are 3D regardless of
            # the modality of inputs. For text-only inputs, each dimension has
            # identical position IDs, making M-RoPE functionally equivalent to
            # 1D-RoPE.
            # See page 5 of https://arxiv.org/abs/2409.12191
            self.mrope_positions = self._make_buffer(
                (3, self.max_num_tokens + 1), dtype=torch.int64
            )

        # None in the first PP rank. The rest are set after load_model.
        self.intermediate_tensors: IntermediateTensors | None = None

        # OPTIMIZATION: Cache the tensors rather than creating them every step.
        # Keep in int64 to avoid overflow with long context
        self.arange_np = np.arange(
            max(self.max_num_reqs + 1, self.max_model_len, self.max_num_tokens),
            dtype=np.int64,
        )

        # Layer pairings for cross-layer KV sharing.
        # If an Attention layer `layer_name` is in the keys of this dict, it
        # means this layer will perform attention using the keys and values
        # from the KV cache of `shared_kv_cache_layers[layer_name]`.
        self.shared_kv_cache_layers: dict[str, str] = {}
        self.kv_sharing_fast_prefill_eligible_layers: set[str] = set()

        self.kv_sharing_fast_prefill_logits_indices = None
        if self.cache_config.kv_sharing_fast_prefill:
            self.kv_sharing_fast_prefill_logits_indices = torch.zeros(
                self.max_num_tokens, dtype=torch.int32, device=self.device
            )

        self.uniform_decode_query_len = (
            1
            if not self.speculative_config
            else 1 + self.speculative_config.num_speculative_tokens
        )

        # Cudagraph dispatcher for runtime cudagraph dispatching.
        self.cudagraph_dispatcher = CudagraphDispatcher(
            self.vllm_config, is_drafter=False
        )

        self.mm_budget = (
            MultiModalBudget(
                self.model_config,
                self.scheduler_config,
                self.mm_registry,
            )
            if self.supports_mm_inputs
            else None
        )

        self.reorder_batch_threshold: int | None = None

        # Attention layers that are only in the KVCacheConfig of the runner
        # (e.g., KV sharing, encoder-only attention), but not in the
        # KVCacheConfig of the scheduler.
        self.runner_only_attn_layers: set[str] = set()

        # Cached outputs.
        self._draft_token_ids: list[list[int]] | torch.Tensor | None = None
        self.transfer_event = torch.cuda.Event()
        self.sampled_token_ids_pinned_cpu = torch.empty(
            (self.max_model_len, 1),
            dtype=torch.int64,
            device="cpu",
            pin_memory=self.pin_memory,
        )

        # Ephemeral state transferred between execute_model() and sample_tokens().
        self.execute_model_state: ExecuteModelState | None = None

    def reset_mm_cache(self) -> None:
        if self.mm_budget:
            self.mm_budget.reset_cache()

    def _get_positions(self, num_tokens: Any):
        if isinstance(num_tokens, int):
            if self.uses_mrope:
                return self.mrope_positions.gpu[:, :num_tokens]
            return self.positions.gpu[:num_tokens]
        else:
            if self.uses_mrope:
                return self.mrope_positions.gpu[:, num_tokens]
            return self.positions.gpu[num_tokens]

    def _make_buffer(
        self, *size: int | torch.SymInt, dtype: torch.dtype, numpy: bool = True
    ) -> CpuGpuBuffer:
        return CpuGpuBuffer(
            *size,
            dtype=dtype,
            device=self.device,
            pin_memory=self.pin_memory,
            with_numpy=numpy,
        )

    def _init_model_kwargs(self, num_tokens: int):
        model_kwargs = dict[str, Any]()

        if not self.is_pooling_model:
            return model_kwargs

        num_reqs = self.input_batch.num_reqs
        pooling_params = self.input_batch.get_pooling_params()

        token_type_id_requests = dict[int, Any]()
        for i, param in enumerate(pooling_params):
            if (
                param.extra_kwargs is not None
                and (token_types := param.extra_kwargs.get("compressed_token_type_ids"))
                is not None
            ):
                token_type_id_requests[i] = token_types

        if len(token_type_id_requests) == 0:
            return model_kwargs

        seq_lens = self.seq_lens.gpu[:num_reqs]
        token_type_ids = []

        for i in range(num_reqs):
            pos = token_type_id_requests.get(i, seq_lens[i])
            ids = (torch.arange(seq_lens[i]) >= pos).int()
            token_type_ids.append(ids)

        model_kwargs["token_type_ids"] = torch.concat(token_type_ids).to(
            device=self.device
        )
        return model_kwargs

    def _may_reorder_batch(self, scheduler_output: "SchedulerOutput") -> None:
        """
        Update the order of requests in the batch based on the attention
        backend's needs. For example, some attention backends (namely MLA) may
        want to separate requests based on if the attention computation will be
        compute-bound or memory-bound.

        Args:
            scheduler_output: The scheduler output.
        """
        # Attention free models have zero kv_cache_goups, however models
        # like Mamba are also attention free but use the kv_cache for
        # keeping its internal state. This is why we check the number
        # of kv_cache groups instead of solely checking
        # for self.model_config.is_attention_free.
        if len(self.kv_cache_config.kv_cache_groups) == 0:
            return

        if self.reorder_batch_threshold is not None:
            # NOTE(lucas): currently no backend supports the custom masking
            #  required for DCP with q_len > 1, so we assert here. Remove this
            #  assert once the custom mask is support is added to FA3.
            if (
                self.dcp_world_size > 1
                and envs.VLLM_ATTENTION_BACKEND != "FLASH_ATTN_MLA"
            ):
                assert self.reorder_batch_threshold == 1, (
                    "DCP not support reorder_batch_threshold > 1 now."
                )
            reorder_batch_to_split_decodes_and_prefills(
                self.input_batch,
                scheduler_output,
                decode_threshold=self.reorder_batch_threshold,
            )

    # Note: used for model runner override.
    def _init_device_properties(self) -> None:
        """Initialize attributes from torch.cuda.get_device_properties"""
        self.device_properties = torch.cuda.get_device_properties(self.device)
        self.num_sms = self.device_properties.multi_processor_count

    # Note: used for model runner override.
    def _sync_device(self) -> None:
        torch.cuda.synchronize()

    def _update_states(self, scheduler_output: "SchedulerOutput") -> None:
        """Update the cached states and the persistent batch with the scheduler
        output.

        The updated states are used by the `_prepare_inputs` function to create
        the input GPU tensors for the model.

        The SamplingMetadata is updated and copied to the GPU if there is a
        new/resumed/paused/finished request in the batch.
        """
        # Remove finished requests from the cached states.
        for req_id in scheduler_output.finished_req_ids:
            self.requests.pop(req_id, None)
        # Remove the finished requests from the persistent batch.
        # NOTE(woosuk): There could be an edge case where finished_req_ids and
        # scheduled_req_ids overlap. This happens when a request is aborted and
        # then resubmitted with the same ID. In this case, we treat them as two
        # distinct requests - clearing the cached states for the first request
        # and handling the second as a new request.
        for req_id in scheduler_output.finished_req_ids:
            self.input_batch.remove_request(req_id)

        # Free the cached encoder outputs.
        for mm_hash in scheduler_output.free_encoder_mm_hashes:
            self.encoder_cache.pop(mm_hash, None)

        # Remove the unscheduled requests from the persistent batch.
        # NOTE(woosuk): The unscheduled requests are either preempted requests
        # or running requests that are not scheduled in this step. We remove
        # them from the persistent batch but keep their cached states since
        # they will be scheduled again sometime in the future.
        scheduled_req_ids = scheduler_output.num_scheduled_tokens.keys()
        cached_req_ids = self.input_batch.req_id_to_index.keys()
        unscheduled_req_ids = cached_req_ids - scheduled_req_ids
        # NOTE(woosuk): The persistent batch optimization assumes that
        # consecutive batches contain mostly the same requests. If batches
        # have low request overlap (e.g., alternating between two distinct
        # sets of requests), this optimization becomes very inefficient.
        for req_id in unscheduled_req_ids:
            self.input_batch.remove_request(req_id)

        reqs_to_add: list[CachedRequestState] = []
        # Add new requests to the cached states.
        for new_req_data in scheduler_output.scheduled_new_reqs:
            req_id = new_req_data.req_id
            sampling_params = new_req_data.sampling_params
            pooling_params = new_req_data.pooling_params

            if (
                sampling_params
                and sampling_params.sampling_type == SamplingType.RANDOM_SEED
            ):
                generator = torch.Generator(device=self.device)
                generator.manual_seed(sampling_params.seed)
            else:
                generator = None

            if self.is_pooling_model:
                assert pooling_params is not None
                task = pooling_params.task
                assert task is not None, "You did not set `task` in the API"

                model = cast(VllmModelForPooling, self.get_model())
                to_update = model.pooler.get_pooling_updates(task)
                to_update.apply(pooling_params)

            req_state = CachedRequestState(
                req_id=req_id,
                prompt_token_ids=new_req_data.prompt_token_ids,
                prompt_embeds=new_req_data.prompt_embeds,
                mm_features=new_req_data.mm_features,
                sampling_params=sampling_params,
                pooling_params=pooling_params,
                generator=generator,
                block_ids=new_req_data.block_ids,
                num_computed_tokens=new_req_data.num_computed_tokens,
                output_token_ids=[],
                lora_request=new_req_data.lora_request,
            )
            self.requests[req_id] = req_state

            # Only relevant for models using M-RoPE (e.g, Qwen2-VL)
            if self.uses_mrope:
                self._init_mrope_positions(req_state)

            reqs_to_add.append(req_state)

        # Update the states of the running/resumed requests.
        is_last_rank = get_pp_group().is_last_rank
        req_data = scheduler_output.scheduled_cached_reqs
        for i, req_id in enumerate(req_data.req_ids):
            req_state = self.requests[req_id]
            num_computed_tokens = req_data.num_computed_tokens[i]
            new_block_ids = req_data.new_block_ids[i]
            resumed_from_preemption = req_id in req_data.resumed_req_ids
            num_output_tokens = req_data.num_output_tokens[i]

            # Update the cached states.

            req_state.num_computed_tokens = num_computed_tokens
            req_index = self.input_batch.req_id_to_index.get(req_id)

            if not is_last_rank:
                # When using PP, the scheduler sends the sampled tokens back,
                # because there's no direct communication between the first-
                # stage worker and the last-stage worker.
                new_token_ids = req_data.new_token_ids[i]
                # Add the sampled token(s) from the previous step (if any).
                # This doesn't include "unverified" tokens like spec tokens.
                num_new_tokens = (
                    num_computed_tokens + len(new_token_ids) - req_state.num_tokens
                )
                if num_new_tokens == 1:
                    # Avoid slicing list in most common case.
                    req_state.output_token_ids.append(new_token_ids[-1])
                elif num_new_tokens > 0:
                    req_state.output_token_ids.extend(new_token_ids[-num_new_tokens:])
            elif num_output_tokens < len(req_state.output_token_ids):
                # Some output tokens were discarded due to a sync-KV-load
                # failure. Align the cached state.
                del req_state.output_token_ids[num_output_tokens:]
                if req_index is not None:
                    end_idx = (
                        self.input_batch.num_prompt_tokens[req_index]
                        + num_output_tokens
                    )
                    self.input_batch.num_tokens[req_index] = end_idx
                    self.input_batch.num_tokens_no_spec[req_index] = end_idx

            # Update the block IDs.
            if not resumed_from_preemption:
                if new_block_ids is not None:
                    # Append the new blocks to the existing block IDs.
                    for block_ids, new_ids in zip(req_state.block_ids, new_block_ids):
                        block_ids.extend(new_ids)
            else:
                assert req_index is None
                assert new_block_ids is not None
                # The request is resumed from preemption.
                # Replace the existing block IDs with the new ones.
                req_state.block_ids = new_block_ids

            if req_index is None:
                # The request is not in the persistent batch.
                # The request was either preempted and resumed later, or was not
                # scheduled in the previous step and needs to be added again.

                if self.use_async_scheduling and num_output_tokens > 0:
                    # We must recover the output token ids for resumed requests in the
                    # async scheduling case, so that correct input_ids are obtained.
                    resumed_token_ids = req_data.all_token_ids[req_id]
                    req_state.output_token_ids = resumed_token_ids[-num_output_tokens:]

                reqs_to_add.append(req_state)
                continue

            # Update the persistent batch.
            self.input_batch.num_computed_tokens_cpu[req_index] = num_computed_tokens
            if new_block_ids is not None:
                self.input_batch.block_table.append_row(new_block_ids, req_index)

            # For the last rank, we don't need to update the token_ids_cpu
            # because the sampled tokens are already cached.
            if not is_last_rank:
                # Add new_token_ids to token_ids_cpu.
                start_token_index = num_computed_tokens
                end_token_index = num_computed_tokens + len(new_token_ids)
                self.input_batch.token_ids_cpu[
                    req_index, start_token_index:end_token_index
                ] = new_token_ids
                self.input_batch.num_tokens_no_spec[req_index] = end_token_index
                self.input_batch.num_tokens[req_index] = end_token_index

            # Add spec_token_ids to token_ids_cpu.
            spec_token_ids = scheduler_output.scheduled_spec_decode_tokens.get(
                req_id, []
            )
            if spec_token_ids:
                num_spec_tokens = len(spec_token_ids)
                start_index = self.input_batch.num_tokens_no_spec[req_index]
                end_token_index = start_index + num_spec_tokens
                self.input_batch.token_ids_cpu[
                    req_index, start_index:end_token_index
                ] = spec_token_ids
                # NOTE(woosuk): `num_tokens` here may include spec tokens.
                self.input_batch.num_tokens[req_index] += num_spec_tokens

            # When speculative decoding is used with structured output,
            # the scheduler can drop draft tokens that do not
            # conform to the schema. This can result in
            # scheduler_output.scheduled_spec_decode_tokens being empty,
            # even when speculative decoding is enabled.
            self.input_batch.spec_token_ids[req_index] = spec_token_ids

        # Add the new or resumed requests to the persistent batch.
        # The smaller empty indices are filled first.
        for request in reqs_to_add:
            self.input_batch.add_request(request)

        # Condense the batched states if there are gaps left by removed requests
        self.input_batch.condense()
        # Allow attention backend to reorder the batch, potentially
        self._may_reorder_batch(scheduler_output)
        # Refresh batch metadata with any pending updates.
        self.input_batch.refresh_metadata()

    def _update_states_after_model_execute(
        self, output_token_ids: torch.Tensor
    ) -> None:
        """Update the cached states after model execution.

        This is used for MTP/EAGLE for hybrid models, as in linear attention,
        only the last token's state is kept. In MTP/EAGLE, for draft tokens
        the state are kept util we decide how many tokens are accepted for
        each sequence, and a shifting is done during the next iteration
        based on the number of accepted tokens.
        """
        if not self.model_config.is_hybrid or not self.speculative_config:
            return

        # Find the number of accepted tokens for each sequence.
        num_accepted_tokens = (
            (
                torch.cat(
                    [
                        output_token_ids,
                        torch.full(
                            (output_token_ids.size(0), 1),
                            -1,
                            device=output_token_ids.device,
                        ),
                    ],
                    dim=1,
                )
                == -1
            )
            .int()
            .argmax(-1)
            .cpu()
            .numpy()
        )
        for i, num_tokens in enumerate(num_accepted_tokens):
            self.input_batch.num_accepted_tokens_cpu[i] = num_tokens

    def _init_mrope_positions(self, req_state: CachedRequestState):
        image_grid_thw = []
        video_grid_thw = []
        second_per_grid_ts = []
        audio_feature_lengths = []
        use_audio_in_video = False
        for mm_feature in req_state.mm_features:
            mm_item = mm_feature.data
            if mm_item is None:
                continue
            mm_input = mm_item.get_data()
            if (t := mm_input.get("image_grid_thw")) is not None:
                image_grid_thw.append(t.tolist())
            if (t := mm_input.get("video_grid_thw")) is not None:
                video_grid_thw.append(t.tolist())
            if (t := mm_input.get("second_per_grid_ts")) is not None:
                second_per_grid_ts.append(t)
            if (t := mm_input.get("audio_feature_lengths")) is not None:
                audio_feature_lengths.append(t)
            if mm_input.get("use_audio_in_video") is True:
                use_audio_in_video = True

        assert supports_mrope(self.get_model()), "M-RoPE support is not implemented."

        req_state.mrope_positions, req_state.mrope_position_delta = (
            self.model.get_mrope_input_positions(
                req_state.prompt_token_ids,
                hf_config=self.model_config.hf_config,
                image_grid_thw=image_grid_thw,
                video_grid_thw=video_grid_thw,
                second_per_grid_ts=second_per_grid_ts,
                audio_feature_lengths=audio_feature_lengths,
                use_audio_in_video=use_audio_in_video,
            )
        )

    def _extract_mm_kwargs(
        self,
        scheduler_output: "SchedulerOutput",
    ) -> BatchedTensorInputs:
        if not scheduler_output or not self.is_multimodal_raw_input_only_model:
            return {}

        mm_kwargs = list[MultiModalKwargsItem]()
        for req in scheduler_output.scheduled_new_reqs:
            for feature in req.mm_features:
                if feature.data is not None:
                    mm_kwargs.append(feature.data)

        # Input all modalities at once
        model = cast(SupportsMultiModal, self.model)
        mm_kwargs_combined: BatchedTensorInputs = {}
        for _, _, mm_kwargs_group in group_mm_kwargs_by_modality(
            mm_kwargs,
            device=self.device,
            pin_memory=self.pin_memory,
            merge_by_field_config=model.merge_by_field_config,
        ):
            mm_kwargs_combined.update(mm_kwargs_group)

        return mm_kwargs_combined

    def _dummy_mm_kwargs(self, num_seqs: int) -> BatchedTensorInputs:
        if not self.is_multimodal_raw_input_only_model:
            return {}

        mm_budget = self.mm_budget
        assert mm_budget is not None

        dummy_modality = mm_budget.get_modality_with_max_tokens()
        return self._get_mm_dummy_batch(dummy_modality, num_seqs)

    def _get_cumsum_and_arange(
        self,
        num_tokens: np.ndarray,
        cumsum_dtype: np.dtype | None = None,
    ) -> tuple[np.ndarray, np.ndarray]:
        """Get the cumulative sum and batched arange of the given array.
        # E.g., [2, 5, 3] -> ([2, 7, 10], [0, 1, 0, 1, 2, 3, 4, 0, 1, 2])
        # Equivalent to but faster than:
        # np.concatenate([np.arange(n) for n in num_tokens])
        """
        # Step 1. [2, 5, 3] -> [2, 7, 10]
        cu_num_tokens = np.cumsum(num_tokens, dtype=cumsum_dtype)
        total_num_tokens = cu_num_tokens[-1]
        # Step 2. [2, 7, 10] -> [0, 0, 2, 2, 2, 2, 2, 7, 7, 7]
        cumsums_offsets = np.repeat(cu_num_tokens - num_tokens, num_tokens)
        # Step 3. [0, 1, 0, 1, 2, 3, 4, 0, 1, 2]
        arange = self.arange_np[:total_num_tokens] - cumsums_offsets

        return cu_num_tokens, arange

    def _prepare_input_ids(
        self, total_num_scheduled_tokens: int, cu_num_tokens: np.ndarray
    ) -> None:
        """Prepare the input IDs for the current batch.

        Carefully handles the `prev_sampled_token_ids` which can be cached
        from the previous engine iteration, in which case those tokens on the
        GPU need to be copied into the corresponding slots into input_ids."""

        if self.input_batch.prev_sampled_token_ids is None:
            # Normal scheduling case
            self.input_ids.copy_to_gpu(total_num_scheduled_tokens)
            if self.enable_prompt_embeds:
                self.inputs_embeds.copy_to_gpu(total_num_scheduled_tokens)
                self.is_token_ids.copy_to_gpu(total_num_scheduled_tokens)
            return

        # Async scheduling case, where some decode requests from the previous
        # iteration won't have entries in input_ids_cpu and need to be copied
        # on the GPU from prev_sampled_token_ids.
        prev_req_id_to_index = self.input_batch.prev_req_id_to_index
        assert prev_req_id_to_index is not None
        flattened_indices = []
        prev_common_req_indices = []
        indices_match = True
        max_flattened_index = -1
        for req_id, cur_index in self.input_batch.req_id_to_index.items():
            if (prev_index := prev_req_id_to_index.get(req_id)) is not None:
                prev_common_req_indices.append(prev_index)
                # We need to compute the flattened input_ids index of the
                # last token in each common request.
                flattened_index = cu_num_tokens[cur_index].item() - 1
                flattened_indices.append(flattened_index)
                indices_match &= prev_index == flattened_index
                max_flattened_index = max(max_flattened_index, flattened_index)
        num_commmon_tokens = len(flattened_indices)
        if num_commmon_tokens < total_num_scheduled_tokens:
            # If not all requests are decodes from the last iteration,
            # We need to copy the input_ids_cpu to the GPU first.
            self.input_ids.copy_to_gpu(total_num_scheduled_tokens)
            if self.enable_prompt_embeds:
                self.inputs_embeds.copy_to_gpu(total_num_scheduled_tokens)
                self.is_token_ids.copy_to_gpu(total_num_scheduled_tokens)
        if num_commmon_tokens == 0:
            # No requests in common with the previous iteration
            # So input_ids.cpu will have all the input ids.
            return
        if indices_match and max_flattened_index == (num_commmon_tokens - 1):
            # Common-case optimization: the batch is unchanged
            # and no reordering happened.
            # The indices are both the same permutation of 0..N-1 so
            # we can copy directly using a single slice.
            self.input_ids.gpu[:num_commmon_tokens].copy_(
                self.input_batch.prev_sampled_token_ids[:num_commmon_tokens, 0],
                non_blocking=True,
            )
            if self.enable_prompt_embeds:
                self.is_token_ids.gpu[:num_commmon_tokens] = True
            return
        # Upload the index tensors asynchronously so the scatter can be non-blocking.
        input_ids_index_tensor = torch.tensor(
            flattened_indices, dtype=torch.int64, pin_memory=self.pin_memory
        ).to(self.device, non_blocking=True)
        prev_common_req_indices_tensor = torch.tensor(
            prev_common_req_indices, dtype=torch.int64, pin_memory=self.pin_memory
        ).to(self.device, non_blocking=True)
        self.input_ids.gpu.scatter_(
            dim=0,
            index=input_ids_index_tensor,
            src=self.input_batch.prev_sampled_token_ids[
                prev_common_req_indices_tensor, 0
            ],
        )

    def _get_encoder_seq_lens(
        self,
        scheduler_output: "SchedulerOutput",
        kv_cache_spec: KVCacheSpec,
        num_reqs: int,
    ) -> np.ndarray | None:
        if not isinstance(kv_cache_spec, CrossAttentionSpec):
            return None

        # Build encoder_seq_lens array mapping request indices to
        # encoder lengths for inputs scheduled in this batch
        encoder_seq_lens = np.zeros(num_reqs, dtype=np.int32)
        for req_id in scheduler_output.scheduled_encoder_inputs:
            req_index = self.input_batch.req_id_to_index[req_id]
            encoder_seq_lens[req_index] = self.max_encoder_len

        return encoder_seq_lens

    def _prepare_inputs(
        self, scheduler_output: "SchedulerOutput"
    ) -> tuple[
        PerLayerAttnMetadata,
        torch.Tensor,
        SpecDecodeMetadata | None,
        np.ndarray,
        CommonAttentionMetadata | None,
        BatchDescriptor,
        UBatchSlices | None,
        torch.Tensor | None,
        bool,
    ]:
        """
        :return: tuple[
            attn_metadata: layer-to-attention_metadata mapping,
            logits_indices, spec_decode_metadata,
            num_scheduled_tokens, spec_decode_common_attn_metadata,
            max_num_scheduled_tokens, use_cascade_attn
        ]
        """
        total_num_scheduled_tokens = scheduler_output.total_num_scheduled_tokens
        assert total_num_scheduled_tokens > 0
        num_reqs = self.input_batch.num_reqs
        assert num_reqs > 0

        # OPTIMIZATION: Start copying the block table first.
        # This way, we can overlap the copy with the following CPU operations.
        self.input_batch.block_table.commit_block_table(num_reqs)

        # Get the number of scheduled tokens for each request.
        req_ids = self.input_batch.req_ids
        tokens = [scheduler_output.num_scheduled_tokens[i] for i in req_ids]
        num_scheduled_tokens = np.array(tokens, dtype=np.int32)
        max_num_scheduled_tokens = max(tokens)

        # Get request indices.
        # E.g., [2, 5, 3] -> [0, 0, 1, 1, 1, 1, 1, 2, 2, 2]
        req_indices = np.repeat(self.arange_np[:num_reqs], num_scheduled_tokens)

        # cu_num_tokens: [2, 5, 3] -> [2, 7, 10]
        # arange: [0, 1, 0, 1, 2, 3, 4, 0, 1, 2]
        cu_num_tokens, arange = self._get_cumsum_and_arange(num_scheduled_tokens)

        # Get positions.
        positions_np = self.positions.np[:total_num_scheduled_tokens]
        np.add(
            self.input_batch.num_computed_tokens_cpu[req_indices],
            arange,
            out=positions_np,
        )

        # Calculate M-RoPE positions.
        # Only relevant for models using M-RoPE (e.g, Qwen2-VL)
        if self.uses_mrope:
            self._calc_mrope_positions(scheduler_output)

        # Get token indices.
        # E.g., [0, 1, 0, 1, 2, 3, 4, 0, 1, 2]
        # -> [0, 1, M, M + 1, M + 2, M + 3, M + 4, 2 * M, 2 * M + 1, 2 * M + 2]
        # where M is the max_model_len.
        token_indices = (
            positions_np + req_indices * self.input_batch.token_ids_cpu.shape[1]
        )
        token_indices_tensor = torch.from_numpy(token_indices)

        # NOTE(woosuk): We use torch.index_select instead of np.take here
        # because torch.index_select is much faster than np.take for large
        # tensors.
        torch.index_select(
            self.input_batch.token_ids_cpu_tensor.flatten(),
            0,
            token_indices_tensor,
            out=self.input_ids.cpu[:total_num_scheduled_tokens],
        )
        if self.enable_prompt_embeds:
            is_token_ids = self.input_batch.is_token_ids_tensor.flatten()
            torch.index_select(
                is_token_ids,
                0,
                token_indices_tensor,
                out=self.is_token_ids.cpu[:total_num_scheduled_tokens],
            )

        # Because we did not pre-allocate a massive prompt_embeds CPU tensor on
        # the InputBatch, we need to fill in the prompt embeds into the expected
        # spots in the GpuModelRunner's pre-allocated prompt_embeds tensor.
        if self.input_batch.req_prompt_embeds:
            output_idx = 0
            for req_idx in range(num_reqs):
                num_sched = num_scheduled_tokens[req_idx]

                # Skip if this request doesn't have embeddings
                if req_idx not in self.input_batch.req_prompt_embeds:
                    output_idx += num_sched
                    continue

                # Skip if no tokens scheduled
                if num_sched <= 0:
                    output_idx += num_sched
                    continue

                req_embeds = self.input_batch.req_prompt_embeds[req_idx]
                start_pos = self.input_batch.num_computed_tokens_cpu[req_idx]

                # Skip if trying to read beyond available embeddings
                if start_pos >= req_embeds.shape[0]:
                    output_idx += num_sched
                    continue

                # Copy available embeddings
                end_pos = start_pos + num_sched
                actual_end = min(end_pos, req_embeds.shape[0])
                actual_num_sched = actual_end - start_pos

                if actual_num_sched > 0:
                    self.inputs_embeds.cpu[
                        output_idx : output_idx + actual_num_sched
                    ].copy_(req_embeds[start_pos:actual_end])

                output_idx += num_sched

        self.input_batch.block_table.compute_slot_mapping(req_indices, positions_np)
        self.input_batch.block_table.commit_slot_mapping(total_num_scheduled_tokens)

        # Prepare the attention metadata.
        self.query_start_loc.np[0] = 0
        self.query_start_loc.np[1 : num_reqs + 1] = cu_num_tokens
        # Note: pad query_start_loc to be non-decreasing, as kernels
        # like FlashAttention requires that
        self.query_start_loc.np[num_reqs + 1 :].fill(cu_num_tokens[-1])
        self.query_start_loc.copy_to_gpu()
        query_start_loc = self.query_start_loc.gpu[: num_reqs + 1]

        num_tokens_unpadded = scheduler_output.total_num_scheduled_tokens
        num_tokens_padded, uniform_decode, uniform_query_len = (
            self._get_local_batch_description(
                num_tokens_unpadded, num_reqs, max_num_scheduled_tokens
            )
        )

        # Disable DP padding when running eager to avoid excessive padding when
        # running prefills. This lets us set enforce_eager on the prefiller in
        # a P/D setup and still use CUDA graphs (enabled by this padding) on the
        # decoder.
        allow_dp_padding = self.compilation_config.cudagraph_mode != CUDAGraphMode.NONE

        # For uniform decode batch with query length > 1, we may extend to non-uniform
        # padding if there exists one dp rank that is non-uniform batch (i.e. can run
        # into piecewise cudagraph), to resolve the conflicts where we may no have
        # cudagraph for uniform-batch after dp-padding.
        num_tokens_padded_extended = num_tokens_padded
        disable_padding_extend = (
            self.compilation_config.disable_cudagraph_uniform_alignment
            or not self.compilation_config.cudagraph_mode.separate_routine()
            or not uniform_decode
            or uniform_query_len <= 1
        )
        if (
            not disable_padding_extend
            and num_tokens_padded < self.compilation_config.max_capture_size
        ):
            num_tokens_padded_extended = self.vllm_config.pad_for_cudagraph(
                num_tokens_padded, uniform_aligned=False
            )

        ubatch_slices, num_tokens_across_dp = coordinate_batch_across_dp(
            num_tokens_unpadded=num_tokens_unpadded,
            parallel_config=self.parallel_config,
            allow_microbatching=True,
            allow_dp_padding=allow_dp_padding,
            num_tokens_padded=num_tokens_padded,
            uniform_decode=uniform_decode,
            try_disable_padding_extend=disable_padding_extend,
            num_tokens_padded_extended=num_tokens_padded_extended,
            num_scheduled_tokens_per_request=num_scheduled_tokens,
        )

        self.seq_lens.np[:num_reqs] = (
            self.input_batch.num_computed_tokens_cpu[:num_reqs] + num_scheduled_tokens
        )
        # Fill unused with 0 for full cuda graph mode.
        self.seq_lens.np[num_reqs:].fill(0)
        self.seq_lens.copy_to_gpu()
        seq_lens = self.seq_lens.gpu[:num_reqs]
        max_seq_len = self.seq_lens.np[:num_reqs].max().item()

        num_tokens = [self.requests[r].num_tokens for r in self.input_batch.req_ids]
        num_tokens_np = np.array(num_tokens, dtype=np.int32)

        # Record the index of requests that should not be sampled,
        # so that we could clear the sampled tokens before returning
        discard_requests_mask = self.seq_lens.np[:num_reqs] < num_tokens_np
        discard_request_indices = np.nonzero(discard_requests_mask)[0]
        self.num_discarded_requests = len(discard_request_indices)
        self.discard_request_indices.np[: self.num_discarded_requests] = (
            discard_request_indices
        )

        self.discard_request_indices.copy_to_gpu(self.num_discarded_requests)

        # Copy the tensors to the GPU.
        self._prepare_input_ids(total_num_scheduled_tokens, cu_num_tokens)

        if self.uses_mrope:
            # Only relevant for models using M-RoPE (e.g, Qwen2-VL)
            self.mrope_positions.gpu[:, :total_num_scheduled_tokens].copy_(
                self.mrope_positions.cpu[:, :total_num_scheduled_tokens],
                non_blocking=True,
            )
        else:
            # Common case (1D positions)
            self.positions.copy_to_gpu(total_num_scheduled_tokens)

        use_spec_decode = len(scheduler_output.scheduled_spec_decode_tokens) > 0
        if not use_spec_decode:
            # NOTE(woosuk): Due to chunked prefills, the batch may contain
            # partial requests. While we should not sample any token
            # from these partial requests, we do so for simplicity.
            # We will ignore the sampled tokens from the partial requests.
            # TODO: Support prompt logprobs.
            logits_indices = query_start_loc[1:] - 1
            num_draft_tokens = None
            spec_decode_metadata = None
        else:
            # Get the number of draft tokens for each request.
            # Iterate over the dictionary rather than all requests since not all
            # requests have draft tokens.
            num_draft_tokens = np.zeros(num_reqs, dtype=np.int32)
            # For chunked prefills, use -1 as mask rather than 0, as guided
            # decoding may rollback speculative tokens.
            num_decode_draft_tokens = np.full(num_reqs, -1, dtype=np.int32)
            for (
                req_id,
                draft_token_ids,
            ) in scheduler_output.scheduled_spec_decode_tokens.items():
                req_idx = self.input_batch.req_id_to_index[req_id]
                num_draft_tokens[req_idx] = len(draft_token_ids)
                num_decode_draft_tokens[req_idx] = (
                    len(draft_token_ids)
                    if (
                        self.input_batch.num_computed_tokens_cpu[req_idx]
                        >= self.input_batch.num_prompt_tokens[req_idx]
                    )
                    else -1
                )
            spec_decode_metadata = self._calc_spec_decode_metadata(
                num_draft_tokens, cu_num_tokens
            )
            logits_indices = spec_decode_metadata.logits_indices

            # For DECODE only cuda graph of some attention backends (e.g., GDN).
            self.num_decode_draft_tokens.np[:num_reqs] = num_decode_draft_tokens
            self.num_decode_draft_tokens.np[num_reqs:].fill(-1)
            self.num_decode_draft_tokens.copy_to_gpu()

        logits_indices_padded = None
        if self.cache_config.kv_sharing_fast_prefill:
            logits_indices_padded = self._prepare_kv_sharing_fast_prefill(
                logits_indices
            )

        attn_metadata: PerLayerAttnMetadata = {}
        if ubatch_slices is not None:
            attn_metadata = [dict() for _ in range(len(ubatch_slices))]
        use_cascade_attn = False

        # Used in the below loop.
        query_start_loc_cpu = self.query_start_loc.cpu[: num_reqs + 1]
        seq_lens_cpu = self.seq_lens.cpu[:num_reqs]
        num_computed_tokens_cpu = self.input_batch.num_computed_tokens_cpu_tensor[
            :num_reqs
        ]
        spec_decode_common_attn_metadata = None
        if use_spec_decode:
            self.num_accepted_tokens.np[:num_reqs] = (
                self.input_batch.num_accepted_tokens_cpu[:num_reqs]
            )
            self.num_accepted_tokens.np[num_reqs:].fill(1)
            self.num_accepted_tokens.copy_to_gpu()

        # Prepare the attention metadata for each KV cache group and make layers
        # in the same group share the same metadata.
        for kv_cache_group_id, kv_cache_group_spec in enumerate(
            self.kv_cache_config.kv_cache_groups
        ):
            encoder_seq_lens = self._get_encoder_seq_lens(
                scheduler_output, kv_cache_group_spec.kv_cache_spec, num_reqs
            )

            if isinstance(kv_cache_group_spec.kv_cache_spec, EncoderOnlyAttentionSpec):
                # Encoder-only layers do not have KV cache, so we need to
                # create a dummy block table and slot mapping for them.
                blk_table_tensor = torch.zeros(
                    (num_reqs, 1),
                    dtype=torch.int32,
                    device=self.device,
                )
                slot_mapping = torch.zeros(
                    (total_num_scheduled_tokens,),
                    dtype=torch.int64,
                    device=self.device,
                )
                num_common_prefix_blocks = 0
            else:
                blk_table = self.input_batch.block_table[kv_cache_group_id]
                blk_table_tensor = blk_table.get_device_tensor(num_reqs)
                slot_mapping = blk_table.slot_mapping.gpu[:total_num_scheduled_tokens]

                # Fill unused with -1. Needed for reshape_and_cache in full cuda
                # graph mode.
                blk_table.slot_mapping.gpu[total_num_scheduled_tokens:].fill_(-1)
                num_common_prefix_blocks = scheduler_output.num_common_prefix_blocks[
                    kv_cache_group_id
                ]

            common_attn_metadata = CommonAttentionMetadata(
                query_start_loc=query_start_loc,
                query_start_loc_cpu=query_start_loc_cpu,
                seq_lens=seq_lens,
                seq_lens_cpu=seq_lens_cpu,
                num_computed_tokens_cpu=num_computed_tokens_cpu,
                num_reqs=num_reqs,
                num_actual_tokens=total_num_scheduled_tokens,
                max_query_len=max_num_scheduled_tokens,
                max_seq_len=max_seq_len,
                block_table_tensor=blk_table_tensor,
                slot_mapping=slot_mapping,
                logits_indices_padded=logits_indices_padded,
                num_logits_indices=logits_indices.size(0),
                causal=True,
                encoder_seq_lens=encoder_seq_lens,
                dcp_local_seq_lens=self.dcp_local_seq_lens.gpu[:num_reqs]
                if self.dcp_world_size > 1
                else None,
            )

            if self.speculative_config and spec_decode_common_attn_metadata is None:
                if isinstance(self.drafter, EagleProposer):
                    if (
                        self.drafter.attn_layer_names[0]
                        in kv_cache_group_spec.layer_names
                    ):
                        spec_decode_common_attn_metadata = common_attn_metadata
                else:
                    spec_decode_common_attn_metadata = common_attn_metadata

            for attn_group in self.attn_groups[kv_cache_group_id]:
                # Prepare for cascade attention if enabled & beneficial.
                common_prefix_len = 0
                builder = attn_group.get_metadata_builder()
                if self.cascade_attn_enabled:
                    common_prefix_len = self._compute_cascade_attn_prefix_len(
                        num_scheduled_tokens,
                        num_common_prefix_blocks,
                        attn_group.kv_cache_spec,
                        builder,
                    )

                extra_attn_metadata_args = {}
                if use_spec_decode and isinstance(builder, GDNAttentionMetadataBuilder):
                    extra_attn_metadata_args = dict(
                        num_accepted_tokens=self.num_accepted_tokens.gpu[:num_reqs],
                        num_decode_draft_tokens_cpu=self.num_decode_draft_tokens.cpu[
                            :num_reqs
                        ],
                    )

                if ubatch_slices is not None:
                    common_attn_metadata_list = split_attn_metadata(
                        ubatch_slices, common_attn_metadata
                    )
                    for ubid, common_attn_metadata in enumerate(
                        common_attn_metadata_list
                    ):
                        attn_metadata_i = attn_group.get_metadata_builder(
                            ubatch_id=ubid
                        ).build(
                            common_prefix_len=common_prefix_len,
                            common_attn_metadata=common_attn_metadata,
                        )
                        for layer_name in kv_cache_group_spec.layer_names:
                            assert type(attn_metadata) is list
                            attn_metadata[ubid][layer_name] = attn_metadata_i
                else:
                    assert isinstance(attn_metadata, dict)
                    attn_metadata_i = builder.build(
                        common_prefix_len=common_prefix_len,
                        common_attn_metadata=common_attn_metadata,
                        **extra_attn_metadata_args,
                    )
                    use_cascade_attn |= getattr(attn_metadata_i, "use_cascade", False)
                    for layer_name in attn_group.layer_names:
                        attn_metadata[layer_name] = attn_metadata_i

        # disable cascade attention when DBO
        if ubatch_slices is not None:
            use_cascade_attn = False

        # Hot-Swap lora model
        if self.lora_config:
            self.set_active_loras(self.input_batch, num_scheduled_tokens)

        dp_rank = self.parallel_config.data_parallel_rank
        if ubatch_slices:
            assert num_tokens_across_dp is not None
            num_input_tokens = int(num_tokens_across_dp[dp_rank].item())
            self.pad_out_ubatch_slice(ubatch_slices, num_input_tokens)
        elif num_tokens_across_dp is not None:
            num_input_tokens = int(num_tokens_across_dp[dp_rank].item())
        else:
            num_input_tokens = num_tokens_padded

        batch_descriptor = BatchDescriptor(
            num_tokens=num_input_tokens,
            uniform_decode=uniform_decode,
            uniform_query_len=uniform_query_len,
        )

        return (
            attn_metadata,
            logits_indices,
            spec_decode_metadata,
            num_scheduled_tokens,
            spec_decode_common_attn_metadata,
            batch_descriptor,
            ubatch_slices,
            num_tokens_across_dp,
            use_cascade_attn,
        )

    def _compute_cascade_attn_prefix_len(
        self,
        num_scheduled_tokens: np.ndarray,
        num_common_prefix_blocks: int,
        kv_cache_spec: KVCacheSpec,
        attn_metadata_builder: AttentionMetadataBuilder,
    ) -> int:
        """Compute the length of the common prefix for cascade attention.

        NOTE(woosuk): The common prefix length returned by this function
        represents the length used specifically for cascade attention, not the
        actual number of tokens shared between requests. When cascade attention
        is disabled (use_cascade=False), this function returns 0 even if
        requests share common tokens. Additionally, the common prefix length is
        truncated to a multiple of the block size and may be further truncated
        due to implementation details explained below.

        Args:
            num_scheduled_tokens: Number of tokens scheduled per request.
            num_common_prefix_blocks: Number of shared KV cache blocks.

        Returns:
            int: Length of common prefix in tokens.
        """
        common_prefix_len = num_common_prefix_blocks * kv_cache_spec.block_size
        if common_prefix_len == 0:
            # Common case.
            return 0

        # NOTE(woosuk): Cascade attention uses two attention kernels: one
        # for the common prefix and the other for the rest. For the first
        # kernel, we concatenate all the query tokens (possibly from
        # different requests) and treat them as if they are from the same
        # request. Then, we use bi-directional attention to process the
        # common prefix in the KV cache. Importantly, this means that the
        # first kernel does not do any masking.

        # Consider the following example:
        # Request 1's input query: [D, E, X]
        # Request 1's kv cache: [A, B, C, D, E, X]
        # Request 1's num_computed_tokens: 3 (i.e., [A, B, C])
        # Request 2's input query: [E, Y]
        # Request 2's kv cache: [A, B, C, D, E, Y]
        # Request 2's num_computed_tokens: 4 (i.e., [A, B, C, D])

        # If we use [A, B, C, D, E] as the common prefix, then the
        # first kernel will compute the bi-directional attention between
        # input query [D, E, X, E, Y] and common prefix [A, B, C, D, E].
        # However, this is wrong because D in Request 1 should not attend to
        # E in the common prefix (i.e., we need masking).
        # To avoid this, [A, B, C, D] should be the common prefix.
        # That is, the common prefix should be capped by the minimum
        # num_computed_tokens among the requests, and plus one to include
        # the first token of the query.

        # In practice, we use [A, B, C] as the common prefix, instead of
        # [A, B, C, D] (i.e., the common prefix is capped by the minimum
        # num_computed_tokens, without plus one).
        # This is because of an implementation detail: We want to always
        # use two kernels for cascade attention. Let's imagine:
        # Request 3's input query: [D]
        # Request 3's kv cache: [A, B, C, D]
        # Request 3's num_computed_tokens: 3 (i.e., [A, B, C])
        # If we use [A, B, C, D] as the common prefix for Request 1-3,
        # then Request 3 will be processed only by the first kernel,
        # and the second kernel will get an empty input. While this is not
        # a fundamental problem, our current implementation does not support
        # this case.
        num_reqs = len(num_scheduled_tokens)
        common_prefix_len = min(
            common_prefix_len, self.input_batch.num_computed_tokens_cpu[:num_reqs].min()
        )
        # common_prefix_len should be a multiple of the block size.
        common_prefix_len = (
            common_prefix_len // kv_cache_spec.block_size * kv_cache_spec.block_size
        )
        use_sliding_window = isinstance(kv_cache_spec, SlidingWindowSpec) or (
            isinstance(kv_cache_spec, FullAttentionSpec)
            and kv_cache_spec.sliding_window is not None
        )
        use_local_attention = isinstance(kv_cache_spec, ChunkedLocalAttentionSpec) or (
            isinstance(kv_cache_spec, FullAttentionSpec)
            and kv_cache_spec.attention_chunk_size is not None
        )
        assert isinstance(kv_cache_spec, AttentionSpec)
        use_cascade = attn_metadata_builder.use_cascade_attention(
            common_prefix_len=common_prefix_len,
            query_lens=num_scheduled_tokens,
            num_query_heads=self.num_query_heads,
            num_kv_heads=kv_cache_spec.num_kv_heads,
            use_alibi=self.use_alibi,
            use_sliding_window=use_sliding_window,
            use_local_attention=use_local_attention,
            num_sms=self.num_sms,
            dcp_world_size=self.dcp_world_size,
        )
        return common_prefix_len if use_cascade else 0

    def _calc_mrope_positions(self, scheduler_output: "SchedulerOutput"):
        mrope_pos_ptr = 0
        for index, req_id in enumerate(self.input_batch.req_ids):
            req = self.requests[req_id]
            assert req.mrope_positions is not None

            num_computed_tokens = self.input_batch.num_computed_tokens_cpu[index]
            num_scheduled_tokens = scheduler_output.num_scheduled_tokens[req_id]
            num_prompt_tokens = length_from_prompt_token_ids_or_embeds(
                req.prompt_token_ids, req.prompt_embeds
            )

            if num_computed_tokens + num_scheduled_tokens > num_prompt_tokens:
                prompt_part_len = max(0, num_prompt_tokens - num_computed_tokens)
                completion_part_len = max(0, num_scheduled_tokens - prompt_part_len)
            else:
                prompt_part_len = num_scheduled_tokens
                completion_part_len = 0

            assert num_scheduled_tokens == prompt_part_len + completion_part_len

            if prompt_part_len > 0:
                # prompt's mrope_positions are pre-computed
                dst_start = mrope_pos_ptr
                dst_end = mrope_pos_ptr + prompt_part_len
                src_start = num_computed_tokens
                src_end = num_computed_tokens + prompt_part_len

                self.mrope_positions.cpu[:, dst_start:dst_end] = req.mrope_positions[
                    :, src_start:src_end
                ]
                mrope_pos_ptr += prompt_part_len

            if completion_part_len > 0:
                # compute completion's mrope_positions on-the-fly
                dst_start = mrope_pos_ptr
                dst_end = mrope_pos_ptr + completion_part_len

                MRotaryEmbedding.get_next_input_positions_tensor(
                    out=self.mrope_positions.np,
                    out_offset=dst_start,
                    mrope_position_delta=req.mrope_position_delta,
                    context_len=num_computed_tokens + prompt_part_len,
                    num_new_tokens=completion_part_len,
                )

                mrope_pos_ptr += completion_part_len

    def _calc_spec_decode_metadata(
        self,
        num_draft_tokens: np.ndarray,
        cu_num_scheduled_tokens: np.ndarray,
    ) -> SpecDecodeMetadata:
        # Inputs:
        # cu_num_scheduled_tokens:  [  4, 104, 107, 207, 209]
        # num_draft_tokens:         [  3,   0,   2,   0,   1]
        # Outputs:
        # cu_num_draft_tokens:      [  3,   3,   5,   5,   6]
        # logits_indices:           [  0,   1,   2,   3, 103, 104, 105, 106,
        #                            206, 207, 208]
        # target_logits_indices:    [  0,   1,   2,   5,   6,   9]
        # bonus_logits_indices:     [  3,   4,   7,   8,  10]

        # Compute the logits indices.
        # [4, 1, 3, 1, 2]
        num_sampled_tokens = num_draft_tokens + 1

        # Step 1. cu_num_sampled_tokens: [4, 5, 8, 9, 11]
        # arange: [0, 1, 2, 3, 0, 0, 1, 2, 0, 0, 1]
        cu_num_sampled_tokens, arange = self._get_cumsum_and_arange(
            num_sampled_tokens, cumsum_dtype=np.int32
        )
        # Step 2. [0, 0, 0, 0, 103, 104, 104, 104, 206, 207, 207]
        logits_indices = np.repeat(
            cu_num_scheduled_tokens - num_sampled_tokens, num_sampled_tokens
        )
        # Step 3. [0, 1, 2, 3, 103, 104, 105, 106, 206, 207, 208]
        logits_indices += arange

        # Compute the bonus logits indices.
        bonus_logits_indices = cu_num_sampled_tokens - 1

        # Compute the draft logits indices.
        # cu_num_draft_tokens: [3, 3, 5, 5, 6]
        # arange: [0, 1, 2, 0, 1, 0]
        cu_num_draft_tokens, arange = self._get_cumsum_and_arange(
            num_draft_tokens, cumsum_dtype=np.int32
        )
        # [0, 0, 0, 5, 5, 9]
        target_logits_indices = np.repeat(
            cu_num_sampled_tokens - num_sampled_tokens, num_draft_tokens
        )
        # [0, 1, 2, 5, 6, 9]
        target_logits_indices += arange

        # TODO: Optimize the CPU -> GPU copy.
        cu_num_draft_tokens = torch.from_numpy(cu_num_draft_tokens).to(
            self.device, non_blocking=True
        )
        cu_num_sampled_tokens = torch.from_numpy(cu_num_sampled_tokens).to(
            self.device, non_blocking=True
        )
        logits_indices = torch.from_numpy(logits_indices).to(
            self.device, non_blocking=True
        )
        target_logits_indices = torch.from_numpy(target_logits_indices).to(
            self.device, non_blocking=True
        )
        bonus_logits_indices = torch.from_numpy(bonus_logits_indices).to(
            self.device, non_blocking=True
        )

        # Compute the draft token ids.
        # draft_token_indices:      [  1,   2,   3, 105, 106, 208]
        draft_token_ids = self.input_ids.gpu[logits_indices]
        draft_token_ids = draft_token_ids[target_logits_indices + 1]

        return SpecDecodeMetadata(
            draft_token_ids=draft_token_ids,
            num_draft_tokens=num_draft_tokens.tolist(),
            cu_num_draft_tokens=cu_num_draft_tokens,
            cu_num_sampled_tokens=cu_num_sampled_tokens,
            target_logits_indices=target_logits_indices,
            bonus_logits_indices=bonus_logits_indices,
            logits_indices=logits_indices,
        )

    def _prepare_kv_sharing_fast_prefill(
        self,
        logits_indices: torch.Tensor,
    ) -> torch.Tensor:
        assert self.kv_sharing_fast_prefill_logits_indices is not None
        num_logits = logits_indices.shape[0]
        assert num_logits > 0
        self.kv_sharing_fast_prefill_logits_indices[:num_logits].copy_(logits_indices)
        # There might have leftover indices in logits_indices[num_logits:]
        # from previous iterations, whose values may be greater than the
        # batch size in the current iteration. To ensure indices are always
        # valid, we fill the padded indices with the last index.
        self.kv_sharing_fast_prefill_logits_indices[num_logits:].fill_(
            logits_indices[-1].item()
        )
        if (
            self.compilation_config.cudagraph_mode != CUDAGraphMode.NONE
            and num_logits <= self.cudagraph_batch_sizes[-1]
        ):
            # Use piecewise CUDA graphs.
            # Add padding to the batch size.
            num_logits_padded = self.vllm_config.pad_for_cudagraph(num_logits)
        else:
            num_logits_padded = num_logits
        logits_indices_padded = self.kv_sharing_fast_prefill_logits_indices[
            :num_logits_padded
        ]
        return logits_indices_padded

    def _batch_mm_kwargs_from_scheduler(
        self,
        scheduler_output: "SchedulerOutput",
    ) -> tuple[list[MultiModalKwargsItem], list[tuple[str, PlaceholderRange]]]:
        """Batch multimodal kwargs from scheduled encoder inputs.

        Args:
            scheduler_output: The scheduler output containing scheduled encoder
                inputs.

        Returns:
            A tuple of (mm_kwargs, req_ids_pos) where:
            - mm_kwargs: List of multimodal kwargs items to be batched
            - mm_hashes_pos: List of (mm_hash, position_info) tuples
        """
        scheduled_encoder_inputs = scheduler_output.scheduled_encoder_inputs
        if not scheduled_encoder_inputs:
            return [], []
        # Batch the multi-modal inputs.
        mm_kwargs = list[MultiModalKwargsItem]()
        # list of tuple (mm_hash, position_info)
        mm_hashes_pos = list[tuple[str, PlaceholderRange]]()
        for req_id, encoder_input_ids in scheduled_encoder_inputs.items():
            req_state = self.requests[req_id]

            for mm_input_id in encoder_input_ids:
                mm_feature = req_state.mm_features[mm_input_id]
                mm_hash = mm_feature.identifier
                mm_kwargs.append(mm_feature.data)
                mm_hashes_pos.append((mm_hash, mm_feature.mm_position))

        return mm_kwargs, mm_hashes_pos

    def _execute_mm_encoder(self, scheduler_output: "SchedulerOutput"):
        # Batch the multi-modal inputs using the helper method.
        mm_kwargs, mm_hashes_pos = self._batch_mm_kwargs_from_scheduler(
            scheduler_output
        )

        if not mm_kwargs:
            return

        # Batch mm inputs as much as we can: if a request in the batch has
        # multiple modalities or a different modality than the previous one,
        # we process it separately to preserve item order.
        # FIXME(ywang96): This is a hacky way to deal with multiple modalities
        # in the same batch while still being able to benefit from batching
        # multimodal inputs. The proper solution should be reordering the
        # encoder outputs.
        model = cast(SupportsMultiModal, self.model)
        encoder_outputs = []
        for modality, num_items, mm_kwargs_group in group_mm_kwargs_by_modality(
            mm_kwargs,
            device=self.device,
            pin_memory=self.pin_memory,
            merge_by_field_config=model.merge_by_field_config,
        ):
            curr_group_outputs = []

            # EVS-related change.
            # (ekhvedchenia): Temporary hack to limit peak memory usage when
            # processing multimodal data. This solves the issue with scheduler
            # putting too many video samples into a single batch. Scheduler
            # uses pruned vision tokens count to compare it versus compute
            # budget which is incorrect (Either input media size or non-pruned
            # output vision tokens count should be considered)
            # TODO(ywang96): Fix memory profiling to take EVS into account and
            # remove this hack.
            if (
                self.is_multimodal_pruning_enabled
                and modality == "video"
                and num_items > 1
            ):
                for video_mm_kwargs_item in filter(
                    lambda item: item.modality == "video", mm_kwargs
                ):
                    _, _, micro_batch_mm_inputs = next(
                        group_mm_kwargs_by_modality(
                            [video_mm_kwargs_item],
                            device=self.device,
                            pin_memory=self.pin_memory,
                            merge_by_field_config=model.merge_by_field_config,
                        )
                    )

                    micro_batch_outputs = model.get_multimodal_embeddings(
                        **micro_batch_mm_inputs
                    )

                    curr_group_outputs.extend(micro_batch_outputs)
            else:
                # Run the encoder.
                # `curr_group_outputs` is either of the following:
                # 1. A tensor of shape (num_items, feature_size, hidden_size)
                # in case feature_size is fixed across all multimodal items.
                # 2. A list or tuple (length: num_items) of tensors,
                # each of shape (feature_size, hidden_size) in case the feature
                # size is dynamic depending on the input multimodal items.
                curr_group_outputs = model.get_multimodal_embeddings(**mm_kwargs_group)

            sanity_check_mm_encoder_outputs(
                curr_group_outputs,
                expected_num_items=num_items,
            )
            encoder_outputs.extend(curr_group_outputs)

        # Cache the encoder outputs by mm_hash
        for (mm_hash, pos_info), output in zip(mm_hashes_pos, encoder_outputs):
            self.encoder_cache[mm_hash] = scatter_mm_placeholders(
                output,
                is_embed=pos_info.is_embed,
            )

    def _gather_mm_embeddings(
        self,
        scheduler_output: "SchedulerOutput",
        shift_computed_tokens: int = 0,
    ) -> tuple[list[torch.Tensor], torch.Tensor]:
        total_num_scheduled_tokens = scheduler_output.total_num_scheduled_tokens

        mm_embeds = list[torch.Tensor]()
        is_mm_embed = self.is_mm_embed.cpu
        is_mm_embed[:total_num_scheduled_tokens] = False

        req_start_idx = 0
        should_sync_mrope_positions = False

        for req_id in self.input_batch.req_ids:
            mm_embeds_req: list[torch.Tensor] = []

            num_scheduled_tokens = scheduler_output.num_scheduled_tokens[req_id]
            req_state = self.requests[req_id]
            num_computed_tokens = req_state.num_computed_tokens + shift_computed_tokens

            for mm_feature in req_state.mm_features:
                pos_info = mm_feature.mm_position
                start_pos = pos_info.offset
                num_encoder_tokens = pos_info.length

                # The encoder output is needed if the two ranges overlap:
                # [num_computed_tokens,
                #  num_computed_tokens + num_scheduled_tokens) and
                # [start_pos, start_pos + num_encoder_tokens)
                if start_pos >= num_computed_tokens + num_scheduled_tokens:
                    # The encoder output is not needed in this step.
                    break
                if start_pos + num_encoder_tokens <= num_computed_tokens:
                    # The encoder output is already processed and stored
                    # in the decoder's KV cache.
                    continue

                start_idx = max(num_computed_tokens - start_pos, 0)
                end_idx = min(
                    num_computed_tokens - start_pos + num_scheduled_tokens,
                    num_encoder_tokens,
                )
                assert start_idx < end_idx

                mm_hash = mm_feature.identifier
                encoder_output = self.encoder_cache.get(mm_hash, None)
                assert encoder_output is not None, f"Encoder cache miss for {mm_hash}."

                if (is_embed := pos_info.is_embed) is not None:
                    is_embed = is_embed[start_idx:end_idx]

                req_start_pos = req_start_idx + start_pos - num_computed_tokens
                is_mm_embed[req_start_pos + start_idx : req_start_pos + end_idx] = (
                    True if is_embed is None else is_embed
                )

                mm_embeds_item = gather_mm_placeholders(
                    encoder_output[start_idx:end_idx],
                    is_embed=is_embed,
                )
                mm_embeds_req.append(mm_embeds_item)

            if self.is_multimodal_pruning_enabled and self.uses_mrope:
                assert req_state.mrope_positions is not None
                should_sync_mrope_positions = True
                mm_embeds_req, new_mrope_positions, new_delta = (
                    self.model.recompute_mrope_positions(
                        input_ids=req_state.prompt_token_ids,
                        multimodal_embeddings=mm_embeds_req,
                        mrope_positions=req_state.mrope_positions,
                        num_computed_tokens=req_state.num_computed_tokens,
                    )
                )
                req_state.mrope_positions.copy_(new_mrope_positions)
                req_state.mrope_position_delta = new_delta

            mm_embeds.extend(mm_embeds_req)
            req_start_idx += num_scheduled_tokens

        is_mm_embed = self.is_mm_embed.copy_to_gpu(total_num_scheduled_tokens)

        if should_sync_mrope_positions:
            self._calc_mrope_positions(scheduler_output)
            self.mrope_positions.copy_to_gpu(total_num_scheduled_tokens)

        return mm_embeds, is_mm_embed

    def _extract_encoder_inputs(
        self,
        scheduler_output: "SchedulerOutput",
    ) -> dict[str, torch.Tensor]:
        """Extract encoder inputs for encoder-decoder models.

        This method extracts multimodal input features from scheduled encoder
        inputs and formats them for the encoder-decoder model forward pass.
        """
        # Batch the multi-modal inputs using the helper method.
        mm_kwargs, _ = self._batch_mm_kwargs_from_scheduler(scheduler_output)

        if not mm_kwargs:
            return {}

        # Group MM kwargs by modality and extract features
        model = cast(SupportsMultiModal, self.model)
        encoder_features = {}
        for _, _, mm_kwargs_group in group_mm_kwargs_by_modality(
            mm_kwargs,
            device=self.device,
            pin_memory=self.pin_memory,
            merge_by_field_config=model.merge_by_field_config,
        ):
            # Add the grouped features to encoder_features dict
            # This allows the model to receive them as kwargs (e.g.,
            # input_features=...)
            encoder_features.update(mm_kwargs_group)

        return encoder_features

    def get_model(self) -> nn.Module:
        # get raw model out of the cudagraph wrapper.
        if isinstance(self.model, (CUDAGraphWrapper, UBatchWrapper)):
            return self.model.unwrap()
        return self.model

    def get_supported_generation_tasks(self) -> list[GenerationTask]:
        model = self.get_model()
        supported_tasks = list[GenerationTask]()

        if is_text_generation_model(model):
            supported_tasks.append("generate")

        if supports_transcription(model):
            if model.supports_transcription_only:
                return ["transcription"]

            supported_tasks.append("transcription")

        return supported_tasks

    def get_supported_pooling_tasks(self) -> list[PoolingTask]:
        model = self.get_model()
        if not is_pooling_model(model):
            return []

        supported_tasks = list(model.pooler.get_supported_tasks())

        if self.scheduler_config.chunked_prefill_enabled:
            if "token_embed" in supported_tasks:
                supported_tasks.remove("token_embed")
            if "token_classify" in supported_tasks:
                supported_tasks.remove("token_classify")

            logger.debug_once(
                "Chunked prefill is not supported with "
                "token_embed and token_classify tasks "
                "which using ALL pooling. "
                "Please turn off chunked prefill by "
                "`--no-enable-chunked-prefill` before using it."
            )

        if "score" in supported_tasks:
            num_labels = getattr(self.model_config.hf_config, "num_labels", 0)
            if num_labels != 1:
                supported_tasks.remove("score")
                logger.debug_once("Score API is only enabled for num_labels == 1.")

        return supported_tasks

    def get_supported_tasks(self) -> tuple[SupportedTask, ...]:
        tasks = list[SupportedTask]()

        if self.model_config.runner_type == "generate":
            tasks.extend(self.get_supported_generation_tasks())
        if self.model_config.runner_type == "pooling":
            tasks.extend(self.get_supported_pooling_tasks())

        return tuple(tasks)

    def sync_and_slice_intermediate_tensors(
        self,
        num_tokens: int,
        intermediate_tensors: IntermediateTensors,
        sync_self: bool,
    ) -> IntermediateTensors:
        assert self.intermediate_tensors is not None

        tp = self.vllm_config.parallel_config.tensor_parallel_size
        is_rs = is_residual_scattered_for_sp(self.vllm_config, num_tokens)

        # When sequence parallelism is enabled, the "residual" tensor is sharded
        # across tensor parallel ranks, so each rank only needs its own slice.
        if sync_self:
            assert intermediate_tensors is not None
            for k, v in intermediate_tensors.items():
                is_scattered = k == "residual" and is_rs
                copy_len = num_tokens // tp if is_scattered else num_tokens
                self.intermediate_tensors[k][:copy_len].copy_(
                    v[:copy_len], non_blocking=True
                )

        return IntermediateTensors(
            {
                k: v[: num_tokens // tp]
                if k == "residual" and is_rs
                else v[:num_tokens]
                for k, v in self.intermediate_tensors.items()
            }
        )

    def eplb_step(self, is_dummy: bool = False, is_profile: bool = False) -> None:
        """
        Step for the EPLB (Expert Parallelism Load Balancing) state.
        """
        if not self.parallel_config.enable_eplb:
            return

        assert self.eplb_state is not None
        model = self.get_model()
        assert is_mixture_of_experts(model)
        self.eplb_state.step(
            model,
            is_dummy,
            is_profile,
            log_stats=self.parallel_config.eplb_config.log_balancedness,
        )

    # This is where the second ubatch is adjusted to account for the padding.
    # Should be called after attention metadata creation. This just pads
    # the second ubatch slice out to the total number of tokens
    # (num_tokens + padding)
    @staticmethod
    def pad_out_ubatch_slice(ubatch_slices: UBatchSlices, num_total_tokens: int):
        padded_second_ubatch_slice = slice(
            ubatch_slices[1].token_slice.start, num_total_tokens
        )
        ubatch_slices[1] = UBatchSlice(
            padded_second_ubatch_slice, padded_second_ubatch_slice
        )

    def _pool(
        self,
        hidden_states: torch.Tensor,
        num_scheduled_tokens: int,
        num_scheduled_tokens_np: np.ndarray,
    ) -> ModelRunnerOutput:
        assert self.input_batch.num_reqs == len(self.input_batch.pooling_params), (
            "Either all or none of the requests in a batch must be pooling request"
        )

        hidden_states = hidden_states[:num_scheduled_tokens]
        pooling_metadata = self.input_batch.get_pooling_metadata()
        pooling_metadata.build_pooling_cursor(
            num_scheduled_tokens_np.tolist(), device=hidden_states.device
        )
        seq_lens_cpu = self.seq_lens.cpu[: self.input_batch.num_reqs]

        model = cast(VllmModelForPooling, self.model)
        raw_pooler_output: PoolerOutput = model.pooler(
            hidden_states=hidden_states,
            pooling_metadata=pooling_metadata,
        )
        raw_pooler_output = json_map_leaves(
            lambda x: x.to("cpu", non_blocking=True),
            raw_pooler_output,
        )
        self._sync_device()

        pooler_output: list[torch.Tensor | None] = []
        for raw_output, seq_len, prompt_len in zip(
            raw_pooler_output, seq_lens_cpu, pooling_metadata.prompt_lens
        ):
            output = raw_output if seq_len == prompt_len else None
            pooler_output.append(output)

        return ModelRunnerOutput(
            req_ids=self.input_batch.req_ids,
            req_id_to_index=self.input_batch.req_id_to_index,
            sampled_token_ids=[],
            logprobs=None,
            prompt_logprobs_dict={},
            pooler_output=pooler_output,
        )

    def _get_local_batch_description(
        self, num_scheduled_tokens: int, num_reqs: int, max_query_len: int
    ) -> tuple[int, bool, int]:
        """
        Get local batch descriptions for before DP sync.
        returns (num_tokens_after_padding, uniform_decode, uniform_query_len)
        """
        return self.cudagraph_dispatcher.get_local_batch_description(
            num_scheduled_tokens, num_reqs, max_query_len
        )

    def _preprocess(
        self,
        scheduler_output: "SchedulerOutput",
        num_input_tokens: int,  # Padded
        intermediate_tensors: IntermediateTensors | None = None,
    ) -> tuple[
        torch.Tensor | None,
        torch.Tensor | None,
        torch.Tensor,
        IntermediateTensors | None,
        dict[str, Any],
    ]:
        num_scheduled_tokens = scheduler_output.total_num_scheduled_tokens
        is_first_rank = get_pp_group().is_first_rank

        # _prepare_inputs may reorder the batch, so we must gather multi
        # modal outputs after that to ensure the correct order
        if (
            self.supports_mm_inputs
            and is_first_rank
            and not self.model_config.is_encoder_decoder
        ):
            # Run the multimodal encoder if any.
            self._execute_mm_encoder(scheduler_output)
            mm_embeds, is_mm_embed = self._gather_mm_embeddings(scheduler_output)

            # NOTE(woosuk): To unify token ids and soft tokens (vision
            # embeddings), we always use embeddings (rather than token ids)
            # as input to the multimodal model, even when the input is text.
            inputs_embeds_scheduled = self.model.get_input_embeddings(
                self.input_ids.gpu[:num_scheduled_tokens],
                multimodal_embeddings=mm_embeds,
                is_multimodal=is_mm_embed,
            )

            # TODO(woosuk): Avoid the copy. Optimize.
            self.inputs_embeds.gpu[:num_scheduled_tokens].copy_(inputs_embeds_scheduled)

            input_ids = None
            inputs_embeds = self.inputs_embeds.gpu[:num_input_tokens]
            model_kwargs = {
                **self._init_model_kwargs(num_scheduled_tokens),
                **self._extract_mm_kwargs(scheduler_output),
            }
        elif self.enable_prompt_embeds and is_first_rank:
            # Get the input embeddings for the tokens that are not input embeds,
            # then put them into the appropriate positions.
            # TODO(qthequartermasterman): Since even when prompt embeds are
            # enabled, (a) not all requests will use prompt embeds, and (b)
            # after the initial prompt is processed, the rest of the generated
            # tokens will be token ids, it is not desirable to have the
            # embedding layer outside of the CUDA graph all the time. The v0
            # engine avoids this by "double compiling" the CUDA graph, once
            # with input_ids and again with inputs_embeds, for all num_tokens.
            # If a batch only has token ids, then including the embedding layer
            # in the CUDA graph will be more performant (like in the else case
            # below).
            token_ids_idx = (
                self.is_token_ids.gpu[:num_scheduled_tokens]
                .nonzero(as_tuple=False)
                .squeeze(1)
            )
            # Some tokens ids may need to become embeds
            if token_ids_idx.numel() > 0:
                token_ids = self.input_ids.gpu[token_ids_idx]
                tokens_to_embeds = self.model.get_input_embeddings(input_ids=token_ids)
                self.inputs_embeds.gpu[token_ids_idx] = tokens_to_embeds

            inputs_embeds = self.inputs_embeds.gpu[:num_input_tokens]
            model_kwargs = self._init_model_kwargs(num_input_tokens)
            input_ids = None
        else:
            # For text-only models, we use token ids as input.
            # While it is possible to use embeddings as input just like the
            # multimodal models, it is not desirable for performance since
            # then the embedding layer is not included in the CUDA graph.
            input_ids = self.input_ids.gpu[:num_input_tokens]
            inputs_embeds = None
            model_kwargs = self._init_model_kwargs(num_input_tokens)
        if self.uses_mrope:
            positions = self.mrope_positions.gpu[:, :num_input_tokens]
        else:
            positions = self.positions.gpu[:num_input_tokens]

        if is_first_rank:
            intermediate_tensors = None
        else:
            intermediate_tensors = self.sync_and_slice_intermediate_tensors(
                num_input_tokens, intermediate_tensors, True
            )

        if (
            self.model_config.is_encoder_decoder
            and scheduler_output.scheduled_encoder_inputs
        ):
            encoder_inputs = self._extract_encoder_inputs(scheduler_output)
            model_kwargs.update(encoder_inputs)

        return (
            input_ids,
            inputs_embeds,
            positions,
            intermediate_tensors,
            model_kwargs,
        )

    def _sample(
        self,
        logits: torch.Tensor | None,
        spec_decode_metadata: SpecDecodeMetadata | None,
    ) -> SamplerOutput:
        # Sample the next token and get logprobs if needed.
        sampling_metadata = self.input_batch.sampling_metadata
        if spec_decode_metadata is None:
            # Update output token ids with tokens sampled in last step
            # if async scheduling and required by current sampling params.
            self.input_batch.update_async_output_token_ids()
            return self.sampler(
                logits=logits,
                sampling_metadata=sampling_metadata,
            )

        sampler_output = self.rejection_sampler(
            spec_decode_metadata,
            None,  # draft_probs
            logits,
            sampling_metadata,
        )
        self._update_states_after_model_execute(sampler_output.sampled_token_ids)
        return sampler_output

    def _bookkeeping_sync(
        self,
        scheduler_output: "SchedulerOutput",
        sampler_output: SamplerOutput,
        logits: torch.Tensor | None,
        hidden_states: torch.Tensor,
        num_scheduled_tokens: int,
        spec_decode_metadata: SpecDecodeMetadata | None,
    ) -> tuple[
        dict[str, int],
        LogprobsLists | None,
        list[list[int]],
        dict[str, LogprobsTensors | None],
        list[str],
        dict[str, int],
        list[int],
    ]:
        num_nans_in_logits = {}
        if envs.VLLM_COMPUTE_NANS_IN_LOGITS:
            num_nans_in_logits = self._get_nans_in_logits(logits)

        discard_sampled_tokens_req_indices = self.discard_request_indices.np[
            : self.num_discarded_requests
        ]
        for i in discard_sampled_tokens_req_indices:
            gen = self.input_batch.generators.get(int(i))
            if gen is not None:
                gen.set_offset(gen.get_offset() - 4)

        # Copy some objects so they don't get modified after returning.
        # This is important when using async scheduling.
        req_ids_output_copy = self.input_batch.req_ids.copy()
        req_id_to_index_output_copy = self.input_batch.req_id_to_index.copy()

        num_sampled_tokens = sampler_output.sampled_token_ids.shape[0]
        sampled_token_ids = sampler_output.sampled_token_ids
        invalid_req_indices = []
        if not self.use_async_scheduling:
            # Get the valid generated tokens.
            max_gen_len = sampled_token_ids.shape[-1]
            if max_gen_len == 1:
                # No spec decode tokens.
                valid_sampled_token_ids = self._to_list(sampled_token_ids)
            else:
                # Includes spec decode tokens.
                valid_sampled_token_ids = self.rejection_sampler.parse_output(
                    sampled_token_ids,
                    self.input_batch.vocab_size,
                )
            # Mask out the sampled tokens that should not be sampled.
            for i in discard_sampled_tokens_req_indices:
                valid_sampled_token_ids[int(i)].clear()
        else:
            valid_sampled_token_ids = []
            invalid_req_indices = discard_sampled_tokens_req_indices.tolist()
            invalid_req_indices_set = set(invalid_req_indices)
            assert sampled_token_ids.shape[-1] == 1

            # Cache the sampled tokens on the GPU and avoid CPU sync.
            # These will be copied into input_ids in the next step
            # when preparing inputs.
            self.input_batch.prev_sampled_token_ids = sampled_token_ids
            self.input_batch.prev_req_id_to_index = {
                req_id: i
                for i, req_id in enumerate(self.input_batch.req_ids)
                if i not in invalid_req_indices_set
            }

        # Cache the sampled tokens in the model runner, so that the scheduler
        # doesn't need to send them back.
        # NOTE(woosuk): As an exception, when using PP, the scheduler sends
        # the sampled tokens back, because there's no direct communication
        # between the first-stage worker and the last-stage worker.
        req_ids = self.input_batch.req_ids
        logprobs_tensors = sampler_output.logprobs_tensors
        cu_num_accepted_tokens = (
            [0] if spec_decode_metadata and logprobs_tensors else None
        )
        for req_idx in range(num_sampled_tokens):
            if self.use_async_scheduling:
                sampled_ids = [-1] if req_idx not in invalid_req_indices_set else None
            else:
                sampled_ids = valid_sampled_token_ids[req_idx]

            num_sampled_ids: int = len(sampled_ids) if sampled_ids else 0

            if cu_num_accepted_tokens is not None:
                cu_num_accepted_tokens.append(
                    cu_num_accepted_tokens[-1] + num_sampled_ids
                )

            if not sampled_ids:
                continue

            start_idx = self.input_batch.num_tokens_no_spec[req_idx]
            end_idx = start_idx + num_sampled_ids
            assert end_idx <= self.max_model_len, (
                "Sampled token IDs exceed the max model length. "
                f"Total number of tokens: {end_idx} > max_model_len: "
                f"{self.max_model_len}"
            )

            self.input_batch.token_ids_cpu[req_idx, start_idx:end_idx] = sampled_ids
            self.input_batch.is_token_ids[req_idx, start_idx:end_idx] = True
            self.input_batch.num_tokens_no_spec[req_idx] = end_idx
            self.input_batch.num_tokens[req_idx] = end_idx

            req_id = req_ids[req_idx]
            req_state = self.requests[req_id]
            req_state.output_token_ids.extend(sampled_ids)

        logprobs_lists = (
            logprobs_tensors.tolists(cu_num_accepted_tokens)
            if not self.use_async_scheduling and logprobs_tensors is not None
            else None
        )

        # Compute prompt logprobs if needed.
        prompt_logprobs_dict = self._get_prompt_logprobs_dict(
            hidden_states[:num_scheduled_tokens],
            scheduler_output.num_scheduled_tokens,
        )

        return (
            num_nans_in_logits,
            logprobs_lists,
            valid_sampled_token_ids,
            prompt_logprobs_dict,
            req_ids_output_copy,
            req_id_to_index_output_copy,
            invalid_req_indices,
        )

    @contextmanager
    def synchronize_input_prep(self):
        if self.prepare_inputs_event is None:
            yield
            return

        # Ensure prior step has finished with reused CPU tensors.
        # This is required in the async scheduling case because
        # the CPU->GPU transfer happens async.
        self.prepare_inputs_event.synchronize()
        try:
            yield
        finally:
            self.prepare_inputs_event.record()

    def _model_forward(
        self,
        input_ids: torch.Tensor | None = None,
        positions: torch.Tensor | None = None,
        intermediate_tensors: IntermediateTensors | None = None,
        inputs_embeds: torch.Tensor | None = None,
        **model_kwargs: dict[str, Any],
    ) -> Any:
        """Helper method to call the model forward pass.

        This method can be overridden by subclasses for model execution.
        Motivation: We can inspect only this method versus
        the whole execute_model, which has additional logic.

        Args:
            input_ids: Input token IDs
            positions: Token positions
            intermediate_tensors: Tensors from previous pipeline stages
            inputs_embeds: Input embeddings (alternative to input_ids)
            **model_kwargs: Additional model arguments

        Returns:
            Model output tensor
        """
        return self.model(
            input_ids=input_ids,
            positions=positions,
            intermediate_tensors=intermediate_tensors,
            inputs_embeds=inputs_embeds,
            **model_kwargs,
        )

    @torch.inference_mode()
    def execute_model(
        self,
        scheduler_output: "SchedulerOutput",
        intermediate_tensors: IntermediateTensors | None = None,
    ) -> ModelRunnerOutput | IntermediateTensors | None:
        if self.execute_model_state is not None:
            raise RuntimeError(
                "State error: sample_tokens() must be called "
                "after execute_model() returns None."
            )
        num_scheduled_tokens = scheduler_output.total_num_scheduled_tokens
        with record_function_or_nullcontext("Preprocess"):
            with self.synchronize_input_prep():
                # Update persistent batch states.
                self._update_states(scheduler_output)

                if not num_scheduled_tokens:
                    if not has_kv_transfer_group():
                        # Return empty ModelRunnerOutput if no work to do.
                        return EMPTY_MODEL_RUNNER_OUTPUT
                    return self.kv_connector_no_forward(
                        scheduler_output, self.vllm_config
                    )
                if self.cache_config.kv_sharing_fast_prefill:
                    assert not self.input_batch.num_prompt_logprobs, (
                        "--kv-sharing-fast-prefill produces incorrect "
                        "logprobs for prompt tokens, tokens, please disable "
                        "it when the requests need prompt logprobs"
                    )

                # Prepare the decoder inputs.
                (
                    attn_metadata,
                    logits_indices,
                    spec_decode_metadata,
                    num_scheduled_tokens_np,
                    spec_decode_common_attn_metadata,
                    batch_descriptor,
                    ubatch_slices,
                    num_tokens_across_dp,
                    use_cascade_attn,
                ) = self._prepare_inputs(scheduler_output)

            # cudagraph dispatching
            (
                cudagraph_runtime_mode,
                batch_descriptor,
            ) = self.cudagraph_dispatcher.dispatch(
                batch_descriptor,
                use_cascade_attn,
            )
            num_input_tokens = batch_descriptor.num_tokens
            (
                input_ids,
                inputs_embeds,
                positions,
                intermediate_tensors,
                model_kwargs,
            ) = self._preprocess(
                scheduler_output, num_input_tokens, intermediate_tensors
            )

<<<<<<< HEAD
=======
            uniform_decode = (max_query_len == self.uniform_decode_query_len) and (
                num_scheduled_tokens == self.input_batch.num_reqs * max_query_len
            )
            batch_descriptor = BatchDescriptor(
                num_tokens=num_input_tokens,
                uniform_decode=uniform_decode,
                has_lora=len(self.input_batch.lora_id_to_lora_request) > 0,
            )
            cudagraph_runtime_mode, batch_descriptor = (
                self.cudagraph_dispatcher.dispatch(batch_descriptor, use_cascade_attn)
            )

>>>>>>> 30a14b03
        # Set cudagraph mode to none if calc_kv_scales is true.
        if attn_metadata is not None:
            metadata_list = (
                attn_metadata.values()
                if isinstance(attn_metadata, dict)
                else [attn_metadata]
            )
            if any(
                getattr(m, "enable_kv_scales_calculation", False) for m in metadata_list
            ):
                cudagraph_runtime_mode = CUDAGraphMode.NONE

        # Run the model.
        # Use persistent buffers for CUDA graphs.
        with (
            set_forward_context(
                attn_metadata,
                self.vllm_config,
                num_tokens=num_input_tokens,
                num_tokens_across_dp=num_tokens_across_dp,
                cudagraph_runtime_mode=cudagraph_runtime_mode,
                batch_descriptor=batch_descriptor,
                ubatch_slices=ubatch_slices,
            ),
            record_function_or_nullcontext("Forward"),
            self.maybe_get_kv_connector_output(scheduler_output) as kv_connector_output,
        ):
            model_output = self._model_forward(
                input_ids=input_ids,
                positions=positions,
                intermediate_tensors=intermediate_tensors,
                inputs_embeds=inputs_embeds,
                **model_kwargs,
            )

        with record_function_or_nullcontext("Postprocess"):
            if self.use_aux_hidden_state_outputs:
                # True when EAGLE 3 is used.
                hidden_states, aux_hidden_states = model_output
            else:
                # Common case.
                hidden_states = model_output
                aux_hidden_states = None

            if not self.broadcast_pp_output:
                # Common case.
                if not get_pp_group().is_last_rank:
                    # Return the intermediate tensors.
                    assert isinstance(hidden_states, IntermediateTensors)
                    hidden_states.kv_connector_output = kv_connector_output
                    return hidden_states

                if self.is_pooling_model:
                    # Return the pooling output.
                    output = self._pool(
                        hidden_states, num_scheduled_tokens, num_scheduled_tokens_np
                    )
                    output.kv_connector_output = kv_connector_output
                    return output

                sample_hidden_states = hidden_states[logits_indices]
                logits = self.model.compute_logits(sample_hidden_states)
            else:
                # Rare case.
                assert not self.is_pooling_model

                sample_hidden_states = hidden_states[logits_indices]
                if not get_pp_group().is_last_rank:
                    all_gather_tensors = {
                        "residual": not is_residual_scattered_for_sp(
                            self.vllm_config, num_input_tokens
                        )
                    }
                    get_pp_group().send_tensor_dict(
                        hidden_states.tensors,
                        all_gather_group=get_tp_group(),
                        all_gather_tensors=all_gather_tensors,
                    )
                    logits = None
                else:
                    logits = self.model.compute_logits(sample_hidden_states)

                model_output_broadcast_data = {}
                if logits is not None:
                    model_output_broadcast_data["logits"] = logits.contiguous()

                model_output_broadcast_data = get_pp_group().broadcast_tensor_dict(
                    model_output_broadcast_data, src=len(get_pp_group().ranks) - 1
                )
                assert model_output_broadcast_data is not None
                logits = model_output_broadcast_data["logits"]

        self.execute_model_state = ExecuteModelState(
            scheduler_output,
            logits,
            spec_decode_metadata,
            spec_decode_common_attn_metadata,
            hidden_states,
            sample_hidden_states,
            aux_hidden_states,
            kv_connector_output,
        )
        return None

    @torch.inference_mode
    def sample_tokens(
        self, grammar_output: "GrammarOutput | None"
    ) -> ModelRunnerOutput | AsyncModelRunnerOutput | IntermediateTensors:
        if self.execute_model_state is None:
            # Nothing to do (PP non-final rank case), output isn't used.
            return None  # noqa

        # Unpack ephemeral state.
        (
            scheduler_output,
            logits,
            spec_decode_metadata,
            spec_decode_common_attn_metadata,
            hidden_states,
            sample_hidden_states,
            aux_hidden_states,
            kv_connector_output,
        ) = self.execute_model_state
        # Clear ephemeral state.
        self.execute_model_state = None

        # Apply structured output bitmasks if present.
        if grammar_output is not None:
            apply_grammar_bitmask(
                scheduler_output, grammar_output, self.input_batch, logits
            )

        with record_function_or_nullcontext("Sample"):
            sampler_output = self._sample(logits, spec_decode_metadata)

        def propose_draft_token_ids(sampled_token_ids):
            assert spec_decode_common_attn_metadata is not None
            with record_function_or_nullcontext("Draft"):
                self._draft_token_ids = self.propose_draft_token_ids(
                    scheduler_output,
                    sampled_token_ids,
                    self.input_batch.sampling_metadata,
                    hidden_states,
                    sample_hidden_states,
                    aux_hidden_states,
                    spec_decode_metadata,
                    spec_decode_common_attn_metadata,
                )

        use_padded_batch_for_eagle = (
            self.speculative_config
            and self.speculative_config.use_eagle()
            and not self.speculative_config.disable_padded_drafter_batch
        )
        effective_drafter_max_model_len = self.max_model_len
        if effective_drafter_max_model_len is None:
            effective_drafter_max_model_len = self.model_config.max_model_len
        if (
            self.speculative_config
            and self.speculative_config.draft_model_config is not None
            and self.speculative_config.draft_model_config.max_model_len is not None
        ):
            effective_drafter_max_model_len = (
                self.speculative_config.draft_model_config.max_model_len
            )
        input_fits_in_drafter = spec_decode_common_attn_metadata and (
            spec_decode_common_attn_metadata.max_seq_len
            + self.speculative_config.num_speculative_tokens
            <= effective_drafter_max_model_len
        )
        if use_padded_batch_for_eagle and input_fits_in_drafter:
            # EAGLE speculative decoding can use the GPU sampled tokens
            # as inputs, and does not need to wait for bookkeeping to finish.
            propose_draft_token_ids(sampler_output.sampled_token_ids)

        with record_function_or_nullcontext("Bookkeep"):
            (
                num_nans_in_logits,
                logprobs_lists,
                valid_sampled_token_ids,
                prompt_logprobs_dict,
                req_ids_output_copy,
                req_id_to_index_output_copy,
                invalid_req_indices,
            ) = self._bookkeeping_sync(
                scheduler_output,
                sampler_output,
                logits,
                hidden_states,
                scheduler_output.total_num_scheduled_tokens,
                spec_decode_metadata,
            )

        if (
            self.speculative_config
            and not use_padded_batch_for_eagle
            and input_fits_in_drafter
        ):
            # ngram and other speculative decoding methods use the sampled
            # tokens on the CPU, so they are run after bookkeeping.
            propose_draft_token_ids(valid_sampled_token_ids)

        with record_function_or_nullcontext("EPLB"):
            self.eplb_step()

        output = ModelRunnerOutput(
            req_ids=req_ids_output_copy,
            req_id_to_index=req_id_to_index_output_copy,
            sampled_token_ids=valid_sampled_token_ids,
            logprobs=logprobs_lists,
            prompt_logprobs_dict=prompt_logprobs_dict,
            pooler_output=[],
            kv_connector_output=kv_connector_output,
            num_nans_in_logits=num_nans_in_logits,
        )

        if not self.use_async_scheduling:
            return output

        async_output = AsyncGPUModelRunnerOutput(
            model_runner_output=output,
            sampled_token_ids=sampler_output.sampled_token_ids,
            logprobs_tensors=sampler_output.logprobs_tensors,
            invalid_req_indices=invalid_req_indices,
            async_output_copy_stream=self.async_output_copy_stream,
        )

        # Save ref of sampled_token_ids CPU tensor if the batch contains
        # any requests with sampling params that that require output ids.
        self.input_batch.set_async_sampled_token_ids(
            async_output.sampled_token_ids_cpu,
            async_output.async_copy_ready_event,
        )

        return async_output

    def take_draft_token_ids(self) -> DraftTokenIds | None:
        if self._draft_token_ids is None:
            return None
        req_ids = self.input_batch.req_ids
        if isinstance(self._draft_token_ids, torch.Tensor):
            draft_token_ids = self._draft_token_ids.tolist()
        else:
            draft_token_ids = self._draft_token_ids
        self._draft_token_ids = None
        return DraftTokenIds(req_ids, draft_token_ids)

    def propose_draft_token_ids(
        self,
        scheduler_output: "SchedulerOutput",
        sampled_token_ids: torch.Tensor | list[list[int]],
        sampling_metadata: SamplingMetadata,
        hidden_states: torch.Tensor,
        sample_hidden_states: torch.Tensor,
        aux_hidden_states: list[torch.Tensor] | None,
        spec_decode_metadata: SpecDecodeMetadata | None,
        common_attn_metadata: CommonAttentionMetadata,
    ) -> list[list[int]] | torch.Tensor:
        num_scheduled_tokens = scheduler_output.total_num_scheduled_tokens
        if self.speculative_config.method == "ngram":
            assert isinstance(sampled_token_ids, list)
            assert isinstance(self.drafter, NgramProposer)
            draft_token_ids = self.drafter.propose(
                sampled_token_ids,
                self.input_batch.req_ids,
                self.input_batch.num_tokens_no_spec,
                self.input_batch.token_ids_cpu,
                self.input_batch.spec_decode_unsupported_reqs,
            )
        elif self.speculative_config.method == "medusa":
            assert isinstance(sampled_token_ids, list)
            assert isinstance(self.drafter, MedusaProposer)

            if sample_hidden_states.shape[0] == len(sampled_token_ids):
                # The input to the target model does not include draft tokens.
                hidden_states = sample_hidden_states
            else:
                indices = []
                offset = 0
                assert spec_decode_metadata is not None
                for num_draft, tokens in zip(
                    spec_decode_metadata.num_draft_tokens, sampled_token_ids
                ):
                    indices.append(offset + len(tokens) - 1)
                    offset += num_draft + 1
                indices = torch.tensor(indices, device=self.device)
                hidden_states = sample_hidden_states[indices]

            draft_token_ids = self.drafter.propose(
                target_hidden_states=hidden_states,
                sampling_metadata=sampling_metadata,
            )
        elif self.speculative_config.use_eagle():
            assert isinstance(self.drafter, EagleProposer)

            if self.speculative_config.disable_padded_drafter_batch:
                # When padded-batch is disabled, the sampled_token_ids should be
                # the cpu-side list[list[int]] of valid sampled tokens for each
                # request, with invalid requests having empty lists.
                assert isinstance(sampled_token_ids, list), (
                    "sampled_token_ids should be a python list when"
                    "padded-batch is disabled."
                )
                next_token_ids = self.drafter.prepare_next_token_ids_cpu(
                    sampled_token_ids,
                    self.requests,
                    self.input_batch,
                    scheduler_output.num_scheduled_tokens,
                )
            else:
                # When using padded-batch, the sampled_token_ids should be
                # the gpu tensor of sampled tokens for each request, of shape
                # (num_reqs, num_spec_tokens + 1) with rejected tokens having
                # value -1.
                assert isinstance(sampled_token_ids, torch.Tensor), (
                    "sampled_token_ids should be a torch.Tensor when"
                    "padded-batch is enabled."
                )
                next_token_ids, valid_sampled_tokens_count = (
                    self.drafter.prepare_next_token_ids_padded(
                        common_attn_metadata,
                        sampled_token_ids,
                        self.requests,
                        self.input_batch,
                        self.discard_request_indices.gpu,
                        self.num_discarded_requests,
                    )
                )

            if spec_decode_metadata is None:
                token_indices_to_sample = None
                # input_ids can be None for multimodal models.
                target_token_ids = self.input_ids.gpu[:num_scheduled_tokens]
                target_positions = self._get_positions(num_scheduled_tokens)
                if self.use_aux_hidden_state_outputs:
                    assert aux_hidden_states is not None
                    target_hidden_states = torch.cat(
                        [h[:num_scheduled_tokens] for h in aux_hidden_states], dim=-1
                    )
                else:
                    target_hidden_states = hidden_states[:num_scheduled_tokens]
            else:
                if self.speculative_config.disable_padded_drafter_batch:
                    token_indices_to_sample = None
                    common_attn_metadata, token_indices = self.drafter.prepare_inputs(
                        common_attn_metadata,
                        sampled_token_ids,
                        spec_decode_metadata.num_draft_tokens,
                    )
                else:
                    common_attn_metadata, token_indices, token_indices_to_sample = (
                        self.drafter.prepare_inputs_padded(
                            common_attn_metadata,
                            spec_decode_metadata,
                            valid_sampled_tokens_count,
                        )
                    )

                target_token_ids = self.input_ids.gpu[token_indices]
                target_positions = self._get_positions(token_indices)
                if self.use_aux_hidden_state_outputs:
                    assert aux_hidden_states is not None
                    target_hidden_states = torch.cat(
                        [h[token_indices] for h in aux_hidden_states], dim=-1
                    )
                else:
                    target_hidden_states = hidden_states[token_indices]

            if self.supports_mm_inputs:
                mm_embed_inputs = self._gather_mm_embeddings(
                    scheduler_output,
                    shift_computed_tokens=1,
                )
            else:
                mm_embed_inputs = None

            draft_token_ids = self.drafter.propose(
                target_token_ids=target_token_ids,
                target_positions=target_positions,
                target_hidden_states=target_hidden_states,
                next_token_ids=next_token_ids,
                last_token_indices=token_indices_to_sample,
                sampling_metadata=sampling_metadata,
                common_attn_metadata=common_attn_metadata,
                mm_embed_inputs=mm_embed_inputs,
            )

        return draft_token_ids

    def update_config(self, overrides: dict[str, Any]) -> None:
        allowed_config_names = {"load_config", "model_config"}
        for config_name, config_overrides in overrides.items():
            assert config_name in allowed_config_names, (
                f"Config `{config_name}` not supported. "
                f"Allowed configs: {allowed_config_names}"
            )
            config = getattr(self, config_name)
            new_config = update_config(config, config_overrides)
            setattr(self, config_name, new_config)

    def load_model(self, eep_scale_up: bool = False) -> None:
        """
        Args:
            eep_scale_up: the model loading is for elastic EP scale up.
        """
        logger.info_once(
            "Starting to load model %s...",
            self.model_config.model,
            scope="global",
        )
        if eep_scale_up:
            from vllm.distributed.parallel_state import get_ep_group

            num_local_physical_experts = torch.empty(1, dtype=torch.int32, device="cpu")
            torch.distributed.broadcast(
                num_local_physical_experts, group=get_ep_group().cpu_group, group_src=0
            )
            num_local_physical_experts = int(num_local_physical_experts.item())
            new_ep_size = get_ep_group().world_size
            global_expert_load, old_global_expert_indices = EplbState.recv_state()
            num_logical_experts = global_expert_load.shape[1]
            self.parallel_config.eplb_config.num_redundant_experts = (
                num_local_physical_experts * new_ep_size - num_logical_experts
            )
            assert old_global_expert_indices.shape[1] % num_local_physical_experts == 0
            old_ep_size = (
                old_global_expert_indices.shape[1] // num_local_physical_experts
            )
            rank_mapping = {
                old_ep_rank: old_ep_rank for old_ep_rank in range(old_ep_size)
            }
        else:
            global_expert_load = None
            old_global_expert_indices = None
            rank_mapping = None

        with DeviceMemoryProfiler() as m:
            time_before_load = time.perf_counter()
            model_loader = get_model_loader(self.load_config)
            self.model = model_loader.load_model(
                vllm_config=self.vllm_config, model_config=self.model_config
            )
            if self.lora_config:
                self.model = self.load_lora_model(
                    self.model, self.vllm_config, self.device
                )
            if hasattr(self, "drafter"):
                logger.info("Loading drafter model...")
                self.drafter.load_model(self.model)
            if self.use_aux_hidden_state_outputs:
                if not supports_eagle3(self.get_model()):
                    raise RuntimeError(
                        "Model does not support EAGLE3 interface but "
                        "aux_hidden_state_outputs was requested"
                    )

                # Try to get auxiliary layers from speculative config,
                # otherwise use model's default layers
                aux_layers = self._get_eagle3_aux_layers_from_config()
                if aux_layers:
                    logger.info(
                        "Using auxiliary layers from speculative config: %s",
                        aux_layers,
                    )
                else:
                    aux_layers = self.model.get_eagle3_aux_hidden_state_layers()

                self.model.set_aux_hidden_state_layers(aux_layers)
            time_after_load = time.perf_counter()
        self.model_memory_usage = m.consumed_memory
        logger.info_once(
            "Model loading took %.4f GiB and %.6f seconds",
            self.model_memory_usage / GiB_bytes,
            time_after_load - time_before_load,
            scope="local",
        )
        prepare_communication_buffer_for_model(self.model)

        self.is_multimodal_pruning_enabled = (
            supports_multimodal_pruning(self.get_model())
            and self.model_config.multimodal_config.is_multimodal_pruning_enabled()
        )

        if is_mixture_of_experts(self.model) and self.parallel_config.enable_eplb:
            logger.info("EPLB is enabled for model %s.", self.model_config.model)
            self.eplb_state = EplbState.build(
                self.model,
                self.device,
                self.parallel_config,
                global_expert_load,
                old_global_expert_indices,
                rank_mapping,
            )

        if (
            self.vllm_config.compilation_config.mode
            == CompilationMode.STOCK_TORCH_COMPILE
            and supports_dynamo()
        ):
            backend = self.vllm_config.compilation_config.init_backend(self.vllm_config)
            compilation_counter.stock_torch_compile_count += 1
            self.model.compile(fullgraph=True, backend=backend)
            return
        # for other compilation modes, cudagraph behavior is controlled by
        # CudagraphWraper and CudagraphDispatcher of vllm.

        # wrap the model with full cudagraph wrapper if needed.
        if (
            self.compilation_config.cudagraph_mode.has_full_cudagraphs()
            and not self.parallel_config.enable_dbo
        ):
            self.model = CUDAGraphWrapper(
                self.model, self.vllm_config, runtime_mode=CUDAGraphMode.FULL
            )
        elif self.parallel_config.enable_dbo:
            if self.compilation_config.cudagraph_mode.has_full_cudagraphs():
                self.model = UBatchWrapper(
                    self.model, self.vllm_config, CUDAGraphMode.FULL, self.device
                )
            else:
                self.model = UBatchWrapper(
                    self.model, self.vllm_config, CUDAGraphMode.NONE, self.device
                )

    def _get_eagle3_aux_layers_from_config(self) -> tuple[int, ...] | None:
        """Extract Eagle3 auxiliary layer indices from speculative config.

        These indices specify which hidden states from the base model should
        be used as auxiliary inputs for the Eagle3 drafter model during
        speculative decoding.

        Returns:
            Tuple of layer indices if found in draft model config,
            None otherwise.
        """
        if not (self.speculative_config and self.speculative_config.draft_model_config):
            return None

        hf_config = self.speculative_config.draft_model_config.hf_config
        if not hasattr(hf_config, "eagle_aux_hidden_state_layer_ids"):
            return None

        layer_ids = hf_config.eagle_aux_hidden_state_layer_ids
        if layer_ids and isinstance(layer_ids, (list, tuple)):
            return tuple(layer_ids)

        return None

    def reload_weights(self) -> None:
        assert getattr(self, "model", None) is not None, (
            "Cannot reload weights before model is loaded."
        )
        model_loader = get_model_loader(self.load_config)
        logger.info("Reloading weights inplace...")
        model_loader.load_weights(self.get_model(), model_config=self.model_config)

    def save_tensorized_model(
        self,
        tensorizer_config: "TensorizerConfig",
    ) -> None:
        TensorizerLoader.save_model(
            self.get_model(),
            tensorizer_config=tensorizer_config,
            model_config=self.model_config,
        )

    def _get_prompt_logprobs_dict(
        self,
        hidden_states: torch.Tensor,
        num_scheduled_tokens: dict[str, int],
    ) -> dict[str, LogprobsTensors | None]:
        num_prompt_logprobs_dict = self.input_batch.num_prompt_logprobs
        if not num_prompt_logprobs_dict:
            return {}

        in_progress_dict = self.input_batch.in_progress_prompt_logprobs_cpu
        prompt_logprobs_dict: dict[str, LogprobsTensors | None] = {}

        # Since prompt logprobs are a rare feature, prioritize simple,
        # maintainable loop over optimal performance.
        completed_prefill_reqs = []
        for req_id, num_prompt_logprobs in num_prompt_logprobs_dict.items():
            num_tokens = num_scheduled_tokens[req_id]

            # Get metadata for this request.
            request = self.requests[req_id]
            if request.prompt_token_ids is None:
                # Prompt logprobs is incompatible with prompt embeddings
                continue

            num_prompt_tokens = len(request.prompt_token_ids)
            prompt_token_ids = torch.tensor(request.prompt_token_ids).to(
                self.device, non_blocking=True
            )

            # Set up target LogprobsTensors object.
            logprobs_tensors = in_progress_dict.get(req_id)
            if not logprobs_tensors:
                # Create empty logprobs CPU tensors for the entire prompt.
                # If chunked, we'll copy in slice by slice.
                logprobs_tensors = LogprobsTensors.empty_cpu(
                    num_prompt_tokens - 1, num_prompt_logprobs + 1
                )
                in_progress_dict[req_id] = logprobs_tensors

            # Determine number of logits to retrieve.
            start_idx = request.num_computed_tokens
            start_tok = start_idx + 1
            num_remaining_tokens = num_prompt_tokens - start_tok
            if num_tokens <= num_remaining_tokens:
                # This is a chunk, more tokens remain.
                # In the == case, there are no more prompt logprobs to produce
                # but we want to defer returning them to the next step where we
                # have new generated tokens to return.
                num_logits = num_tokens
            else:
                # This is the last chunk of prompt tokens to return.
                num_logits = num_remaining_tokens
                completed_prefill_reqs.append(req_id)
                prompt_logprobs_dict[req_id] = logprobs_tensors

            if num_logits <= 0:
                # This can happen for the final chunk if we prefilled exactly
                # (num_prompt_tokens - 1) tokens for this request in the prior
                # step. There are no more prompt logprobs to produce.
                continue

            # Get the logits corresponding to this req's prompt tokens.
            # If this is a partial request (i.e. chunked prefill),
            # then there is prompt logprob generated for each index.
            req_idx = self.input_batch.req_id_to_index[req_id]
            offset = self.query_start_loc.np[req_idx].item()
            prompt_hidden_states = hidden_states[offset : offset + num_logits]
            logits = self.model.compute_logits(prompt_hidden_states)

            # Get the "target" tokens for each index. For prompt at index i,
            # the token at prompt index i+1 is the "sampled" token we want
            # to gather the logprob for.
            tgt_token_ids = prompt_token_ids[start_tok : start_tok + num_logits]

            # Compute prompt logprobs.
            logprobs = self.sampler.compute_logprobs(logits)
            token_ids, logprobs, ranks = self.sampler.gather_logprobs(
                logprobs, num_prompt_logprobs, tgt_token_ids
            )

            # Transfer GPU->CPU async.
            chunk_slice = slice(start_idx, start_idx + num_logits)
            logprobs_tensors.logprob_token_ids[chunk_slice].copy_(
                token_ids, non_blocking=True
            )
            logprobs_tensors.logprobs[chunk_slice].copy_(logprobs, non_blocking=True)
            logprobs_tensors.selected_token_ranks[chunk_slice].copy_(
                ranks, non_blocking=True
            )

        # Remove requests that have completed prefill from the batch
        # num_prompt_logprobs_dict.
        for req_id in completed_prefill_reqs:
            del num_prompt_logprobs_dict[req_id]
            del in_progress_dict[req_id]

        # Must synchronize the non-blocking GPU->CPU transfers.
        if prompt_logprobs_dict:
            self._sync_device()

        return prompt_logprobs_dict

    def _get_nans_in_logits(
        self,
        logits: torch.Tensor | None,
    ) -> dict[str, int]:
        try:
            if logits is None:
                return {req_id: 0 for req_id in self.input_batch.req_ids}

            num_nans_in_logits = {}
            num_nans_for_index = logits.isnan().sum(dim=-1).cpu().numpy()
            for req_id in self.input_batch.req_ids:
                req_index = self.input_batch.req_id_to_index[req_id]
                num_nans_in_logits[req_id] = (
                    int(num_nans_for_index[req_index])
                    if num_nans_for_index is not None and req_index < logits.shape[0]
                    else 0
                )
            return num_nans_in_logits
        except IndexError:
            return {}

    @contextmanager
    def maybe_randomize_inputs(self, input_ids: torch.Tensor):
        """
        Randomize input_ids if VLLM_RANDOMIZE_DP_DUMMY_INPUTS is set.
        This is to help balance expert-selection
         - during profile_run
         - during DP rank dummy run
        """
        dp_size = self.vllm_config.parallel_config.data_parallel_size
        randomize_inputs = envs.VLLM_RANDOMIZE_DP_DUMMY_INPUTS and dp_size > 1
        if not randomize_inputs:
            yield
        else:
            import functools

            @functools.cache
            def rand_input_ids() -> torch.Tensor:
                return torch.randint_like(
                    self.input_ids.gpu,
                    low=0,
                    high=self.model_config.get_vocab_size(),
                    dtype=input_ids.dtype,
                )

            logger.debug_once("Randomizing dummy data for DP Rank")
            input_ids.copy_(rand_input_ids()[: input_ids.size(0)], non_blocking=True)
            yield
            input_ids.fill_(0)

    def _get_mm_dummy_batch(
        self,
        modality: str,
        max_items_per_batch: int,
    ) -> BatchedTensorInputs:
        """Dummy data for profiling and precompiling multimodal models."""
        assert self.mm_budget is not None

        dummy_decoder_data = self.mm_registry.get_decoder_dummy_data(
            model_config=self.model_config,
            seq_len=self.max_model_len,
            mm_counts={modality: 1},
            cache=self.mm_budget.cache,
        )
        dummy_mm_data = dummy_decoder_data.multi_modal_data

        # Result in the maximum GPU consumption of the model
        dummy_mm_item = dummy_mm_data[modality][0]
        dummy_mm_items = [dummy_mm_item] * max_items_per_batch

        model = cast(SupportsMultiModal, self.model)
        return next(
            mm_kwargs_group
            for _, _, mm_kwargs_group in group_mm_kwargs_by_modality(
                dummy_mm_items,
                device=self.device,
                pin_memory=self.pin_memory,
                merge_by_field_config=model.merge_by_field_config,
            )
        )

    @torch.inference_mode()
    def _dummy_run(
        self,
        num_tokens: int,
        cudagraph_runtime_mode: CUDAGraphMode | None = None,
        force_attention: bool = False,
        uniform_decode: bool = False,
        uniform_query_len: int = 0,
        allow_microbatching: bool = True,
        skip_eplb: bool = False,
        is_profile: bool = False,
        create_mixed_batch: bool = False,
        remove_lora: bool = True,
        activate_lora: bool = False,
    ) -> tuple[torch.Tensor, torch.Tensor]:
        """
        Run a dummy forward pass to warm up/profile run or capture the
        CUDA graph for the model.

        Args:
            num_tokens: Number of tokens to run the dummy forward pass.
            cudagraph_runtime_mode: used to control the behavior.
                - if not set will determine the cudagraph mode based on using
                    the self.cudagraph_dispatcher.
                - CUDAGraphMode.NONE: No cudagraph, for warm up and profile run
                - CUDAGraphMode.PIECEWISE: Piecewise cudagraph.
                - CUDAGraphMode.FULL: Full cudagraph, attention metadata is
                    needed.
            force_attention: If True, always create attention metadata. Used to
                warm up attention backend when mode is NONE.
            uniform_decode: If True, the batch is a uniform decode batch.
            uniform_query_len: The query length for uniform decode batch.
                Should be 0 when uniform_decode is False.
            allow_microbatching: If True, allow microbatching for DBO.
            skip_eplb: If True, skip EPLB state update.
            is_profile: If True, this is a profile run.
            create_mixed_batch: If True, create a mixed batch with both decode
                (1 token) and prefill (multiple tokens) requests.
            remove_lora: If False, dummy LoRAs are not destroyed after the run
            activate_lora: If False, dummy_run is performed without LoRAs.
        """
        assert (
            cudagraph_runtime_mode is None
            or cudagraph_runtime_mode.valid_runtime_modes()
        )

        # If cudagraph_mode.decode_mode() == FULL and
        # cudagraph_mode.separate_routine(). This means that we are using
        # different graphs and/or modes for mixed prefill-decode batches vs.
        # uniform decode batches. A uniform decode batch means that all
        # requests have identical query length, except a potential virtual
        # request (shorter) in the batch account for padding.
        # Uniform decode batch could either be common pure decode, where
        # max_query_len == 1, or speculative decode, where
        # max_query_len == 1 + num_spec_decode_tokens.

        # When setting max_query_len = 1, we switch to and capture the optimized
        # routine of FA2 for pure decode, i.e., Flashdecode + an optimization
        # for GQA/MQA.
        max_query_len = self.uniform_decode_query_len if uniform_decode else num_tokens
        if uniform_decode and uniform_query_len:
            # allow skip this assertion when it is on a dummy execution on DP setup
            assert max_query_len == uniform_query_len

        # Set num_scheduled_tokens based on num_tokens and max_num_seqs
        # for dummy run with LoRA so that the num_reqs collectively
        # has num_tokens in total.
        assert num_tokens <= self.scheduler_config.max_num_batched_tokens
        max_num_reqs = self.scheduler_config.max_num_seqs
        if create_mixed_batch:
            assert not uniform_decode
            # Create mixed batch:
            # first half decode tokens, second half one prefill
            num_decode_tokens = min(max_num_reqs - 1, num_tokens // 2)
            num_prefill_tokens = num_tokens - num_decode_tokens
            num_reqs = num_decode_tokens + 1

            # Create decode requests (1 token each) followed by prefill request
            num_scheduled_tokens_list = [1] * num_decode_tokens + [num_prefill_tokens]
            # Note: Overriding max_query_len to be the prefill tokens
            max_query_len = num_prefill_tokens
        elif uniform_decode:
            assert not create_mixed_batch
            num_reqs = min(max_num_reqs, cdiv(num_tokens, max_query_len))
            num_scheduled_tokens_list = [max_query_len] * num_reqs
            if num_tokens % max_query_len != 0:
                num_scheduled_tokens_list[-1] = num_tokens % max_query_len
        else:
            num_reqs = min(num_tokens, max_num_reqs)
            min_tokens_per_req = num_tokens // num_reqs
            num_scheduled_tokens_list = [min_tokens_per_req] * num_reqs
            num_scheduled_tokens_list[-1] += num_tokens % num_reqs

        assert sum(num_scheduled_tokens_list) == num_tokens
        assert len(num_scheduled_tokens_list) == num_reqs
        num_scheduled_tokens = np.array(num_scheduled_tokens_list, dtype=np.int32)
        total_num_scheduled_tokens = int(num_scheduled_tokens.sum())

        # Disable DP padding when running eager
        allow_dp_padding = self.compilation_config.cudagraph_mode != CUDAGraphMode.NONE

        # make sure uniform-decode batch can safely hit a cudagraph when it is
        # on a dummy execution for DP size>1.
        num_tokens_padded_extended = total_num_scheduled_tokens
        if (
            total_num_scheduled_tokens
            < self.vllm_config.compilation_config.max_capture_size
        ):
            num_tokens_padded_extended = self.vllm_config.pad_for_cudagraph(
                total_num_scheduled_tokens, uniform_aligned=False
            )

        # We currently only microbatch if the number of tokens is
        # over a certain threshold.
        ubatch_slices, num_tokens_across_dp = coordinate_batch_across_dp(
            num_tokens_unpadded=total_num_scheduled_tokens,
            parallel_config=self.vllm_config.parallel_config,
            allow_microbatching=allow_microbatching,
            allow_dp_padding=allow_dp_padding,
            num_tokens_padded=total_num_scheduled_tokens,
            uniform_decode=uniform_decode,
            try_disable_padding_extend=True,
            num_tokens_padded_extended=num_tokens_padded_extended,
            num_scheduled_tokens_per_request=num_scheduled_tokens,
        )
        num_tokens_after_padding = num_tokens
        if num_tokens_across_dp is not None:
            dp_rank = self.parallel_config.data_parallel_rank
            num_tokens_after_padding = int(num_tokens_across_dp[dp_rank])

        attn_metadata: PerLayerAttnMetadata | None = None

        # If force_attention is True, we always capture attention. Otherwise,
        # it only happens for cudagraph_runtime_mode=FULL.
        if force_attention or cudagraph_runtime_mode == CUDAGraphMode.FULL:
            attn_metadata = {}
            if ubatch_slices is not None:
                attn_metadata = [dict() for _ in range(len(ubatch_slices))]

            if create_mixed_batch:
                # In the mixed batch mode (used for FI warmup), we use
                # shorter sequence lengths to run faster.
                # TODO(luka) better system for describing dummy batches
                seq_lens = [1] * num_decode_tokens + [num_prefill_tokens + 1]
            else:
                seq_lens = max_query_len
            self.seq_lens.np[:num_reqs] = seq_lens
            self.seq_lens.np[num_reqs:] = 0
            self.seq_lens.copy_to_gpu()

            cum_num_tokens, _ = self._get_cumsum_and_arange(num_scheduled_tokens)
            self.query_start_loc.np[1 : num_reqs + 1] = cum_num_tokens
            self.query_start_loc.copy_to_gpu()

            for kv_cache_group_id, kv_cache_group_spec in enumerate(
                self.kv_cache_config.kv_cache_groups
            ):
                common_attn_metadata = CommonAttentionMetadata(
                    query_start_loc=self.query_start_loc.gpu[: num_reqs + 1],
                    query_start_loc_cpu=self.query_start_loc.cpu[: num_reqs + 1],
                    seq_lens=self.seq_lens.gpu[:num_reqs],
                    seq_lens_cpu=self.seq_lens.cpu[:num_reqs],
                    num_computed_tokens_cpu=self.input_batch.num_computed_tokens_cpu_tensor[
                        :num_reqs
                    ],
                    num_reqs=num_reqs,
                    num_actual_tokens=num_tokens,
                    max_query_len=max_query_len,
                    max_seq_len=self.max_model_len,
                    block_table_tensor=self.input_batch.block_table[
                        kv_cache_group_id
                    ].get_device_tensor(num_reqs),
                    slot_mapping=self.input_batch.block_table[
                        kv_cache_group_id
                    ].slot_mapping.gpu[:num_tokens],
                    causal=True,
                    dcp_local_seq_lens=self.dcp_local_seq_lens.gpu[:num_reqs]
                    if self.dcp_world_size > 1
                    else None,
                )
                for attn_group in self.attn_groups[kv_cache_group_id]:
                    if ubatch_slices is not None:
                        common_attn_metadata_list = split_attn_metadata(
                            ubatch_slices, common_attn_metadata
                        )
                        for ubid, common_attn_metadata in enumerate(
                            common_attn_metadata_list
                        ):
                            assert common_attn_metadata.max_query_len == 1
                            attn_metadata_i = attn_group.get_metadata_builder(
                                ubatch_id=ubid
                            ).build_for_cudagraph_capture(common_attn_metadata)
                            for layer_name in attn_group.layer_names:
                                assert type(attn_metadata) is list
                                attn_metadata[ubid][layer_name] = attn_metadata_i
                    else:
                        assert type(attn_metadata) is dict
                        metadata_builder = attn_group.get_metadata_builder()
                        attn_metadata_i = metadata_builder.build_for_cudagraph_capture(
                            common_attn_metadata
                        )
                        for layer_name in attn_group.layer_names:
                            attn_metadata[layer_name] = attn_metadata_i

        with self.maybe_dummy_run_with_lora(
            self.lora_config, num_scheduled_tokens, activate_lora, remove_lora
        ):
            # Make sure padding doesn't exceed max_num_tokens
            assert num_tokens_after_padding <= self.max_num_tokens
            model_kwargs = self._init_model_kwargs(num_tokens_after_padding)
            if self.supports_mm_inputs and not self.model_config.is_encoder_decoder:
                input_ids = None
                inputs_embeds = self.inputs_embeds.gpu[:num_tokens_after_padding]
                model_kwargs = {
                    **model_kwargs,
                    **self._dummy_mm_kwargs(num_reqs),
                }
            elif self.enable_prompt_embeds:
                input_ids = None
                inputs_embeds = self.inputs_embeds.gpu[:num_tokens_after_padding]
                model_kwargs = self._init_model_kwargs(num_tokens_after_padding)
            else:
                input_ids = self.input_ids.gpu[:num_tokens_after_padding]
                inputs_embeds = None

            if self.uses_mrope:
                positions = self.mrope_positions.gpu[:, :num_tokens_after_padding]
            else:
                positions = self.positions.gpu[:num_tokens_after_padding]

            if get_pp_group().is_first_rank:
                intermediate_tensors = None
            else:
                if self.intermediate_tensors is None:
                    self.intermediate_tensors = (
                        self.model.make_empty_intermediate_tensors(
                            batch_size=self.max_num_tokens,
                            dtype=self.model_config.dtype,
                            device=self.device,
                        )
                    )

                intermediate_tensors = self.sync_and_slice_intermediate_tensors(
                    num_tokens_after_padding, None, False
                )

            # filter out the valid batch descriptor
            _cg_mode, batch_descriptor = (
                self.cudagraph_dispatcher.dispatch(
                    BatchDescriptor(
                        num_tokens=num_tokens_after_padding,
                        uniform_decode=uniform_decode,
<<<<<<< HEAD
                        uniform_query_len=uniform_query_len,
=======
                        has_lora=activate_lora and self.lora_config is not None,
>>>>>>> 30a14b03
                    )
                )
                if not is_profile
                else (CUDAGraphMode.NONE, None)
            )
            if cudagraph_runtime_mode is not None:
                # we allow forcing NONE when the dispatcher disagrees to support
                # warm ups for cudagraph capture
                assert (
                    cudagraph_runtime_mode == CUDAGraphMode.NONE
                    or cudagraph_runtime_mode == _cg_mode
                ), (
                    f"Cudagraph runtime mode mismatch at dummy_run. "
                    f"Expected {_cg_mode}, but got {cudagraph_runtime_mode}."
                )
            else:
                cudagraph_runtime_mode = _cg_mode

            if ubatch_slices is not None:
                # Adjust values to reflect a single ubatch.
                # TODO(sage,lucas): this is cruft that should be addressed in
                #  the padding refactor.
                num_tokens_after_padding = ubatch_slices[0].num_tokens
                if num_tokens_across_dp is not None:
                    num_tokens_across_dp[:] = num_tokens_after_padding

            with (
                self.maybe_randomize_inputs(input_ids),
                set_forward_context(
                    attn_metadata,
                    self.vllm_config,
                    num_tokens=num_tokens_after_padding,
                    num_tokens_across_dp=num_tokens_across_dp,
                    cudagraph_runtime_mode=cudagraph_runtime_mode,
                    batch_descriptor=batch_descriptor,
                    ubatch_slices=ubatch_slices,
                ),
            ):
                outputs = self.model(
                    input_ids=input_ids,
                    positions=positions,
                    intermediate_tensors=intermediate_tensors,
                    inputs_embeds=inputs_embeds,
                    **model_kwargs,
                )

            if self.use_aux_hidden_state_outputs:
                hidden_states, _ = outputs
            else:
                hidden_states = outputs

            # Only trigger drafter's dummy run for profile run. Otherwise, the
            # dummy run logic of drafter is separated from the main model's
            # dummy run.
            if (
                is_profile
                and self.speculative_config
                and self.speculative_config.use_eagle()
            ):
                assert isinstance(self.drafter, EagleProposer)
                use_cudagraphs = (
                    cudagraph_runtime_mode == CUDAGraphMode.PIECEWISE
                    and not self.speculative_config.enforce_eager
                )
                self.drafter.dummy_run(num_tokens, use_cudagraphs=use_cudagraphs)

        # This is necessary to avoid blocking DP.
        # For dummy runs, we typically skip EPLB since we don't have any real
        # requests to process.
        # However, in DP settings, there may be cases when some DP ranks do
        # not have any requests to process, so they're executing dummy batches.
        # In such cases, we still have to trigger EPLB to make sure
        # ranks execute the rearrangement in synchronization.
        if not skip_eplb:
            self.eplb_step(is_dummy=True, is_profile=is_profile)

        logit_indices = np.cumsum(num_scheduled_tokens) - 1
        logit_indices_device = torch.from_numpy(logit_indices).to(
            self.device, non_blocking=True
        )
        return hidden_states, hidden_states[logit_indices_device]

    @torch.inference_mode()
    def _dummy_sampler_run(
        self,
        hidden_states: torch.Tensor,
    ) -> torch.Tensor:
        # The dummy hidden states may contain special values,
        # like `inf` or `nan`.
        # To avoid breaking the sampler, we use a random tensor here instead.
        hidden_states = torch.rand_like(hidden_states)

        logits = self.model.compute_logits(hidden_states)
        num_reqs = logits.size(0)

        dummy_tensors = lambda v: torch.full((num_reqs,), v, device=self.device)

        dummy_metadata = SamplingMetadata(
            temperature=dummy_tensors(0.5),
            all_greedy=False,
            all_random=False,
            top_p=dummy_tensors(0.9),
            top_k=dummy_tensors(logits.size(1) - 1),
            generators={},
            max_num_logprobs=None,
            no_penalties=True,
            prompt_token_ids=None,
            frequency_penalties=dummy_tensors(0.1),
            presence_penalties=dummy_tensors(0.1),
            repetition_penalties=dummy_tensors(0.1),
            output_token_ids=[[] for _ in range(num_reqs)],
            spec_token_ids=[[] for _ in range(num_reqs)],
            allowed_token_ids_mask=None,
            bad_words_token_ids={},
            logitsprocs=LogitsProcessors(),
        )
        try:
            sampler_output = self.sampler(
                logits=logits, sampling_metadata=dummy_metadata
            )
        except RuntimeError as e:
            if "out of memory" in str(e):
                raise RuntimeError(
                    "CUDA out of memory occurred when warming up sampler with "
                    f"{num_reqs} dummy requests. Please try lowering "
                    "`max_num_seqs` or `gpu_memory_utilization` when "
                    "initializing the engine."
                ) from e
            else:
                raise e
        if self.speculative_config:
            draft_token_ids = [[0] for _ in range(num_reqs)]
            dummy_spec_decode_metadata = SpecDecodeMetadata.make_dummy(
                draft_token_ids, self.device
            )

            num_tokens = sum(len(ids) for ids in draft_token_ids)
            # draft_probs = torch.randn(
            #     num_tokens, logits.shape[-1], device=self.device,
            #     dtype=logits.dtype)
            draft_probs = None
            logits = torch.randn(
                num_tokens + num_reqs,
                logits.shape[-1],
                device=self.device,
                dtype=logits.dtype,
            )
            self.rejection_sampler(
                dummy_spec_decode_metadata,
                draft_probs,
                logits,
                dummy_metadata,
            )
        return sampler_output

    def _dummy_pooler_run_task(
        self,
        hidden_states: torch.Tensor,
        task: PoolingTask,
    ) -> PoolerOutput:
        num_tokens = hidden_states.shape[0]
        max_num_reqs = self.scheduler_config.max_num_seqs
        num_reqs = min(num_tokens, max_num_reqs)
        min_tokens_per_req = num_tokens // num_reqs
        num_scheduled_tokens_list = [min_tokens_per_req] * num_reqs
        num_scheduled_tokens_list[-1] += num_tokens % num_reqs
        assert sum(num_scheduled_tokens_list) == num_tokens
        assert len(num_scheduled_tokens_list) == num_reqs

        req_num_tokens = num_tokens // num_reqs

        dummy_prompt_lens = torch.tensor(
            num_scheduled_tokens_list,
            device="cpu",
        )
        dummy_token_ids = torch.zeros(
            (num_reqs, req_num_tokens), dtype=torch.int32, device=self.device
        )

        model = cast(VllmModelForPooling, self.get_model())
        dummy_pooling_params = PoolingParams(task=task)
        dummy_pooling_params.verify(task=task, model_config=self.model_config)
        to_update = model.pooler.get_pooling_updates(task)
        to_update.apply(dummy_pooling_params)

        dummy_metadata = PoolingMetadata(
            prompt_lens=dummy_prompt_lens,
            prompt_token_ids=dummy_token_ids,
            pooling_params=[dummy_pooling_params] * num_reqs,
        )

        dummy_metadata.build_pooling_cursor(
            num_scheduled_tokens_list, device=hidden_states.device
        )

        try:
            return model.pooler(
                hidden_states=hidden_states, pooling_metadata=dummy_metadata
            )
        except RuntimeError as e:
            if "out of memory" in str(e):
                raise RuntimeError(
                    "CUDA out of memory occurred when warming up pooler "
                    f"({task=}) with {num_reqs} dummy requests. Please try "
                    "lowering `max_num_seqs` or `gpu_memory_utilization` when "
                    "initializing the engine."
                ) from e
            else:
                raise e

    @torch.inference_mode()
    def _dummy_pooler_run(
        self,
        hidden_states: torch.Tensor,
    ) -> PoolerOutput:
        # Find the task that has the largest output for subsequent steps
        supported_pooling_tasks = self.get_supported_pooling_tasks()

        if not supported_pooling_tasks:
            if self.scheduler_config.chunked_prefill_enabled:
                raise RuntimeError(
                    f"Model {self.model_config.model} does not support "
                    "any pooling tasks with chunked prefill enabled. "
                    "Please add --no-enable-chunked-prefill to your "
                    "config or CLI args. See "
                    "https://docs.vllm.ai/en/latest/models/pooling_models.html "
                    "to learn more."
                )
            else:
                raise RuntimeError(
                    f"Model {self.model_config.model} does not support "
                    "any pooling tasks. See "
                    "https://docs.vllm.ai/en/latest/models/pooling_models.html "
                    "to learn more."
                )

        output_size = dict[PoolingTask, float]()
        for task in supported_pooling_tasks:
            # Run a full batch with each task to ensure none of them OOMs
            output = self._dummy_pooler_run_task(hidden_states, task)
            output_size[task] = sum(o.nbytes for o in output)
            del output  # Allow GC

        max_task = max(output_size.items(), key=lambda x: x[1])[0]
        return self._dummy_pooler_run_task(hidden_states, max_task)

    def profile_run(self) -> None:
        # Profile with multimodal encoder & encoder cache.
        if self.supports_mm_inputs:
            if self.model_config.multimodal_config.skip_mm_profiling:
                logger.info(
                    "Skipping memory profiling for multimodal encoder and "
                    "encoder cache."
                )
            else:
                mm_budget = self.mm_budget
                assert mm_budget is not None

                if (encoder_budget := mm_budget.get_encoder_budget()) > 0:
                    # NOTE: Currently model is profiled with a single non-text
                    # modality with the max possible input tokens even when
                    # it supports multiple.
                    dummy_modality = mm_budget.get_modality_with_max_tokens()
                    max_mm_items_per_batch = mm_budget.max_items_per_batch_by_modality[
                        dummy_modality
                    ]

                    logger.info(
                        "Encoder cache will be initialized with a budget of "
                        "%s tokens, and profiled with %s %s items of the "
                        "maximum feature size.",
                        encoder_budget,
                        max_mm_items_per_batch,
                        dummy_modality,
                    )

                    # Create dummy batch of multimodal inputs.
                    batched_dummy_mm_inputs = self._get_mm_dummy_batch(
                        dummy_modality,
                        max_mm_items_per_batch,
                    )

                    # Run multimodal encoder.
                    dummy_encoder_outputs = self.model.get_multimodal_embeddings(
                        **batched_dummy_mm_inputs
                    )

                    sanity_check_mm_encoder_outputs(
                        dummy_encoder_outputs,
                        expected_num_items=max_mm_items_per_batch,
                    )

                    # NOTE: This happens when encoder cache needs to store
                    # the embeddings that encoder outputs are scattered onto.
                    # In this case we create dummy embeddings of size
                    # (encode_budget, hidden_size) and scatter encoder
                    # output into it.
                    encoder_output_shape = dummy_encoder_outputs[0].shape
                    if encoder_output_shape[0] < encoder_budget:
                        expanded_outputs = []
                        for output in dummy_encoder_outputs:
                            expanded = output.new_zeros(
                                (encoder_budget, encoder_output_shape[-1])
                            )
                            num_tokens = output.shape[0]
                            expanded[:num_tokens].copy_(output)
                            expanded_outputs.append(expanded)

                        dummy_encoder_outputs = expanded_outputs

                    # Cache the dummy encoder outputs.
                    self.encoder_cache["tmp"] = dict(enumerate(dummy_encoder_outputs))

        # Add `is_profile` here to pre-allocate communication buffers
        hidden_states, last_hidden_states = self._dummy_run(
            self.max_num_tokens, is_profile=True
        )
        if get_pp_group().is_last_rank:
            if self.is_pooling_model:
                output = self._dummy_pooler_run(hidden_states)
            else:
                output = self._dummy_sampler_run(last_hidden_states)
        else:
            output = None
        self._sync_device()
        del hidden_states, output
        self.encoder_cache.clear()
        gc.collect()

    def capture_model(self) -> int:
        if self.compilation_config.cudagraph_mode == CUDAGraphMode.NONE:
            logger.warning(
                "Skipping CUDA graph capture. To turn on CUDA graph capture, "
                "ensure `cudagraph_mode` was not manually set to `NONE`"
            )
            return 0

        compilation_counter.num_gpu_runner_capture_triggers += 1

        start_time = time.perf_counter()

        @contextmanager
        def freeze_gc():
            # Optimize garbage collection during CUDA graph capture.
            # Clean up, then freeze all remaining objects from being included
            # in future collections.
            gc.collect()
            should_freeze = not envs.VLLM_ENABLE_CUDAGRAPH_GC
            if should_freeze:
                gc.freeze()
            try:
                yield
            finally:
                if should_freeze:
                    gc.unfreeze()
                    gc.collect()

        # Trigger CUDA graph capture for specific shapes.
        # Capture the large shapes first so that the smaller shapes
        # can reuse the memory pool allocated for the large shapes.
        set_cudagraph_capturing_enabled(True)
        with freeze_gc(), graph_capture(device=self.device):
            start_free_gpu_memory = torch.cuda.mem_get_info()[0]
            cudagraph_mode = self.compilation_config.cudagraph_mode
            logger.info("Start capturing cudagraphs for main model...")
            assert cudagraph_mode is not None

            if self.lora_config:
                if self.compilation_config.cudagraph_specialize_lora:
                    lora_cases = [True, False]
                else:
                    lora_cases = [True]
            else:
                lora_cases = [False]

            if cudagraph_mode.mixed_mode() != CUDAGraphMode.NONE:
<<<<<<< HEAD
                capture_sizes, keys, runtime_mode = (
                    self.cudagraph_dispatcher.get_capture_cases(
                        uniform_decode=False, uniform_query_len=0
                    )
                )
                self._capture_cudagraphs_with_callable(
                    capture_sizes=capture_sizes,
                    keys=keys,
                    cudagraph_runtime_mode=runtime_mode,
                    dummy_run_callable=partial(
                        self._dummy_run, skip_eplb=True, remove_lora=False
                    ),
=======
                cudagraph_runtime_mode = cudagraph_mode.mixed_mode()
                # make sure we capture the largest batch size first
                compilation_cases = list(
                    product(reversed(self.cudagraph_batch_sizes), lora_cases)
                )
                self._capture_cudagraphs(
                    compilation_cases,
                    cudagraph_runtime_mode=cudagraph_runtime_mode,
                    uniform_decode=False,
>>>>>>> 30a14b03
                )

            # Capture full cudagraph for uniform decode batches if we
            # don't already have full mixed prefill-decode cudagraphs.
            if (
                cudagraph_mode.decode_mode() == CUDAGraphMode.FULL
                and cudagraph_mode.separate_routine()
            ):
                capture_sizes, keys, runtime_mode = (
                    self.cudagraph_dispatcher.get_capture_cases(
                        uniform_decode=True,
                        uniform_query_len=self.uniform_decode_query_len,
                    )
                )
<<<<<<< HEAD

                self._capture_cudagraphs_with_callable(
                    capture_sizes=capture_sizes,
                    keys=keys,
                    cudagraph_runtime_mode=runtime_mode,
                    dummy_run_callable=partial(
                        self._dummy_run, skip_eplb=True, remove_lora=False
                    ),
=======
                decode_cudagraph_batch_sizes = [
                    x
                    for x in self.cudagraph_batch_sizes
                    if max_num_tokens >= x >= self.uniform_decode_query_len
                ]
                compilation_cases_decode = list(
                    product(reversed(decode_cudagraph_batch_sizes), lora_cases)
                )
                self._capture_cudagraphs(
                    compilation_cases=compilation_cases_decode,
                    cudagraph_runtime_mode=CUDAGraphMode.FULL,
                    uniform_decode=True,
>>>>>>> 30a14b03
                )
            self.maybe_remove_all_loras(self.lora_config)

            # Capture drafter cudagraphs.
            # Note: Currently only PIECEWISE mode is supported for eagle
            # drafter.
            # TODO: add full cudagraph support for drafter.
            if self.speculative_config and self.speculative_config.use_eagle():
                assert isinstance(self.drafter, EagleProposer)
                logger.info("Start capturing cudagraphs for drafter...")
                if cudagraph_mode.mixed_mode() != CUDAGraphMode.NONE:
                    capture_sizes, keys, runtime_mode = (
                        self.drafter.cudagraph_dispatcher.get_capture_cases(
                            uniform_decode=False, uniform_query_len=0
                        )
                    )
                    self._capture_cudagraphs_with_callable(
                        capture_sizes=capture_sizes,
                        keys=keys,
                        cudagraph_runtime_mode=runtime_mode,
                        dummy_run_callable=self.drafter.dummy_run,
                    )
                # the following code would not be triggered at present since
                # only PIECEWISE mode is supported. But it is kept and prepared
                # for full cudagraphs.

                # TODO: support multiple uniform_query_lens for drafter once
                # Padded speculation is supported. i.e.,
                # [1, self.uniform_decode_query_len] for drafter.
                if (
                    cudagraph_mode.decode_mode() == CUDAGraphMode.FULL
                    and cudagraph_mode.separate_routine()
                ):
                    capture_sizes, keys, runtime_mode = (
                        self.drafter.cudagraph_dispatcher.get_capture_cases(
                            uniform_decode=True, uniform_query_len=1
                        )
                    )
                    self._capture_cudagraphs_with_callable(
                        capture_sizes=capture_sizes,
                        keys=keys,
                        cudagraph_runtime_mode=runtime_mode,
                        dummy_run_callable=self.drafter.dummy_run,
                    )
            torch.cuda.synchronize()
            end_free_gpu_memory = torch.cuda.mem_get_info()[0]

        # Disable cudagraph capturing globally, so any unexpected cudagraph
        # capturing will be detected and raise an error after here.
        # Note: We don't put it into graph_capture context manager because
        # we may do lazy capturing in future that still allows capturing
        # after here.
        set_cudagraph_capturing_enabled(False)

        end_time = time.perf_counter()
        elapsed_time = end_time - start_time
        cuda_graph_size = start_free_gpu_memory - end_free_gpu_memory
        # This usually takes 5~20 seconds.
        logger.info_once(
            "Graph capturing finished in %.0f secs, took %.2f GiB",
            elapsed_time,
            cuda_graph_size / (1 << 30),
            scope="local",
        )
        return cuda_graph_size

    def _capture_cudagraphs_with_callable(
        self,
<<<<<<< HEAD
        capture_sizes: list[int],
        keys: list[BatchDescriptor],
=======
        compilation_cases: list[tuple[int, bool]],
>>>>>>> 30a14b03
        cudagraph_runtime_mode: CUDAGraphMode,
        dummy_run_callable: Any,
    ):
        assert (
            cudagraph_runtime_mode != CUDAGraphMode.NONE
            and cudagraph_runtime_mode.valid_runtime_modes()
        ), f"Invalid cudagraph runtime mode: {cudagraph_runtime_mode}"
        assert len(keys) > 0, "keys must be non-empty"
        assert len(capture_sizes) == len(keys), (
            "capture_sizes and keys must have the same length"
        )
        uniform_decode = keys[0].uniform_decode
        uniform_query_len = keys[0].uniform_query_len

        # Only rank 0 should print progress bar during capture
        if is_global_first_rank():
            capture_sizes = tqdm(
                capture_sizes,
                disable=not self.load_config.use_tqdm_on_load,
                desc="Capturing CUDA graphs ({}, {})".format(
                    f"decode(query_len={uniform_query_len})"
                    if uniform_decode
                    else "mixed prefill-decode",
                    cudagraph_runtime_mode.name,
                ),
            )

        # We skip EPLB here since we don't want to record dummy metrics
<<<<<<< HEAD
        for num_tokens, key in zip(capture_sizes, keys):
            assert (
                key.uniform_decode == uniform_decode
                and key.uniform_query_len == uniform_query_len
                and key.num_tokens == num_tokens
            ), "Inconsistent batch descriptor during cudagraph capture."

=======
        for num_tokens, activate_lora in compilation_cases:
>>>>>>> 30a14b03
            # We currently only capture ubatched graphs when its a FULL
            # cudagraph, a uniform decode batch, and the number of tokens
            # is above the threshold. Otherwise we just capture a non-ubatched
            # version of the graph
            allow_microbatching = (
                self.parallel_config.enable_dbo
                and cudagraph_runtime_mode == CUDAGraphMode.FULL
                and uniform_decode
                and check_ubatch_thresholds(
                    config=self.vllm_config.parallel_config,
                    num_tokens=num_tokens,
                    uniform_decode=uniform_decode,
                )
            )

            for _ in range(self.compilation_config.cudagraph_num_of_warmups):
                # Use CUDAGraphRuntimeStyle.NONE (default) for warmup.
                # But be careful, warm up with `NONE`is orthogonal to
                # if we want to warm up attention or not. This is
                # different from the case where `FULL` implies capture
                # attention while `PIECEWISE` implies no attention.
                force_attention = cudagraph_runtime_mode == CUDAGraphMode.FULL
                dummy_run_callable(
                    num_tokens,
                    cudagraph_runtime_mode=CUDAGraphMode.NONE,
                    force_attention=force_attention,
                    uniform_decode=uniform_decode,
                    uniform_query_len=uniform_query_len,
                    allow_microbatching=allow_microbatching,
<<<<<<< HEAD
=======
                    skip_eplb=True,
                    remove_lora=False,
                    activate_lora=activate_lora,
>>>>>>> 30a14b03
                )
            dummy_run_callable(
                num_tokens,
                cudagraph_runtime_mode=cudagraph_runtime_mode,
                uniform_decode=uniform_decode,
                uniform_query_len=uniform_query_len,
                allow_microbatching=allow_microbatching,
<<<<<<< HEAD
=======
                skip_eplb=True,
                remove_lora=False,
                activate_lora=activate_lora,
>>>>>>> 30a14b03
            )

    def initialize_attn_backend(self, kv_cache_config: KVCacheConfig) -> None:
        """
        Initialize the attention backends and attention metadata builders.
        """
        assert len(self.attn_groups) == 0, "Attention backends are already initialized"

        class AttentionGroupKey(NamedTuple):
            attn_backend: type[AttentionBackend]
            kv_cache_spec: KVCacheSpec

        def get_attn_backends_for_group(
            kv_cache_group_spec: KVCacheGroupSpec,
        ) -> tuple[dict[AttentionGroupKey, list[str]], set[type[AttentionBackend]]]:
            layers = get_layers_from_vllm_config(
                self.vllm_config, AttentionLayerBase, kv_cache_group_spec.layer_names
            )
            attn_backends = {}
            attn_backend_layers = defaultdict(list)
            # Dedupe based on full class name; this is a bit safer than
            # using the class itself as the key because when we create dynamic
            # attention backend subclasses (e.g. ChunkedLocalAttention) unless
            # they are cached correctly, there will be different objects per
            # layer.
            for layer_name in kv_cache_group_spec.layer_names:
                attn_backend = layers[layer_name].get_attn_backend()

                if layer_name in self.kv_sharing_fast_prefill_eligible_layers:
                    attn_backend = create_fast_prefill_custom_backend(
                        "FastPrefill",
                        attn_backend,
                    )

                full_cls_name = attn_backend.full_cls_name()
                layer_kv_cache_spec = kv_cache_group_spec.kv_cache_spec
                if isinstance(layer_kv_cache_spec, UniformTypeKVCacheSpecs):
                    layer_kv_cache_spec = layer_kv_cache_spec.kv_cache_specs[layer_name]
                key = (full_cls_name, layer_kv_cache_spec)
                attn_backends[key] = AttentionGroupKey(
                    attn_backend, layer_kv_cache_spec
                )
                attn_backend_layers[key].append(layer_name)
            return (
                {attn_backends[k]: v for k, v in attn_backend_layers.items()},
                set(group_key.attn_backend for group_key in attn_backends.values()),
            )

        def create_attn_groups(
            attn_backends_map: dict[AttentionGroupKey, list[str]],
            kv_cache_group_id: int,
        ) -> list[AttentionGroup]:
            attn_groups: list[AttentionGroup] = []
            for (attn_backend, kv_cache_spec), layer_names in attn_backends_map.items():
                attn_group = AttentionGroup.create_with_metadata_builders(
                    attn_backend,
                    layer_names,
                    kv_cache_spec,
                    self.vllm_config,
                    self.device,
                    kv_cache_group_id,
                    num_metadata_builders=1
                    if not self.parallel_config.enable_dbo
                    else 2,
                )

                attn_groups.append(attn_group)
            return attn_groups

        attention_backend_maps = []
        attention_backend_set: set[type[AttentionBackend]] = set()
        for kv_cache_group_spec in kv_cache_config.kv_cache_groups:
            attn_backends = get_attn_backends_for_group(kv_cache_group_spec)
            attention_backend_maps.append(attn_backends[0])
            attention_backend_set.update(attn_backends[1])

        # Resolve cudagraph_mode before actually initialize metadata_builders
        self._check_and_update_cudagraph_mode(attention_backend_set)

        for i, attn_backend_map in enumerate(attention_backend_maps):
            self.attn_groups.append(create_attn_groups(attn_backend_map, i))

        # Calculate reorder batch threshold (if needed)
        self.calculate_reorder_batch_threshold()

    def _check_and_update_cudagraph_mode(
        self, attention_backends: set[type[AttentionBackend]]
    ) -> None:
        """
        Resolve the cudagraph_mode when there are multiple attention
        backends with potential conflicting CUDA graph support.
        Then initialize the cudagraph_dispatcher based on the resolved
        cudagraph_mode.
        """
        min_cg_support = AttentionCGSupport.ALWAYS
        min_cg_backend_name = None

        for attn_backend in attention_backends:
            builder_cls = attn_backend.get_builder_cls()
            if builder_cls.cudagraph_support.value < min_cg_support.value:
                min_cg_support = builder_cls.cudagraph_support
                min_cg_backend_name = attn_backend.__name__
        # Flexible resolve the cudagraph mode
        cudagraph_mode = self.compilation_config.cudagraph_mode
        # check cudagraph for mixed batch is supported
        if (
            cudagraph_mode.mixed_mode() == CUDAGraphMode.FULL
            and min_cg_support != AttentionCGSupport.ALWAYS
        ):
            msg = (
                f"CUDAGraphMode.{cudagraph_mode.name} is not supported "
                f"with {min_cg_backend_name} backend (support: "
                f"{min_cg_support})"
            )
            if min_cg_support == AttentionCGSupport.NEVER:
                # if not supported any full cudagraphs, just raise it.
                msg += (
                    "; please try cudagraph_mode=PIECEWISE, and "
                    "make sure compilation mode is VLLM_COMPILE"
                )
                raise ValueError(msg)

            # attempt to resolve the full cudagraph related mode
            if self.compilation_config.splitting_ops_contain_attention():
                msg += "; setting cudagraph_mode=FULL_AND_PIECEWISE"
                cudagraph_mode = self.compilation_config.cudagraph_mode = (
                    CUDAGraphMode.FULL_AND_PIECEWISE
                )
            else:
                msg += "; setting cudagraph_mode=FULL_DECODE_ONLY"
                cudagraph_mode = self.compilation_config.cudagraph_mode = (
                    CUDAGraphMode.FULL_DECODE_ONLY
                )
            logger.warning(msg)

        # check that if we are doing decode full-cudagraphs it is supported
        if (
            cudagraph_mode.decode_mode() == CUDAGraphMode.FULL
            and min_cg_support == AttentionCGSupport.NEVER
        ):
            msg = (
                f"CUDAGraphMode.{cudagraph_mode.name} is not supported "
                f"with {min_cg_backend_name} backend (support: "
                f"{min_cg_support})"
            )
            if self.compilation_config.mode == CompilationMode.VLLM_COMPILE and (
                self.compilation_config.splitting_ops_contain_attention()
                or self.compilation_config.use_inductor_graph_partition
            ):
                msg += (
                    "; setting cudagraph_mode=PIECEWISE because "
                    "attention is compiled piecewise"
                )
                cudagraph_mode = self.compilation_config.cudagraph_mode = (
                    CUDAGraphMode.PIECEWISE
                )
            else:
                msg += (
                    "; setting cudagraph_mode=NONE because "
                    "attention is not compiled piecewise"
                )
                cudagraph_mode = self.compilation_config.cudagraph_mode = (
                    CUDAGraphMode.NONE
                )
            logger.warning(msg)

        # check that if we are doing spec-decode + decode full-cudagraphs it is
        # supported
        if (
            cudagraph_mode.decode_mode() == CUDAGraphMode.FULL
            and self.uniform_decode_query_len > 1
            and min_cg_support.value < AttentionCGSupport.UNIFORM_BATCH.value
        ):
            msg = (
                f"CUDAGraphMode.{cudagraph_mode.name} is not supported"
                f" with spec-decode for attention backend "
                f"{min_cg_backend_name} (support: {min_cg_support})"
            )
            if self.compilation_config.splitting_ops_contain_attention():
                msg += "; setting cudagraph_mode=PIECEWISE"
                cudagraph_mode = self.compilation_config.cudagraph_mode = (
                    CUDAGraphMode.PIECEWISE
                )
            else:
                msg += "; setting cudagraph_mode=NONE"
                cudagraph_mode = self.compilation_config.cudagraph_mode = (
                    CUDAGraphMode.NONE
                )
            logger.warning(msg)

        # double check that we can support full cudagraph if they are requested
        # even after automatic downgrades
        if (
            cudagraph_mode.has_full_cudagraphs()
            and min_cg_support == AttentionCGSupport.NEVER
        ):
            raise ValueError(
                f"CUDAGraphMode.{cudagraph_mode.name} is not "
                f"supported with {min_cg_backend_name} backend ("
                f"support:{min_cg_support}) "
                "; please try cudagraph_mode=PIECEWISE, "
                "and make sure compilation mode is VLLM_COMPILE"
            )

        # Trigger cudagraph dispatching keys initialization after
        # resolved cudagraph mode.
        self.cudagraph_dispatcher.initialize_cudagraph_keys(
            self.compilation_config.cudagraph_mode, self.uniform_decode_query_len
        )

        # At this moment, we assume the drafter and main model shares the
        # same cudagraph_mode
        if self.speculative_config and self.speculative_config.use_eagle():
            assert isinstance(self.drafter, EagleProposer)
            assert not cudagraph_mode.has_full_cudagraphs(), (
                "Eagle drafter does not support full cudagraphs yet"
            )
            # uniform_query_len is 1 for drafter
            # TODO: let uniform_query_lens = [1, self.uniform_decode_query_len]
            # for drafter once Padded speculation is supported. See:
            # https://github.com/vllm-project/vllm/issues/21984 for details
            # and an implementation in https://github.com/vllm-project/vllm/pull/24539  # noqa: E501
            self.drafter.cudagraph_dispatcher.initialize_cudagraph_keys(
                self.compilation_config.cudagraph_mode, uniform_query_lens=1
            )

        # At this moment, we assume the drafter and main model shares the
        # same cudagraph_mode
        if self.speculative_config and self.speculative_config.use_eagle():
            assert isinstance(self.drafter, EagleProposer)
            assert not cudagraph_mode.has_full_cudagraphs(), (
                "Eagle drafter does not support full cudagraphs yet"
            )
            # uniform_query_len is 1 for drafter
            # TODO: let uniform_query_lens = [1, self.uniform_decode_query_len]
            # for drafter once Padded speculation is supported. See:
            # https://github.com/vllm-project/vllm/issues/21984 for details
            # and an implementation in https://github.com/vllm-project/vllm/pull/24539  # noqa: E501
            self.drafter.cudagraph_dispatcher.initialize_cudagraph_keys(
                self.compilation_config.cudagraph_mode, uniform_query_lens=1
            )

    def calculate_reorder_batch_threshold(self) -> None:
        """
        Choose the minimum reorder batch threshold from all attention groups.
        Backends should be able to support lower threshold then what they request
        just may have a performance penalty due to that backend treating decodes
        as prefills.
        """
        min_none_high = lambda a, b: a if b is None else b if a is None else min(a, b)

        reorder_batch_thresholds = [
            group.get_metadata_builder().reorder_batch_threshold
            for group in self._attn_group_iterator()
        ]
        # If there are no attention groups (attention-free model) or no backend
        # reports a threshold, leave reordering disabled.
        if len(reorder_batch_thresholds) == 0:
            self.reorder_batch_threshold = None
            return
        self.reorder_batch_threshold = reduce(min_none_high, reorder_batch_thresholds)

    @staticmethod
    def select_common_block_size(
        kv_manager_block_size: int, attn_groups: list[AttentionGroup]
    ) -> int:
        """
        Select a block size that is supported by all backends and is a factor of
        kv_manager_block_size.

        If kv_manager_block_size is supported by all backends, return it directly.
        Otherwise, return the max supported size.

        Args:
            kv_manager_block_size: Block size of KV cache
            attn_groups: List of attention groups

        Returns:
            The selected block size

        Raises:
            ValueError: If no valid block size found
        """

        def block_size_is_supported(
            backends: list[type[AttentionBackend]], block_size: int
        ) -> bool:
            """
            Check if the block size is supported by all backends.
            """
            for backend in backends:
                is_supported = False
                for supported_size in backend.get_supported_kernel_block_size():
                    if isinstance(supported_size, int):
                        if block_size == supported_size:
                            is_supported = True
                    elif isinstance(supported_size, MultipleOf):
                        if block_size % supported_size.base == 0:
                            is_supported = True
                    else:
                        raise ValueError(f"Unknown supported size: {supported_size}")
                if not is_supported:
                    return False
            return True

        backends = [group.backend for group in attn_groups]

        # Case 1: if the block_size of kv cache manager is supported by all backends,
        # return it directly
        if block_size_is_supported(backends, kv_manager_block_size):
            return kv_manager_block_size

        # Case 2: otherwise, the block_size must be an `int`-format supported size of
        # at least one backend. Iterate over all `int`-format supported sizes in
        # descending order and return the first one that is supported by all backends.
        # Simple proof:
        # If the supported size b is in MultipleOf(x_i) format for all attention
        # backends i, and b a factor of kv_manager_block_size, then
        # kv_manager_block_size also satisfies MultipleOf(x_i) for all i. We will
        # return kv_manager_block_size in case 1.
        all_int_supported_sizes = set(
            supported_size
            for backend in backends
            for supported_size in backend.get_supported_kernel_block_size()
            if isinstance(supported_size, int)
        )

        for supported_size in sorted(all_int_supported_sizes, reverse=True):
            if kv_manager_block_size % supported_size != 0:
                continue
            if block_size_is_supported(backends, supported_size):
                return supported_size
        raise ValueError(f"No common block size for {kv_manager_block_size}. ")

    def may_reinitialize_input_batch(
        self, kv_cache_config: KVCacheConfig, kernel_block_sizes: list[int]
    ) -> None:
        """
        Re-initialize the input batch if the block sizes are different from
        `[self.cache_config.block_size]`. This usually happens when there
        are multiple KV cache groups.

        Args:
            kv_cache_config: The KV cache configuration.
            kernel_block_sizes: The kernel block sizes for each KV cache group.
        """
        block_sizes = [
            kv_cache_group.kv_cache_spec.block_size
            for kv_cache_group in kv_cache_config.kv_cache_groups
            if not isinstance(kv_cache_group.kv_cache_spec, EncoderOnlyAttentionSpec)
        ]

        if block_sizes != [self.cache_config.block_size] or kernel_block_sizes != [
            self.cache_config.block_size
        ]:
            assert self.cache_config.cpu_offload_gb == 0, (
                "Cannot re-initialize the input batch when CPU weight "
                "offloading is enabled. See https://github.com/vllm-project/vllm/pull/18298 "  # noqa: E501
                "for more details."
            )
            self.input_batch = InputBatch(
                max_num_reqs=self.max_num_reqs,
                max_model_len=max(self.max_model_len, self.max_encoder_len),
                max_num_batched_tokens=self.max_num_tokens,
                device=self.device,
                pin_memory=self.pin_memory,
                vocab_size=self.model_config.get_vocab_size(),
                block_sizes=block_sizes,
                kernel_block_sizes=kernel_block_sizes,
                is_spec_decode=bool(self.vllm_config.speculative_config),
                logitsprocs=self.input_batch.logitsprocs,
                logitsprocs_need_output_token_ids=self.input_batch.logitsprocs_need_output_token_ids,
                is_pooling_model=self.is_pooling_model,
                num_speculative_tokens=(
                    self.vllm_config.speculative_config.num_speculative_tokens
                    if self.vllm_config.speculative_config
                    else 0
                ),
            )

    def _allocate_kv_cache_tensors(
        self, kv_cache_config: KVCacheConfig
    ) -> dict[str, torch.Tensor]:
        """
        Initializes the KV cache buffer with the correct size. The buffer needs
        to be reshaped to the desired shape before being used by the models.

        Args:
            kv_cache_config: The KV cache config
        Returns:
            dict[str, torch.Tensor]: A map between layer names to their
            corresponding memory buffer for KV cache.
        """
        kv_cache_raw_tensors: dict[str, torch.Tensor] = {}
        for kv_cache_tensor in kv_cache_config.kv_cache_tensors:
            tensor = torch.zeros(
                kv_cache_tensor.size, dtype=torch.int8, device=self.device
            )
            for layer_name in kv_cache_tensor.shared_by:
                kv_cache_raw_tensors[layer_name] = tensor

        layer_names = set()
        for group in kv_cache_config.kv_cache_groups:
            for layer_name in group.layer_names:
                if layer_name in self.runner_only_attn_layers:
                    continue
                layer_names.add(layer_name)
        assert layer_names == set(kv_cache_raw_tensors.keys()), (
            "Some layers are not correctly initialized"
        )
        return kv_cache_raw_tensors

    def _attn_group_iterator(self) -> Iterator[AttentionGroup]:
        return itertools.chain.from_iterable(self.attn_groups)

    def _kv_cache_spec_attn_group_iterator(self) -> Iterator[AttentionGroup]:
        if not self.kv_cache_config.kv_cache_groups:
            return
        for attn_groups in self.attn_groups:
            yield from attn_groups

    def _prepare_kernel_block_sizes(self, kv_cache_config: KVCacheConfig) -> list[int]:
        """
        Generate kernel_block_sizes that matches each block_size.

        For attention backends that support virtual block splitting,
        use the supported block sizes from the backend.
        For other backends (like Mamba), use the same block size (no splitting).

        Args:
            kv_cache_config: The KV cache configuration.

        Returns:
            list[int]: List of kernel block sizes for each cache group.
        """
        kernel_block_sizes = []
        for kv_cache_group_id, kv_cache_group in enumerate(
            kv_cache_config.kv_cache_groups
        ):
            kv_cache_spec = kv_cache_group.kv_cache_spec
            if isinstance(kv_cache_spec, UniformTypeKVCacheSpecs):
                # All layers in the UniformTypeKVCacheSpecs have the same type,
                # Pick an arbitrary one to dispatch.
                kv_cache_spec = next(iter(kv_cache_spec.kv_cache_specs.values()))
            if isinstance(kv_cache_spec, EncoderOnlyAttentionSpec):
                continue
            elif isinstance(kv_cache_spec, AttentionSpec):
                # This is an attention backend that supports virtual
                # block splitting. Get the supported block sizes from
                # all backends in the group.
                attn_groups = self.attn_groups[kv_cache_group_id]
                kv_manager_block_size = kv_cache_group.kv_cache_spec.block_size
                selected_kernel_size = self.select_common_block_size(
                    kv_manager_block_size, attn_groups
                )
                kernel_block_sizes.append(selected_kernel_size)
            elif isinstance(kv_cache_spec, MambaSpec):
                # This is likely Mamba or other non-attention cache,
                # no splitting.
                kernel_block_sizes.append(kv_cache_spec.block_size)
            else:
                raise NotImplementedError(
                    f"unknown kv cache spec {kv_cache_group.kv_cache_spec}"
                )
        return kernel_block_sizes

    def _reshape_kv_cache_tensors(
        self,
        kv_cache_config: KVCacheConfig,
        kv_cache_raw_tensors: dict[str, torch.Tensor],
        kernel_block_sizes: list[int],
    ) -> dict[str, torch.Tensor]:
        """
        Reshape the KV cache tensors to the desired shape and dtype.

        Args:
            kv_cache_config: The KV cache config
            kv_cache_raw_tensors: The KV cache buffer of each layer, with
                correct size but uninitialized shape.
            kernel_block_sizes: The kernel block sizes for each KV cache group.
        Returns:
            Dict[str, torch.Tensor]: A map between layer names to their
            corresponding memory buffer for KV cache.
        """
        kv_caches: dict[str, torch.Tensor] = {}
        has_attn, has_mamba = False, False
        for group in self._kv_cache_spec_attn_group_iterator():
            kv_cache_spec = group.kv_cache_spec
            attn_backend = group.backend
            if group.kv_cache_group_id == len(kernel_block_sizes):
                # There may be a last group for layers without kv cache.
                continue
            kernel_block_size = kernel_block_sizes[group.kv_cache_group_id]
            for layer_name in group.layer_names:
                if layer_name in self.runner_only_attn_layers:
                    continue
                raw_tensor = kv_cache_raw_tensors[layer_name]
                assert raw_tensor.numel() % kv_cache_spec.page_size_bytes == 0
                num_blocks = raw_tensor.numel() // kv_cache_spec.page_size_bytes
                if isinstance(kv_cache_spec, AttentionSpec):
                    has_attn = True
                    num_blocks_per_kv_block = (
                        kv_cache_spec.block_size // kernel_block_size
                    )
                    kernel_num_blocks = num_blocks * num_blocks_per_kv_block

                    kv_cache_shape = attn_backend.get_kv_cache_shape(
                        kernel_num_blocks,
                        kernel_block_size,
                        kv_cache_spec.num_kv_heads,
                        kv_cache_spec.head_size,
                        cache_dtype_str=self.cache_config.cache_dtype,
                    )
                    dtype = kv_cache_spec.dtype
                    try:
                        kv_cache_stride_order = attn_backend.get_kv_cache_stride_order()
                        assert len(kv_cache_stride_order) == len(kv_cache_shape)
                    except (AttributeError, NotImplementedError):
                        kv_cache_stride_order = tuple(range(len(kv_cache_shape)))
                    # The allocation respects the backend-defined stride order
                    # to ensure the semantic remains consistent for each
                    # backend. We first obtain the generic kv cache shape and
                    # then permute it according to the stride order which could
                    # result in a non-contiguous tensor.
                    kv_cache_shape = tuple(
                        kv_cache_shape[i] for i in kv_cache_stride_order
                    )
                    # Maintain original KV shape view.
                    inv_order = [
                        kv_cache_stride_order.index(i)
                        for i in range(len(kv_cache_stride_order))
                    ]
                    kv_caches[layer_name] = (
                        kv_cache_raw_tensors[layer_name]
                        .view(dtype)
                        .view(kv_cache_shape)
                        .permute(*inv_order)
                    )
                elif isinstance(kv_cache_spec, MambaSpec):
                    has_mamba = True
                    raw_tensor = kv_cache_raw_tensors[layer_name]
                    state_tensors = []
                    storage_offset_bytes = 0
                    for shape, dtype in zip(kv_cache_spec.shapes, kv_cache_spec.dtypes):
                        dtype_size = get_dtype_size(dtype)
                        num_element_per_page = (
                            kv_cache_spec.page_size_bytes // dtype_size
                        )
                        target_shape = (num_blocks, *shape)
                        stride = torch.empty(target_shape).stride()
                        target_stride = (num_element_per_page, *stride[1:])
                        assert storage_offset_bytes % dtype_size == 0
                        tensor = torch.as_strided(
                            raw_tensor.view(dtype),
                            size=target_shape,
                            stride=target_stride,
                            storage_offset=storage_offset_bytes // dtype_size,
                        )
                        state_tensors.append(tensor)
                        storage_offset_bytes += stride[0] * dtype_size

                    kv_caches[layer_name] = state_tensors
                else:
                    raise NotImplementedError

        if has_attn and has_mamba:
            self._update_hybrid_attention_mamba_layout(kv_caches)

        return kv_caches

    def _update_hybrid_attention_mamba_layout(
        self, kv_caches: dict[str, torch.Tensor]
    ) -> None:
        """
        Update the layout of attention layers from (2, num_blocks, ...) to
        (num_blocks, 2, ...).

        Args:
            kv_caches: The KV cache buffer of each layer.
        """

        for group in self._kv_cache_spec_attn_group_iterator():
            kv_cache_spec = group.kv_cache_spec
            for layer_name in group.layer_names:
                kv_cache = kv_caches[layer_name]
                if isinstance(kv_cache_spec, AttentionSpec) and kv_cache.shape[0] == 2:
                    assert kv_cache.shape[1] != 2, (
                        "Fail to determine whether the layout is "
                        "(2, num_blocks, ...) or (num_blocks, 2, ...) for "
                        f"a tensor of shape {kv_cache.shape}"
                    )
                    hidden_size = kv_cache.shape[2:].numel()
                    kv_cache.as_strided_(
                        size=kv_cache.shape,
                        stride=(hidden_size, 2 * hidden_size, *kv_cache.stride()[2:]),
                    )

    def initialize_kv_cache_tensors(
        self, kv_cache_config: KVCacheConfig, kernel_block_sizes: list[int]
    ) -> dict[str, torch.Tensor]:
        """
        Initialize the memory buffer for KV cache.

        Args:
            kv_cache_config: The KV cache config
            kernel_block_sizes: The kernel block sizes for each KV cache group.

        Returns:
            Dict[str, torch.Tensor]: A map between layer names to their
            corresponding memory buffer for KV cache.
        """
        # Initialize the memory buffer for KV cache
        kv_cache_raw_tensors = self._allocate_kv_cache_tensors(kv_cache_config)
        # Change the memory buffer to the desired shape
        kv_caches = self._reshape_kv_cache_tensors(
            kv_cache_config, kv_cache_raw_tensors, kernel_block_sizes
        )

        # Set up cross-layer KV cache sharing
        for layer_name, target_layer_name in self.shared_kv_cache_layers.items():
            logger.debug("%s reuses KV cache of %s", layer_name, target_layer_name)
            kv_caches[layer_name] = kv_caches[target_layer_name]

        num_attn_module = (
            2 if self.model_config.hf_config.model_type == "longcat_flash" else 1
        )
        bind_kv_cache(
            kv_caches,
            self.compilation_config.static_forward_context,
            self.kv_caches,
            num_attn_module,
        )
        return kv_caches

    def maybe_add_kv_sharing_layers_to_kv_cache_groups(
        self, kv_cache_config: KVCacheConfig
    ) -> None:
        """
        Add layers that re-use KV cache to KV cache group of its target layer.
        Mapping of KV cache tensors happens in `initialize_kv_cache_tensors()`
        """
        if not self.shared_kv_cache_layers:
            # No cross-layer KV sharing, return
            return

        add_kv_sharing_layers_to_kv_cache_groups(
            self.shared_kv_cache_layers,
            kv_cache_config.kv_cache_groups,
            self.runner_only_attn_layers,
        )

        if self.cache_config.kv_sharing_fast_prefill:
            # In You Only Cache Once (https://arxiv.org/abs/2405.05254) or other
            # similar KV sharing setups, only the layers that generate KV caches
            # are involved in the prefill phase, enabling prefill to early exit.
            attn_layers = get_layers_from_vllm_config(self.vllm_config, Attention)
            for layer_name in reversed(attn_layers):
                if layer_name in self.shared_kv_cache_layers:
                    self.kv_sharing_fast_prefill_eligible_layers.add(layer_name)
                else:
                    break

    def initialize_kv_cache(self, kv_cache_config: KVCacheConfig) -> None:
        """
        Initialize KV cache based on `kv_cache_config`.
        Args:
            kv_cache_config: Configuration for the KV cache, including the KV
            cache size of each layer
        """
        kv_cache_config = deepcopy(kv_cache_config)
        self.kv_cache_config = kv_cache_config
        self.may_add_encoder_only_layers_to_kv_cache_config()
        self.maybe_add_kv_sharing_layers_to_kv_cache_groups(kv_cache_config)
        self.initialize_attn_backend(kv_cache_config)
        # The kernel block size for all KV cache groups. For example, if
        # kv_cache_manager uses block_size 256 for a given group, but the attention
        # backends for that group only supports block_size 64, we will return
        # kernel_block_size 64 and split the 256-token-block to 4 blocks with 64
        # tokens each.
        kernel_block_sizes = self._prepare_kernel_block_sizes(kv_cache_config)
        # Reinitialize need to after initialize_attn_backend
        self.may_reinitialize_input_batch(kv_cache_config, kernel_block_sizes)
        kv_caches = self.initialize_kv_cache_tensors(
            kv_cache_config, kernel_block_sizes
        )

        if self.speculative_config and self.speculative_config.use_eagle():
            assert isinstance(self.drafter, EagleProposer)
            # validate all draft model layers belong to the same kv cache
            # group
            self.drafter.validate_same_kv_cache_group(kv_cache_config)

        if has_kv_transfer_group():
            kv_transfer_group = get_kv_transfer_group()
            kv_transfer_group.register_kv_caches(kv_caches)
            kv_transfer_group.set_host_xfer_buffer_ops(copy_kv_blocks)

        if self.dcp_world_size > 1:
            layer_names = self.attn_groups[0][0].layer_names
            layers = get_layers_from_vllm_config(
                self.vllm_config, AttentionLayerBase, layer_names
            )
            for layer in layers.values():
                assert layer.impl.need_to_return_lse_for_decode, (
                    "DCP requires attention impls to return"
                    " the softmax lse for decode, but the impl "
                    f"{layer.impl.__class__.__name__} "
                    "does not return the softmax lse for decode."
                )

    def may_add_encoder_only_layers_to_kv_cache_config(self) -> None:
        """
        Add encoder-only layers to the KV cache config.
        """
        block_size = self.vllm_config.cache_config.block_size
        encoder_only_attn_specs: dict[AttentionSpec, list[str]] = defaultdict(list)
        attn_layers = get_layers_from_vllm_config(self.vllm_config, Attention)
        for layer_name, attn_module in attn_layers.items():
            if attn_module.attn_type == AttentionType.ENCODER_ONLY:
                attn_spec: AttentionSpec = EncoderOnlyAttentionSpec(
                    block_size=block_size,
                    num_kv_heads=attn_module.num_kv_heads,
                    head_size=attn_module.head_size,
                    dtype=self.kv_cache_dtype,
                )
                encoder_only_attn_specs[attn_spec].append(layer_name)
                self.runner_only_attn_layers.add(layer_name)
        if len(encoder_only_attn_specs) > 0:
            assert len(encoder_only_attn_specs) == 1, (
                "Only support one encoder-only attention spec now"
            )
            spec, layer_names = encoder_only_attn_specs.popitem()
            self.kv_cache_config.kv_cache_groups.append(
                KVCacheGroupSpec(layer_names=layer_names, kv_cache_spec=spec)
            )

    def get_kv_cache_spec(self) -> dict[str, KVCacheSpec]:
        """
        Generates the KVCacheSpec by parsing the kv cache format from each
        Attention module in the static forward context.
        Returns:
            KVCacheSpec: A dictionary mapping layer names to their KV cache
            format. Layers that do not need KV cache are not included.
        """

        kv_cache_spec: dict[str, KVCacheSpec] = {}
        attn_layers = get_layers_from_vllm_config(self.vllm_config, AttentionLayerBase)
        for layer_name, attn_module in attn_layers.items():
            if isinstance(attn_module, Attention) and (
                kv_tgt_layer := attn_module.kv_sharing_target_layer_name
            ):
                # The layer doesn't need its own KV cache and will use that of
                # the target layer. We skip creating a KVCacheSpec for it, so
                # that KV cache management logic will act as this layer does
                # not exist, and doesn't allocate KV cache for the layer. This
                # enables the memory saving of cross-layer kv sharing, allowing
                # a given amount of memory to accommodate longer context lengths
                # or enable more requests to be processed simultaneously.
                self.shared_kv_cache_layers[layer_name] = kv_tgt_layer
                continue
            # Skip modules that don't need KV cache (eg encoder-only attention)
            if spec := attn_module.get_kv_cache_spec(self.vllm_config):
                kv_cache_spec[layer_name] = spec

        return kv_cache_spec

    def _to_list(self, sampled_token_ids: torch.Tensor) -> list[list[int]]:
        # This is a short term mitigation for issue mentioned in
        # https://github.com/vllm-project/vllm/issues/22754.
        # `tolist` would trigger a cuda wise stream sync, which
        # would block other copy ops from other cuda streams.
        # A cuda event sync would avoid such a situation. Since
        # this is in the critical path of every single model
        # forward loop, this has caused perf issue for a disagg
        # setup.
        pinned = self.sampled_token_ids_pinned_cpu[: sampled_token_ids.shape[0]]
        pinned.copy_(sampled_token_ids, non_blocking=True)
        self.transfer_event.record()
        self.transfer_event.synchronize()
        return pinned.tolist()<|MERGE_RESOLUTION|>--- conflicted
+++ resolved
@@ -8,12 +8,7 @@
 from collections.abc import Iterator
 from contextlib import contextmanager
 from copy import deepcopy
-<<<<<<< HEAD
-from functools import partial
-=======
-from functools import reduce
-from itertools import product
->>>>>>> 30a14b03
+from functools import partial, reduce
 from typing import TYPE_CHECKING, Any, NamedTuple, TypeAlias, cast
 
 import numpy as np
@@ -76,18 +71,13 @@
 from vllm.tasks import GenerationTask, PoolingTask, SupportedTask
 from vllm.utils import length_from_prompt_token_ids_or_embeds
 from vllm.utils.jsontree import json_map_leaves
-from vllm.utils.math_utils import cdiv, round_up
+from vllm.utils.math_utils import cdiv
 from vllm.utils.mem_constants import GiB_bytes
 from vllm.utils.mem_utils import DeviceMemoryProfiler
 from vllm.utils.platform_utils import is_pin_memory_available
 from vllm.utils.torch_utils import (
     get_dtype_size,
-<<<<<<< HEAD
-    is_pin_memory_available,
-    length_from_prompt_token_ids_or_embeds,
-=======
     kv_cache_dtype_str_to_dtype,
->>>>>>> 30a14b03
     supports_dynamo,
 )
 from vllm.v1.attention.backends.flash_attn import AttentionMetadata
@@ -1487,6 +1477,7 @@
             num_tokens=num_input_tokens,
             uniform_decode=uniform_decode,
             uniform_query_len=uniform_query_len,
+            has_lora=len(self.input_batch.lora_id_to_lora_request) > 0,
         )
 
         return (
@@ -2537,21 +2528,6 @@
                 scheduler_output, num_input_tokens, intermediate_tensors
             )
 
-<<<<<<< HEAD
-=======
-            uniform_decode = (max_query_len == self.uniform_decode_query_len) and (
-                num_scheduled_tokens == self.input_batch.num_reqs * max_query_len
-            )
-            batch_descriptor = BatchDescriptor(
-                num_tokens=num_input_tokens,
-                uniform_decode=uniform_decode,
-                has_lora=len(self.input_batch.lora_id_to_lora_request) > 0,
-            )
-            cudagraph_runtime_mode, batch_descriptor = (
-                self.cudagraph_dispatcher.dispatch(batch_descriptor, use_cascade_attn)
-            )
-
->>>>>>> 30a14b03
         # Set cudagraph mode to none if calc_kv_scales is true.
         if attn_metadata is not None:
             metadata_list = (
@@ -3553,11 +3529,8 @@
                     BatchDescriptor(
                         num_tokens=num_tokens_after_padding,
                         uniform_decode=uniform_decode,
-<<<<<<< HEAD
                         uniform_query_len=uniform_query_len,
-=======
                         has_lora=activate_lora and self.lora_config is not None,
->>>>>>> 30a14b03
                     )
                 )
                 if not is_profile
@@ -3925,16 +3898,7 @@
             logger.info("Start capturing cudagraphs for main model...")
             assert cudagraph_mode is not None
 
-            if self.lora_config:
-                if self.compilation_config.cudagraph_specialize_lora:
-                    lora_cases = [True, False]
-                else:
-                    lora_cases = [True]
-            else:
-                lora_cases = [False]
-
             if cudagraph_mode.mixed_mode() != CUDAGraphMode.NONE:
-<<<<<<< HEAD
                 capture_sizes, keys, runtime_mode = (
                     self.cudagraph_dispatcher.get_capture_cases(
                         uniform_decode=False, uniform_query_len=0
@@ -3947,17 +3911,6 @@
                     dummy_run_callable=partial(
                         self._dummy_run, skip_eplb=True, remove_lora=False
                     ),
-=======
-                cudagraph_runtime_mode = cudagraph_mode.mixed_mode()
-                # make sure we capture the largest batch size first
-                compilation_cases = list(
-                    product(reversed(self.cudagraph_batch_sizes), lora_cases)
-                )
-                self._capture_cudagraphs(
-                    compilation_cases,
-                    cudagraph_runtime_mode=cudagraph_runtime_mode,
-                    uniform_decode=False,
->>>>>>> 30a14b03
                 )
 
             # Capture full cudagraph for uniform decode batches if we
@@ -3972,7 +3925,6 @@
                         uniform_query_len=self.uniform_decode_query_len,
                     )
                 )
-<<<<<<< HEAD
 
                 self._capture_cudagraphs_with_callable(
                     capture_sizes=capture_sizes,
@@ -3981,20 +3933,6 @@
                     dummy_run_callable=partial(
                         self._dummy_run, skip_eplb=True, remove_lora=False
                     ),
-=======
-                decode_cudagraph_batch_sizes = [
-                    x
-                    for x in self.cudagraph_batch_sizes
-                    if max_num_tokens >= x >= self.uniform_decode_query_len
-                ]
-                compilation_cases_decode = list(
-                    product(reversed(decode_cudagraph_batch_sizes), lora_cases)
-                )
-                self._capture_cudagraphs(
-                    compilation_cases=compilation_cases_decode,
-                    cudagraph_runtime_mode=CUDAGraphMode.FULL,
-                    uniform_decode=True,
->>>>>>> 30a14b03
                 )
             self.maybe_remove_all_loras(self.lora_config)
 
@@ -4063,12 +4001,8 @@
 
     def _capture_cudagraphs_with_callable(
         self,
-<<<<<<< HEAD
         capture_sizes: list[int],
         keys: list[BatchDescriptor],
-=======
-        compilation_cases: list[tuple[int, bool]],
->>>>>>> 30a14b03
         cudagraph_runtime_mode: CUDAGraphMode,
         dummy_run_callable: Any,
     ):
@@ -4097,7 +4031,6 @@
             )
 
         # We skip EPLB here since we don't want to record dummy metrics
-<<<<<<< HEAD
         for num_tokens, key in zip(capture_sizes, keys):
             assert (
                 key.uniform_decode == uniform_decode
@@ -4105,9 +4038,6 @@
                 and key.num_tokens == num_tokens
             ), "Inconsistent batch descriptor during cudagraph capture."
 
-=======
-        for num_tokens, activate_lora in compilation_cases:
->>>>>>> 30a14b03
             # We currently only capture ubatched graphs when its a FULL
             # cudagraph, a uniform decode batch, and the number of tokens
             # is above the threshold. Otherwise we just capture a non-ubatched
@@ -4137,12 +4067,7 @@
                     uniform_decode=uniform_decode,
                     uniform_query_len=uniform_query_len,
                     allow_microbatching=allow_microbatching,
-<<<<<<< HEAD
-=======
-                    skip_eplb=True,
-                    remove_lora=False,
-                    activate_lora=activate_lora,
->>>>>>> 30a14b03
+                    activate_lora=key.has_lora,
                 )
             dummy_run_callable(
                 num_tokens,
@@ -4150,12 +4075,7 @@
                 uniform_decode=uniform_decode,
                 uniform_query_len=uniform_query_len,
                 allow_microbatching=allow_microbatching,
-<<<<<<< HEAD
-=======
-                skip_eplb=True,
-                remove_lora=False,
-                activate_lora=activate_lora,
->>>>>>> 30a14b03
+                activate_lora=key.has_lora,
             )
 
     def initialize_attn_backend(self, kv_cache_config: KVCacheConfig) -> None:
@@ -4365,6 +4285,22 @@
         self.cudagraph_dispatcher.initialize_cudagraph_keys(
             self.compilation_config.cudagraph_mode, self.uniform_decode_query_len
         )
+
+        # At this moment, we assume the drafter and main model shares the
+        # same cudagraph_mode
+        if self.speculative_config and self.speculative_config.use_eagle():
+            assert isinstance(self.drafter, EagleProposer)
+            assert not cudagraph_mode.has_full_cudagraphs(), (
+                "Eagle drafter does not support full cudagraphs yet"
+            )
+            # uniform_query_len is 1 for drafter
+            # TODO: let uniform_query_lens = [1, self.uniform_decode_query_len]
+            # for drafter once Padded speculation is supported. See:
+            # https://github.com/vllm-project/vllm/issues/21984 for details
+            # and an implementation in https://github.com/vllm-project/vllm/pull/24539  # noqa: E501
+            self.drafter.cudagraph_dispatcher.initialize_cudagraph_keys(
+                self.compilation_config.cudagraph_mode, uniform_query_lens=1
+            )
 
         # At this moment, we assume the drafter and main model shares the
         # same cudagraph_mode
