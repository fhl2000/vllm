--- conflicted
+++ resolved
@@ -27,12 +27,9 @@
 from vllm.distributed.parallel_state import (
     get_pp_group, get_tp_group, graph_capture, is_global_first_rank,
     prepare_communication_buffer_for_model)
-<<<<<<< HEAD
+
 from vllm.forward_context import (BatchDescriptor, DPMetadata,
-                                  get_forward_context, set_forward_context)
-=======
-from vllm.forward_context import DPMetadata, set_forward_context
->>>>>>> 7728dd77
+                                  set_forward_context)
 from vllm.logger import init_logger
 from vllm.model_executor.layers.mamba.mamba_mixer2 import MambaBase
 from vllm.model_executor.layers.rotary_embedding import MRotaryEmbedding
